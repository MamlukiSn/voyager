@import "node_modules/bootstrap-sass/assets/stylesheets/bootstrap";
@import "node_modules/animate.css/animate";
@import "node_modules/bootstrap-switch/dist/css/bootstrap3/bootstrap-switch";
@import "node_modules/datatables/media/css/jquery.dataTables";
@import "node_modules/datatables-bootstrap3-plugin/media/css/datatables-bootstrap3";
@import "node_modules/select2/dist/css/select2";
@import "node_modules/toastr/build/toastr";
@import "node_modules/perfect-scrollbar/dist/css/perfect-scrollbar";
@import "node_modules/bootstrap-toggle/css/bootstrap-toggle";
@import "node_modules/icheck/skins/flat/flat";
@import "node_modules/bootstrap-datepicker/dist/css/bootstrap-datepicker";
@import "node_modules/simplemde/dist/simplemde.min";
@import "node_modules/dropzone/dist/dropzone";
@import "fonts";

/********** LOGIN STYLES ***********/

body.login {
    margin:0;
    padding:0;
    font-family: 'Open Sans', sans-serif;
    background-size:cover;
    -moz-background-size:cover;
    -ms-background-size:cover;
    -wenkit-background-size:cover;
    background-position:center center;
    background-repeat:no-repeat;
    overflow:hidden;

    .login-sidebar {
        min-height:100vh;
        position:relative;
        border-radius:5px;
        z-index:2;
        padding:0;
        justify-content:center;
        background:#ffffff;
        border-top: 5px solid #22A7F0;
        border-radius: 0px;
    }

    .login-sidebar:after {
        width:100%;
        height:100%;
        position:absolute;
        top:0;
        left:0;
        content:"";
        opacity:0.8;
        z-index:3;
    }

    .login-container{
        position: absolute;
        z-index: 10;
        width: 100%;
        padding: 30px;
        top: 50%;
        margin-top: -150px;
    }

    .login-container p{
        text-align: left;
        font-weight: 700;
        margin-bottom: 0;
        margin-top: 3px;
        color: #757C85;
        font-family: 'Open Sans', sans-serif;
        border-radius: 2px;
        font-size: 10px;
        text-transform: uppercase;
        width: auto;
    }

    .login-container form{
        padding-top:15px;
    }

    .login-container .voyager-refresh{
        top:0px;
        font-size:10px;
    }

    .login-container .signingin .voyager-refresh{
        top: 1px;
        left: 0px;
        -webkit-transform-origin: 43% 40%;
        transform-origin: 43% 40%;
        -ms-transform-origin: 43% 40%;
        display: inline-block;
        position: relative;
    }

    .logo-title-container{
        position: fixed;
        width: 100%;
        bottom: 0px;
        margin-top: -100px;
        left: 30px;
    }

    .logo-container {
        text-align:center;
        position:relative;
        z-index: 10;
        opacity:0.8;
    }

    .logo{
        height: auto;
        max-width: 52px;
        margin: 0 auto;
        padding-top:55px;
        padding-bottom: 20px;
    }

    .logo-container .logo{
        padding:50px 0px;
    }




    @-moz-keyframes spin {
        from { -moz-transform: rotate(0deg); }
        to { -moz-transform: rotate(359deg); }
    }
    @-webkit-keyframes spin {
        from { -webkit-transform: rotate(0deg); }
        to { -webkit-transform: rotate(359deg); }
    }
    @keyframes spin {
        from {transform:rotate(0deg);}
        to {transform:rotate(359deg);}
    }

    .span-input{
        margin-left:10px;
        position:relative;
        top: -3px;
        font-size: 15px;
    }
    .login-button {
        display:block;
        text-align:center;
        text-decoration:none;
        color:#eee;
        font-family: 'Open Sans', sans-serif;
        font-weight:100;
        padding:12px 20px;
        border-radius:1px;
        outline:none !important;
        opacity:0.8;
        border:0px;
        width: auto;
        border-radius: 2px;
        float:left;
        font-size: 11px;
        font-weight: normal;
        text-transform: uppercase;
        transition:width 0.3s ease;
    }
    .login-button:hover, .login-button:focus {
        color: #FFF;
        opacity: 1
    }
    .copy {
        width: auto;
        padding: 30px;
        padding-bottom:12px;
    }

    .copy h1 {
        display: inline-block;
        vertical-align: middle;
        color: #fff;
        z-index: 9999;
        position: relative;
        text-transform: uppercase;
        font-size: 20px;
        font-weight: 700;
        top: 0px;
        line-height: 45px;
        margin: 20px 0 0 20px;
        margin-left:14px;
    }

    .copy p {
        color: #fff;
        font-size: 13px;
        max-width: 650px;
        opacity: .9;
        position: relative;
        z-index: 99;
        font-weight: 300;
        margin-top: 0;
        left: 15px;
        position:relative;
        top:-8px;
    }
    .faded-bg {
        position: absolute;
        top: 0;
        left: 0;
        right: 0;
        bottom: 0;
        background: rgba(50, 50, 50, 0.5);
        /* Permalink - use to edit and share this gradient: http://colorzilla.com/gradient-editor/#15151c+75,15151c+100&0+0,0.1+40,0.3+55,1+100 */
        background: -moz-linear-gradient(top, rgba(21,21,28,0) 0%, rgba(21,21,28,0.1) 40%, rgba(21,21,28,0.3) 55%, rgba(21,21,28,0.61) 75%, rgba(21,21,28,1) 100%); /* FF3.6-15 */
        background: -webkit-linear-gradient(top, rgba(21,21,28,0) 0%,rgba(21,21,28,0.1) 40%,rgba(21,21,28,0.3) 55%,rgba(21,21,28,0.61) 75%,rgba(21,21,28,1) 100%); /* Chrome10-25,Safari5.1-6 */
        background: linear-gradient(to bottom, rgba(21,21,28,0) 0%,rgba(21,21,28,0.1) 40%,rgba(21,21,28,0.3) 55%,rgba(21,21,28,0.61) 75%,rgba(21,21,28,1) 100%); /* W3C, IE10+, FF16+, Chrome26+, Opera12+, Safari7+ */
        filter: progid:DXImageTransform.Microsoft.gradient( startColorstr='#0015151c', endColorstr='#15151c',GradientType=0 ); /* IE6-9 */
    }
    .voyager-refresh {
        -webkit-animation:spin 0.6s infinite linear;
        -moz-animation:spin 0.6s infinite linear;
        animation:spin 0.6s infinite linear;
    }
    .alert-black {
        background: rgba(0, 0, 0, 0.5);
        color: rgb(255, 255, 255);
        position: relative;
        z-index: 10;
        margin-top: 20px;
    }

    .alert-red{
        background: #e74c3c;
        border-left: 5px solid rgba(0, 0, 0, 0.1);
        font-size: 12px;
        color: rgb(255, 255, 255);
        position: relative;
        z-index: 10;
        margin-top: 20px;
    }

    .form-group-default {
        background-color: #fff;
        position: relative;
        border: 1px solid rgba(28,43,54,.07);
        border-radius: 2px;
        padding: 7px 12px 4px;
        overflow: hidden;
        transition: background-color .2s ease;
    }

    .form-group-default label {
        margin: 0;
        display: block;
        opacity: 1;
        transition: opacity .2s ease;
        font-weight: 500;
        font-size: 10px;
        color:#58666e;
        margin-bottom:3px;
    }

    .form-group-default .form-control{
        border: none;
        height: 25px;
        min-height: 25px;
        padding: 0;
        margin-top: -4px;
        background: 0 0;
    }

    .form-control{
        background: #fff;
        border: 1px solid rgba(28,43,54,.07);
        -webkit-appearance: none;
        color: #1c2b36;
        outline: 0;
        border:0;
        height: 35px;
        line-height: normal;
        font-weight: 300;
        vertical-align: middle;
        min-height: 35px;
        box-shadow: none;
        border-radius: 2px;
        transition: background .2s linear 0s;

    }

    .form-control-grey:focus, .form-control:focus {
        outline: 0!important;
        box-shadow: none;
    }

    .form-control:focus::-webkit-input-placeholder{
        color:#1c2b36;
    }

    .form-control:focus::-moz-placeholder{
        color:#1c2b36;
    }

    .form-control:focus:-ms-input-placeholder{
        color:#1c2b36;
    }

    .form-control:focus:-moz-placeholder{
        color:#1c2b36;
    }
}

/*********** END LOGIN CSS ***********/

html {
  height: 100%; }

body {
  padding-top: 0;
  height: 100%;
  position: relative;
  font-size: 13px; }

* {
  outline: none; }

.row > [class*="col-"] {
  margin-bottom: 25px; }

.row.no-margin-bottom > [class*="col-"] {
  margin-bottom: 10px; }

.row.no-gap {
  margin-left: 0;
  margin-right: 0; }
.row.no-gap > [class*="col-"] {
  padding-left: 0;
  padding-right: 0; }

.no-padding {
  padding: 0 !important; }

.float-left {
  float: left; }

.float-right {
  float: right; }

.clear-both {
  clear: both; }

.no-margin-bottom {
  margin-bottom: 0; }

.no-margin {
  margin-top: 0;
  margin-bottom: 0;
  margin-left: 0;
  margin-right: 0; }

a {
  text-decoration: none; }

a:hover {
  text-decoration: none; }

.font-weight-300 {
  font-weight: 300; }

.text-indent {
  text-indent: 1em; }

.navbar {
  z-index: 800;
  padding-left: 60px;
  -webkit-transition: all 0.25s;
  transition: all 0.25s; }
.navbar > .container, .navbar > .container-fluid {
  z-index: 10001; }
.navbar > .container .navbar-brand, .navbar > .container-fluid .navbar-brand {
  height: 60px;
  line-height: 60px;
  margin-left: 0;
  font-family: 'Open Sans', sans-serif;
  font-weight: 400;
  padding: 0;
  font-size: 1.5em; }
.navbar > .container .navbar-brand .fa-angle-right, .navbar > .container-fluid .navbar-brand .fa-angle-right {
  margin-left: 5px;
  margin-right: 5px; }
.navbar > .container .navbar-expand-toggle, .navbar > .container-fluid .navbar-expand-toggle {
  width: 60px;
  height: 60px;
  background-color: transparent;
  border: 0;
  float: left;
  -moz-transition: all 0.25s linear;
  -webkit-transition: all 0.25s linear;
  transition: all 0.25s linear;
  opacity: 0.75; }
.navbar > .container .navbar-expand-toggle .icon, .navbar > .container-fluid .navbar-expand-toggle .icon {
  font-size: 1.4em; }
.navbar > .container .navbar-right-expand-toggle, .navbar > .container-fluid .navbar-right-expand-toggle {
  width: 60px;
  height: 60px;
  background-color: transparent;
  border: 0;
  position: absolute;
  right: 0;
  -moz-transition: all 0.25s linear;
  -webkit-transition: all 0.25s linear;
  transition: all 0.25s linear;
  opacity: 0.75; }
.navbar > .container .navbar-right-expand-toggle .icon, .navbar > .container-fluid .navbar-right-expand-toggle .icon {
  font-size: 1.4em; }
.navbar .navbar-breadcrumb {
  margin-left: 0;
  background-color: transparent;
  padding: 0;
  float: left; }
.navbar .navbar-breadcrumb > li {
  height: 60px;
  line-height: 60px;
  vertical-align: middle;
  font-family: 'Open Sans', sans-serif;
  font-size: 1.5em; }
.navbar .navbar-nav > li > a {
  font-family: 'Open Sans', sans-serif;
  height: 60px;
  line-height: 60px;
  padding: 0 20px 0 20px; }
.navbar .dropdown-menu {
  padding: 0;
  border: 0;
  border-bottom-left-radius: 2px;
  border-bottom-right-radius: 2px;
  animation-duration: 0.4s;
  -webkit-animation-duration: 0.4s;
  z-index: -1;
  position: absolute; }
.navbar .dropdown-menu .title {
  font-family: 'Open Sans', sans-serif;
  padding: 5px 10px;
  -moz-box-shadow: 0 1px 2px rgba(0, 0, 0, 0.3);
  -webkit-box-shadow: 0 1px 2px rgba(0, 0, 0, 0.3);
  box-shadow: 0 1px 2px rgba(0, 0, 0, 0.3); }
.navbar .dropdown-menu .message {
  font-family: 'Open Sans', sans-serif;
  text-align: center;
  padding: 10px 20px; }
.navbar .dropdown-menu .notifications.list-group {
  list-style: none;
  padding: 0;
  margin: 0; }
.navbar .dropdown-menu .notifications.list-group .list-group-item {
  min-width: 250px;
  padding: 8px;
  border: 0;
  border-bottom: 1px solid #EEE; }
.navbar .dropdown-menu .notifications.list-group .list-group-item .icon {
  margin-right: 5px; }
.navbar .dropdown-menu .notifications.list-group .badge {
  border-radius: 1em; }
.navbar .dropdown-menu .notifications.list-group .list-group-item:last-child {
  border-bottom-right-radius: 0;
  border-bottom-left-radius: 0; }
.navbar .dropdown-menu .notifications.list-group .list-group-item:first-child {
  border-top-right-radius: 0;
  border-top-left-radius: 0; }
.navbar .dropdown-menu .notifications.list-group a.list-group-item:hover {
  cursor: pointer; }
.navbar .dropdown.profile .dropdown-menu {
  width: 305px;
  padding-bottom: 0;
  text-align: center; }
.navbar .dropdown.profile .dropdown-menu li.profile-img {
  padding: 0;
  max-height: 300px;
  overflow: hidden; }
.navbar .dropdown.profile .dropdown-menu li.profile-img img.profile-img {
  width: 100%;
  height: auto;
  margin: 0;
  border: 0; }
.navbar .dropdown.profile .dropdown-menu .profile-info {
  font-family: 'Open Sans', sans-serif;
  padding: 15px; }
.navbar .dropdown.profile .dropdown-menu .profile-info .username {
  font-size: 1.8em; }

.app-container {
  min-height: 100%;
  position: relative;
  background:#f9f9f9;
  padding-bottom: 30px; }
.app-container .app-footer {
  display: block;
  position: absolute;
  bottom: 0;
  right: 0;
  left: 65px;
  -webkit-transition: all 0.25s;
  transition: all 0.25s;
  font-size: 12px;
  font-family: 'Open Sans', sans-serif; }
.app-container .app-footer .wrapper {
  padding: 10px 35px;
  padding-left: 25px;
  height: 50px;
  line-height: 50px;
  vertical-align: middle; }
.app-container .content-container {
  margin-right: 0;
  margin-left: 0; }
.app-container .content-container .side-menu {
  overflow-y: auto;
  z-index: 9999;
  position: fixed;
  width: 60px;
  height: 100%;
  -webkit-transition: width 0.25s;
  transition: width 0.25s; }
.app-container .content-container .side-menu .navbar-header {
  width: 100%;
  border-bottom: 0 solid #e7e7e7; }
.app-container .content-container .side-menu .navbar-header .navbar-brand {
  width: 455px;
  line-height: 60px;
  height: 60px;
  padding: 0;
  width: 100%;
  overflow: hidden;
  font-family: 'Open Sans', sans-serif; }
.app-container .content-container .side-menu .navbar-header .navbar-brand .icon {
  width: 60px;
  text-align: center;
  display: inline-block; }
.app-container .content-container .side-menu .navbar-header .navbar-brand .title {
  margin-left: -10px;
  display: none;
  font-weight:200; }
.app-container .content-container .side-menu .navbar-header .navbar-expand-toggle {
  position: absolute;
  right: 0;
  width: 60px;
  height: 60px;
  background-color: transparent;
  border: 0;
  -moz-transition: all 0.25s linear;
  -webkit-transition: all 0.25s linear;
  transition: all 0.25s linear;
  opacity: 0.75; }
.app-container .content-container .side-menu .navbar {
  border: none;
  padding-left: 0; }
.app-container .content-container .side-menu .navbar-nav li {
  display: block;
  width: 100%;
  overflow: hidden; }
.app-container .content-container .side-menu .navbar-nav li a {
  font-family: 'Open Sans', sans-serif;
  padding: 0 10px 0 10px;
  height: 50px;
  line-height: 50px;
  display: block;
  white-space: nowrap;
  
  font-size: 15px;
}
.app-container .content-container .side-menu .navbar-nav li a .icon {
  margin-left: 0;
  width: 38px;
  text-align: center;
  font-size: 1.1em;
  display: inline-block; }
.app-container .content-container .side-menu .navbar-nav li a .title {
  width: 0;
  white-space: nowrap;
  padding-left: 6px;
  display: none; }
.app-container .content-container .side-menu .navbar-nav li.dropdown {
  border: 0;
  margin-bottom: 0;
  border-radius: 0;
  box-shadow: none; }
.app-container .content-container .side-menu .navbar-nav li.dropdown ul li a {
  height: 44px;
  line-height: 44px;
  vertical-align: middle;
  padding: 0 1.2em; }
.app-container .content-container .side-menu .navbar-nav li.dropdown > a:after {
  content: "";
  position: absolute;
  right: 1em; }
.app-container .content-container .side-menu .navbar-nav .panel-collapse.in {
  display: none; }
.app-container .content-container .side-menu:hover {
  width: 250px; }
.app-container .content-container .side-menu:hover .navbar-header .navbar-brand .title {
  display: inline-block; }
.app-container .content-container .side-menu:hover .navbar-nav li a .title {
  width: 192px;
  display: inline-block; }
.app-container .content-container .side-menu:hover .navbar-nav li.dropdown > a:after {
  font-family: Voyager;
  content: "\e038";
  position: absolute;
  right: 1em; }
.app-container .content-container .side-menu:hover .panel-collapse.in {
  display: block; }
.app-container .content-container .side-body {
  padding-top: 70px; }
.app-container .content-container .side-body.padding-top {
  padding-top: 84px; }

.app-container.expanded .app-footer {
  left: 250px; }
.app-container.expanded .app-footer .wrapper {
  padding-left: 25px; }

.app-container.expanded .content-container .navbar-top {
  padding-left: 250px; }

.app-container.expanded .content-container .side-menu {
  width: 250px; }
.app-container.expanded .content-container .side-menu .navbar-header .navbar-brand .title {
  display: inline-block; }
.app-container.expanded .content-container .side-menu .navbar-nav li a .title {
  display: inline-block; }
.app-container.expanded .content-container .side-menu .navbar-nav li .panel-collapse.in {
  display: block; }
.app-container.expanded .content-container .side-menu .navbar-nav li.dropdown > a:after {
  font-family: Voyager;
  content: "\e038";
  position: absolute;
  right: 1em; }

.container-fluid > .navbar-collapse, .container-fluid > .navbar-header, .container > .navbar-collapse, .container > .navbar-header {
  margin-left: -15px;
  margin-right: -15px; }

.page-title {
  display: inline-block;
  height: auto;
  padding-left: 25px;
  font-size: 18px;
  position: relative;
  height:100px;
  line-height:43px;
  margin-top:3px;
  padding-top:28px;
  color: #555;
  position:relative;
  padding-left:75px;
  margin-bottom:0px;
  font-weight:700;
}
.page-title > i{
  font-size:36px;
  position:absolute;
  top:30px;
  left:25px;
  margin-right:10px;
}
.page-title .title {
  font-size: 2em; }
.page-title .page-action {
  float: right;
  height: 40px;
  line-height: 40px;
  vertical-align: middle; }

.sub-title {
  font-family: 'Open Sans', sans-serif; }
.sub-title > * {
  display: inline-block; }
.sub-title h3 {
  margin-right: 10px; }
.sub-title .description {
  font-family: 'Open Sans', sans-serif;
  font-size: 0.9em; }
.sub-title .action .btn {
  padding: 0 0.5em; }

/* Main body section */
.app-container .side-body {
  margin-left: 75px;
  margin-right: 15px;
  -webkit-transition: all 500ms cubic-bezier(0.19, 1, 0.22, 1);
  transition: all 500ms cubic-bezier(0.19, 1, 0.22, 1) }

.app-container.expanded .side-body {
  margin-left: 235px; }
/* small screen */
@media (max-width: 768px) {
  .navbar {
    padding-left: 0; }
  .navbar .navbar-header {
    width: auto;
    display: block; }
  .navbar .navbar-nav {
    width: auto;
    margin: 0; }
  .navbar .navbar-nav > li {
    display: inline-block; }
  .navbar .navbar-right {
    position: absolute;
    top: 0;
    right: -100%;
    height: 100%;
    width: 100%;
    -moz-transition: all 0.25s linear;
    -webkit-transition: all 0.25s linear;
    transition: all 0.25s linear; }
  .navbar .navbar-right .open .dropdown-menu {
    position: absolute; }
  .navbar .navbar-right.expanded {
    right: 0; }
  .app-container .navbar-top {
    min-width: 300px; }
  .app-container .content-container .side-menu {
    margin-left: -250px;
    width: 0; }
  .app-container .content-container .side-body {
    margin-left: 10px; }
  .app-container.expanded .navbar-top {
    min-width: 480px;
    padding-left: 0; }
  .app-container.expanded .side-menu {
    margin-left: 0;
    width: 250px; }
  .app-container.expanded .side-body {
    margin-left: 10px; }
  .app-container .app-footer .wrapper, .app-container.expanded .app-footer .wrapper {
    padding-left: 25px; } }

/* Card */
.card {
  background-color: #FFF;
  border-radius: 1px;
  overflow: hidden;
  position: relative; }
.card .card-body {
  padding: 25px; }
.card .card-body .sub-title {
  font-size: 1.2em;
  padding: 1.2em 0 0.4em 0;
  margin-bottom: 25px; }
.card .card-body .sub-title .description {
  padding-left: 0.4em;
  font-size: 0.8em;
  opacity: 0.8; }
.card .card-body.half-padding {
  padding: 12.5px; }
.card .card-header .card-title {
  padding: 1.2em 25px;
  float: left; }
.card .card-header .card-title .title {
  font-family: 'Open Sans', sans-serif;
  font-size: 1.5em;
  text-decoration: none; }
.card .card-header .pull-right {
  padding: 0.5em 1em; }
.card .card-header:after {
  content: '';
  display: block;
  clear: both; }
.card .card-profile-img img {
  width: 100%;
  height: auto; }
.card .card-jumbotron {
  padding: 1.5em 1.5em; }

.card:hover .card-header .title {
  text-decoration: none !important; }

.card.summary-inline .card-body {
  padding: 20px; }
.card.summary-inline .card-body .content {
  float: right; }
.card.summary-inline .card-body .content .title {
  font-family: 'Lato', sans-serif;
  margin-top: -0.3em;
  font-size: 3.5em;
  text-align: right; }
.card.summary-inline .card-body .content .sub-title {
  font-family: 'Lato', sans-serif;
  font-size: 0.9em;
  text-align: right;
  margin-top: -10px;
  margin-bottom: 0;
  padding: 0;
  border-bottom: 0; }

.card.profile .card-body {
  padding: 0.5em 0.8em; }

.card.profile .card-footer {
  padding: 0.5em 0.8em; }

.panel {
  border-radius: 1px; }
.panel .panel-heading {
  border-top-left-radius: 2px;
  border-top-right-radius: 2px; }

.chart {
  padding: 15px; }

.chart.no-padding {
  padding: 0;
  margin-bottom: -5px; }

.btn {
  margin-top: 5px;
  margin-bottom: 5px;
  border-radius: 1px;
  border-width: 1px;
  font-family: 'Open Sans', sans-serif; }

.btn-group-lg > .btn, .btn-group-lg > .btn-lg {
  border-radius: 1px; }

.progress {
  border-radius: 1px;
  box-shadow: none; }
.progress .progress-bar {
  box-shadow: none; }

.pagination {
  margin-top: 5px;
  margin-bottom: 5px; }
.pagination li:first-child > a, .pagination li:first-child span {
  border-top-left-radius: 3px;
  border-bottom-left-radius: 3px; }
.pagination li:last-child > a, .pagination li:last-child span {
  border-top-right-radius: 3px;
  border-bottom-right-radius: 3px; }

.form-control {
  border-radius: 1px;
  box-shadow: none; }

.bs-example-modal .modal {
  z-index: 100;
  position: relative;
  display: block; }

.modal {
  z-index: 100001; }
.modal .modal-dialog .modal-header {
  font-family: 'Open Sans', sans-serif; }
.modal .modal-dialog .modal-content {
  border-radius: 4px;
  box-shadow: none; }
.modal .modal-dialog .modal-footer .btn {
  margin-top: 0;
  margin-bottom: 0; }

.modal .modal-dialog .modal-footer .btn.btn-default{
  margin-right:10px;
}

.modal-backdrop {
  z-index: 100000; }

.modal-backdrop.in {
  opacity: 0.8; }

.alert {
  border-width: 0;
  border-radius: 1px; }

.list-group .badge {
  border-radius: 1px; }

.list-group .list-group-item:last-child {
  border-bottom-right-radius: 3px;
  border-bottom-left-radius: 3px; }

.list-group .list-group-item:first-child {
  border-top-right-radius: 3px;
  border-top-left-radius: 3px; }

.checkbox3, .radio3 {
  margin-top: 0;
  margin-bottom: 0; }

.checkbox-inline {
  margin-bottom: 5px; }

.checkbox3 label, .radio3 label {
  padding: 8px 0 8px 30px; }

.checkbox3 label::before, .radio3 label::before {
  top: 5px; }

.checkbox3 label::after, .radio3 label::after {
  top: 5px; }

.checkbox3 label, .radio3 label, .checkbox-inline, .radio-inline {
  font-weight: normal; }

.bootstrap-switch {
  border-radius: 1px; }

.thumbnail {
  border-radius: 1px;
  padding: 0; }
.thumbnail .caption {
  padding: 0.5em 1.2em; }
.thumbnail .caption .h1, .thumbnail .caption .h2, .thumbnail .caption .h3, .thumbnail .caption h1, .thumbnail .caption h2, .thumbnail .caption h3 {
  margin-top: 15px; }

body.login-page {
  background: url(../../img/app-header-bg.jpg) no-repeat center center fixed;
  -webkit-background-size: cover;
  -moz-background-size: cover;
  -o-background-size: cover;
  background-size: cover; }
body.login-page .login-box {
  width: 100%;
  max-width: 320px;
  position: absolute;
  top: 50%;
  left: 50%;
  transform: translate(-50%, -50%);
  padding: 0; }
body.login-page .login-box > .title {
  margin-bottom: 1em; }
body.login-page .login-box > .row {
  margin-left: 0;
  margin-right: 0;
  margin-bottom: 0; }
body.login-page .login-form {
  padding: 0; }
body.login-page .login-form .login-header {
  margin-bottom: 1.2em;
  font-size: 1.5em; }
body.login-page .login-form .login-body {
  padding: 1.5em;
  border-radius: 1px; }
body.login-page .login-form input {
  margin-bottom: 0.8em;
  margin-top: 0.5em;
  padding: 1.2em 1em;
  font-size: 1.1em;
  border-radius: 1px; }
body.login-page .login-button .btn {
  padding: 0.5em 2em;
  font-size: 1.1em;
  border-radius: 1px;
  margin-bottom: 0; }
body.login-page .login-footer {
  padding-top: 8px;
  padding-bottom: 8px;
  width: 100%;
  text-align: right;
  border-bottom-left-radius: 3px;
  border-bottom-right-radius: 3px; }

@media (max-width: 768px) {
  body.login-page .login-form .login-header {
    margin-bottom: 1em; }
  body.login-page .login-box {
    width: 100%;
    max-width: 260px; } }

.dataTables_wrapper .row {
  margin-bottom: 0.5em; }

.dataTables_wrapper .top {
  margin-bottom: 6px;
  position: relative; }

.dataTables_wrapper .bottom {
  margin-top: 6px; }

.dataTables_wrapper .top:after, .dataTables_wrapper .bottom:after {
  position: relative;
  clear: both;
  display: block;
  content: ''; }

.dataTables_wrapper .dataTables_paginate .paginate_button {
  padding: 0;
  margin-left: 0;
  border: 0; }

.dataTables_wrapper .dataTables_paginate .paginate_button:hover, .dataTables_wrapper .dataTables_paginate .paginate_button.disabled, .dataTables_wrapper .dataTables_paginate .paginate_button.disabled:hover, .dataTables_wrapper .dataTables_paginate .paginate_button.disabled:active {
  border: 0; }

.dataTables_wrapper tfoot {
  display: none; }

table.dataTable.no-footer{
  border-bottom:1px solid #f1f1f1;
}

.code-preview {
  width: 100%;
  min-height: 400px; }

.nav-tabs > li {
  margin-bottom: -1px; }
.nav-tabs > li > a {
  border-radius: 0;
  border: 0; }

.nav-tabs > li.active > a, .nav-tabs > li.active > a:focus, .nav-tabs > li.active > a:hover {
  border-radius: 0;
  border-top: 0; }

.tab-content > div {
  padding: 20px; }

.tabs-below > .nav-tabs,
.tabs-right > .nav-tabs,
.tabs-left > .nav-tabs {
  border-bottom: 0; }

.tab-content > .tab-pane,
.pill-content > .pill-pane {
  display: none; }

.tab-content > .active,
.pill-content > .active {
  display: block; }

.tabs-below > .nav-tabs > li {
  margin-top: -1px;
  margin-bottom: 0; }

.tabs-below > .nav-tabs > li > a:hover,
.tabs-below > .nav-tabs > li > a:focus {
  border-bottom-color: transparent; }

.tabs-left > .nav-tabs > li,
.tabs-right > .nav-tabs > li {
  float: none; }

.tabs-left > .nav-tabs > li > a,
.tabs-right > .nav-tabs > li > a {
  min-width: 74px;
  margin-right: 0;
  margin-bottom: 3px; }

.tabs-left, .tabs-right {
  display: table; }

.tabs-left > .nav-tabs {
  display: table-cell;
  margin-right: 19px; }

.tabs-left > .nav-tabs > li > a {
  margin-right: -1px; }

.tabs-right > .nav-tabs {
  display: table-cell;
  margin-left: 19px; }

.tabs-right > .nav-tabs > li > a {
  margin-left: -1px; }

.tab:after {
  content: '';
  display: block;
  clear: both; }

.step .nav-tabs {
  border-bottom: 0;
  margin-left: 0;
  margin-right: 0;
  margin-bottom: 20px; }
.step .nav-tabs > li[class^="col-"] {
  padding-left: 0;
  padding-right: 0; }
.step .nav-tabs > li:first-child {
  border-top-left-radius: 3px;
  border-bottom-left-radius: 3px; }
.step .nav-tabs > li {
  border-right: 0; }
.step .nav-tabs > li > a {
  margin-right: 0;
  display: block;
  width: 100%;
  padding: 1em;
  padding-left: 2em;
  vertical-align: middle;
  white-space: nowrap;
  overflow: hidden;
  text-align: left;
  border-bottom: 0; }
.step .nav-tabs > li > a .icon {
  font-size: 2.5em;
  display: inline-block;
  margin-right: 0.25em;
  vertical-align: middle; }
.step .nav-tabs > li > a .step-title {
  width: auto;
  display: inline-block;
  vertical-align: middle;
  text-align: left; }
.step .nav-tabs > li > a .step-title .title {
  font-weight: bold;
  font-size: 1.1em; }
.step .nav-tabs > li > a .step-title .description {
  font-size: 0.9em; }
.step .nav-tabs > li > a:hover {
  border-bottom: 0; }
.step .nav-tabs > li:after {
  content: "";
  width: 0;
  height: 0;
  position: absolute;
  top: 50%;
  right: -15px;
  transform: translate(0%, -50%);
  z-index: 100001; }
.step .nav-tabs > li:before {
  content: "";
  width: 0;
  height: 0;
  position: absolute;
  top: 50%;
  right: -16px;
  transform: translate(0%, -50%);
  z-index: 100000; }
.step .nav-tabs > li.active > a, .step .nav-tabs > li.active > a:focus, .step .nav-tabs > li.active > a:hover {
  border: 0;
  border-radius: 0;
  border-bottom: 0; }
.step .nav-tabs > li:last-child {
  border-top-right-radius: 3px;
  border-bottom-right-radius: 3px; }
.step .nav-tabs > li:last-child:before, .step .nav-tabs > li:last-child:after {
  display: none; }

.step .tab-content > div {
  padding: 0; }

.step.card-no-padding .nav-tabs {
  margin-bottom: 0; }
.step.card-no-padding .nav-tabs > li {
  border-radius: 0; }

.step.card-no-padding .tab-content > div {
  padding: 20px; }

.step.tabs-left .tab-content {
  padding: 5px 15px;
  display: table-cell;
  vertical-align: top; }
.step.tabs-left .tab-content > div {
  padding: 20px; }

.step.tabs-left .nav-tabs {
  border-bottom: 0;
  margin-left: 0;
  margin-right: 0;
  margin-bottom: 0; }
.step.tabs-left .nav-tabs > li[class^="col-"] {
  padding-left: 0;
  padding-right: 0; }
.step.tabs-left .nav-tabs > li:first-child {
  border-top-left-radius: 0;
  border-top-right-radius: 0; }
.step.tabs-left .nav-tabs > li {
  border-right: 0;
  min-width: 250px;
  display: table;
  width: 250px; }
.step.tabs-left .nav-tabs > li > a {
  margin-right: 0;
  display: table-cell;
  width: 100%;
  padding: 1em;
  padding-left: 2em;
  vertical-align: middle;
  table-layout: fixed;
  white-space: nowrap;
  overflow: hidden; }
.step.tabs-left .nav-tabs > li > a .icon {
  font-size: 2.5em;
  display: inline-block;
  margin-right: 0.25em;
  vertical-align: middle; }
.step.tabs-left .nav-tabs > li > a .step-title {
  width: auto;
  display: inline-block;
  vertical-align: middle; }
.step.tabs-left .nav-tabs > li > a .step-title .title {
  font-weight: bold;
  font-size: 1.1em; }
.step.tabs-left .nav-tabs > li > a .step-title .description {
  font-size: 0.9em; }
.step.tabs-left .nav-tabs > li > a:hover {
  border-bottom: 0; }
.step.tabs-left .nav-tabs > li:after {
  content: "";
  width: 0;
  height: 0;
  position: absolute;
  top: 50%;
  transform: translate(0%, -50%);
  z-index: 10000;
  display: none; }
.step.tabs-left .nav-tabs > li:before {
  content: "";
  width: 0;
  height: 0;
  position: absolute;
  top: 50%;
  right: -16px;
  transform: translate(0%, -50%);
  z-index: 10000;
  display: none; }
.step.tabs-left .nav-tabs > li.active > a, .step.tabs-left .nav-tabs > li.active > a:focus, .step.tabs-left .nav-tabs > li.active > a:hover {
  border: 0;
  border-radius: 0;
  border-bottom: 0; }
.step.tabs-left .nav-tabs > li.active:after, .step.tabs-left .nav-tabs > li.active:before {
  display: block; }
.step.tabs-left .nav-tabs > li:last-child {
  border-bottom-left-radius: 3px;
  border-bottom-right-radius: 3px; }

/* Multiple images */

.image-tool-box {
  display: inline-block;
  clear: both;
  padding: 2px;
  border: 1px solid #ddd;
  margin-bottom: 10px;
  position: relative;
}

.image-tool-box img {
  width: 200px;
  height: auto;
}

.image-tool-box .image-tools {
  display: block;
  position: absolute;
  width: 100%;
  height: 100%;
  top: 0;
  left: 0;
  transition: all 0.5s;
  -webkit-transition: all 0.5s;
}

.image-tool-box .image-tools .glyphicon {
  position: absolute;
  top: 10px;
  right: 10px;
  color: #fff;
  display: none;
  cursor: pointer;
}

.image-tool-box:hover .image-tools {
  background:rgba(0,0,0,0.8);
  transition: all 0.5s;
  -webkit-transition: all 0.5s;
}

.image-tool-box:hover .image-tools .glyphicon {
  display: block;
}

.modal-open .select2-container {
  z-index: auto;
}

@media (max-width: 768px) {
  .step .nav-tabs > li:after {
    display: none; }
  .step .nav-tabs > li:before {
    display: none; } }

.loader-container {
  display: none; }

.loader .loader-container {
  display: block;
  position: absolute;
  top: 50%;
  left: 50%;
  transform: translate(-50%, -50%);
  z-index: 1003; }

.loader:after {
  content: "";
  display: block;
  position: absolute;
  background-color: rgba(0, 0, 0, 0.9);
  top: 0;
  left: 0;
  width: 100%;
  height: 100%;
  z-index: 1001;
  border-radius: 1px; }

.pricing-table .pt-header {
  text-align: center;
  padding: 1em; }
.pricing-table .pt-header .plan-pricing .pricing {
  font-size: 2.5em; }
.pricing-table .pt-header .plan-pricing .pricing-type {
  opacity: 0.9; }

.pricing-table .pt-body {
  padding: 1em;
  text-align: center; }
.pricing-table .pt-body .plan-detail {
  padding: 0;
  margin: 0;
  list-style: none; }

.pricing-table .pt-footer {
  padding: 0.75em;
  text-align: center; }

.icons-list {
  list-style: none;
  margin: 0;
  padding: 0; }
.icons-list > li {
  float: left;
  text-align: center;
  width: 100px;
  height: 100px;
  padding: 8px; }
.icons-list > li span {
  display: block; }
.icons-list > li .glyphicon {
  font-size: 1.5em; }
.icons-list > li .glyphicon-class {
  margin-top: 8px;
  font-size: 0.75em; }

.icons-list:after {
  content: '';
  display: block;
  position: relative;
  clear: both; }

.row.example > [class*='col-'] > div {
  background-color: #EEE;
  padding: 10px;
  border: 1px solid #DDD; }

.breadcrumb {
  margin-bottom: 0; }
.breadcrumb > li + li:before {
  font-family: Voyager;
  content: '\e046';
  position:relative;
  top:1px;
  margin-right: 3px; }

.message-list {
  margin: 0;
  padding: 0;
  list-style-type: none; }
.message-list > a > li {
  border-bottom: 1px dotted #EEE;
  padding: 8px; }
.message-list > a > li > .message-block {
  padding-left: 70px;
  min-height: 60px; }
.message-list > a > li > .message-block .username {
  font-size: 12px;
  font-weight: bold; }
.message-list > a > li > .message-block .message-datetime {
  font-size: 10px;
  color: #AAA; }
.message-list > a > li > .message-block .message {
  font-size: 12px; }
.message-list > a > li .profile-img {
  width: 60px;
  height: 60px; }
.message-list > a:hover li {
  background-color: rgba(0, 0, 0, 0.01); }

.bs-example > * {
  margin-bottom: 20px; }

.bs-example > *:last-child {
  margin-bottom: 5px; }

.landing-page {
  font-family: 'Open Sans', sans-serif; }
.landing-page .navbar .navbar-toggle {
  position: absolute;
  right: 0;
  border-radius: 0;
  border: 0;
  height: 44px;
  padding: 0 15px; }
.landing-page .app-header {
  padding-top: 100px;
  background-image: url("../img/app-header-bg.jpg");
  background-repeat: no-repeat;
  -webkit-background-size: cover;
  -moz-background-size: cover;
  -o-background-size: cover;
  background-size: cover;
  background-position: center;
  margin-bottom: 0; }
.landing-page .app-header .app-logo {
  margin-bottom: 20px; }
.landing-page .app-header .app-description {
  margin-bottom: 40px; }
.landing-page .app-content-a, .landing-page .app-content-b {
  padding-top: 50px;
  padding-bottom: 20px; }
.landing-page .app-content-b.feature-1 {
  background-image: url("../img/bg/picjumbo.com_HNCK3558.jpg");
  background-repeat: no-repeat;
  -webkit-background-size: cover;
  -moz-background-size: cover;
  -o-background-size: cover;
  background-size: cover;
  background-position: center;
  margin-bottom: 0; }
.landing-page .app-content-b.contact-us {
  padding-top: 60px;
  padding-bottom: 60px;
  background-image: url("../img/contact-us-bg.jpg");
  background-repeat: no-repeat;
  -webkit-background-size: cover;
  -moz-background-size: cover;
  -o-background-size: cover;
  background-size: cover;
  background-position: center;
  margin-bottom: 0; }
.landing-page .app-content-b.contact-us .contact-us-header {
  font-weight: 300;
  font-size: 46px; }
.landing-page .app-content-b.contact-us .contact-us-description {
  font-weight: 300;
  font-size: 18px;
  opacity: 0.9;
  text-indent: 40px; }
.landing-page .app-content-b.contact-us form {
  margin-top: 20px; }
.landing-page .app-content-b.contact-us form input {
  padding: 10px;
  width: 100%;
  border: 0; }
.landing-page .app-content-header {
  font-weight: 300;
  font-size: 46px; }
.landing-page .app-content-description {
  font-weight: 300;
  font-size: 18px; }
.landing-page .app-footer {
  padding-top: 15px;
  padding-bottom: 15px;
  margin-bottom: 0; }
.landing-page .app-footer p {
  margin: 0; }
.landing-page .navbar-affix {
  width: 100%;
  height: 60px;
  border-top: 2px rgba(78, 205, 196, 0.8);
  -webkit-transition: all 0.2s ease-in;
  transition: all 0.2s ease-in;
  position: fixed;
  -webkit-box-shadow: 0 0 6px 0 rgba(96, 100, 109, 0.4);
  box-shadow: 0 0 6px 0 rgba(96, 100, 109, 0.4); }
.landing-page .navbar.affix {
  z-index: 4000;
  background-color: rgba(255, 255, 255, 0.95) !important;
  height: 60px;
  opacity: 1;
  margin-top: 0; }
.landing-page .navbar-affix.affix li a {
  height: 60px;
  line-height: 60px; }
.landing-page .navbar-affix.affix .navbar-nav > li > a {
  background-color: transparent;
  font-weight: 400;
  color: #333; }
.landing-page .navbar {
  padding-left: 0;
  background-color: transparent;
  box-shadow: none; }
.landing-page .navbar .navbar-right {
  position: relative;
  right: 0; }
.landing-page .navbar .navbar-header {
  border-bottom: 0 solid #e7e7e7; }
.landing-page .navbar .navbar-header .navbar-brand {
  width: 45px;
  line-height: 60px;
  height: 60px;
  padding: 0;
  width: 100%;
  overflow: hidden;
  padding-left: 0;
  font-family: 'Open Sans', sans-serif; }
.landing-page .navbar .navbar-header .navbar-brand .icon {
  width: 50px;
  text-align: center;
  display: inline-block; }
.landing-page .navbar .navbar-header .navbar-brand .title {
  margin-left: -10px;
  display: inline-block; }
.landing-page .navbar .navbar-header .navbar-expand-toggle {
  position: absolute;
  right: 0;
  width: 60px;
  height: 60px;
  background-color: transparent;
  border: 0;
  -moz-transition: all 0.25s linear;
  -webkit-transition: all 0.25s linear;
  transition: all 0.25s linear;
  opacity: 0.75; }

@media only screen and (max-width: 768px) {
  .landing-page .navbar .navbar-header .navbar-brand {
    padding-left: 15px; } }

.row-example > [class*="col-"] {
  margin-bottom: 0; }

/* Row Sortable (Drag and Drop), used in BREAD edit
-------------------------------------------------- */
.row-dd {
  border-bottom:  1px solid #eee;
  margin:         0 -7px;
  padding-top:    8px;
  padding-bottom: 8px;
}
.row-dd:hover {
  background-color: #F6F8FA;
}
.row-dd > div:first-child { padding-left: 37px; }
.row-dd > div:first-child .handler {
  position: absolute;
  top:      3px;
  left:     14px;
  cursor:   move;
}
.fake-table-hd {
  padding: 0 8px;
}
.fake-table-hd > div:first-child { padding-left: 29px; }
.fake-table-hd > div {
  font-weight:      500;
  padding:          8px;
  margin-bottom:    0 !important;
  background-color: #F6F8FA;
  border-bottom:    1px solid #EAEAEA;
}

/* CUSTOMIZE THE NAVBAR
-------------------------------------------------- */
/* Special class on .container surrounding .navbar, used for positioning it into place. */
.navbar-wrapper {
  position: absolute;
  top: 0;
  right: 0;
  left: 0;
  z-index: 20; }

/* Flip around the padding for proper display in narrow viewports */
.navbar-wrapper > .container {
  padding-right: 0;
  padding-left: 0; }

.navbar-wrapper .navbar {
  padding-right: 15px;
  padding-left: 15px; }

.navbar-wrapper .navbar .container {
  width: auto; }

/* CUSTOMIZE THE CAROUSEL
-------------------------------------------------- */
/* Carousel base class */
.carousel {
  height: 500px;
  margin-bottom: 60px; }

/* Since positioning the image, we need to help out the caption */
.carousel-caption {
  z-index: 10; }

/* Declare heights because of positioning of img element */
.carousel .item {
  height: 500px;
  background-color: #777; }

.carousel-inner > .item > img {
  position: absolute;
  top: 0;
  left: 0;
  min-width: 100%;
  height: 500px; }

/* MARKETING CONTENT
-------------------------------------------------- */
/* Center align the text within the three columns below the carousel */
.marketing .col-lg-4 {
  margin-bottom: 20px;
  text-align: center; }

.marketing h2 {
  font-weight: normal; }

.marketing .col-lg-4 p {
  margin-right: 10px;
  margin-left: 10px; }

/* Featurettes
------------------------- */
.featurette-divider {
  margin: 80px 0;
  /* Space out the Bootstrap <hr> more */ }

/* Thin out the marketing headings */
.featurette-heading {
  font-weight: 300;
  line-height: 1;
  letter-spacing: -1px; }


/* Multi Languages / Translations
-------------------------------------------------- */
.language-selector {
  float: right !important;
  padding: 0 10px 0 0;
}
.side-body > .language-selector {
  padding: 28px 15px 0 0;
}
.modal-body .language-selector {
  float: right !important;
  padding: 0;
}

/* RESPONSIVE CSS
-------------------------------------------------- */
@media (min-width: 768px) {
  /* Navbar positioning foo */
  .navbar-wrapper .container {
    padding-right: 15px;
    padding-left: 15px; }
  .navbar-wrapper .navbar {
    padding-right: 0;
    padding-left: 0; }
  /* The navbar becomes detached from the top, so we round the corners */
  .navbar-wrapper .navbar {
    border-radius: 4px; }
  /* Bump up size of carousel content */
  .carousel-caption p {
    margin-bottom: 20px;
    font-size: 21px;
    line-height: 1.4; }
  .featurette-heading {
    font-size: 50px; } }

@media (min-width: 992px) {
  .featurette-heading {
    margin-top: 100px;
    margin-bottom: 20px; } }

/* BOOTSTRAP EXTENDED */
a.text-action{color:#a3afb7}a.text-action,a.text-action:focus,a.text-action:hover{text-decoration:none}a.text-action:focus,a.text-action:hover{color:#ccd5db}a.text-action .icon+span{margin-left:3px}a.text-like{color:#a3afb7!important}a.text-like,a.text-like:focus,a.text-like:hover{text-decoration:none}a.text-like.active,a.text-like:focus,a.text-like:hover{color:#f96868!important}.text-action+.text-action{margin-left:6px}.img-bordered{padding:3px;border:1px solid #e4eaec}.img-bordered-primary{border-color:#62a8ea!important}.img-bordered-purple{border-color:#7c51d1!important}.img-bordered-red{border-color:#e9595b!important}.img-bordered-green{border-color:#7dd3ae!important}.img-bordered-orange{border-color:#ec9940!important}.h1,.h2,.h3,.h4,.h5,.h6,h1,h2,h3,h4,h5,h6{text-shadow:rgba(0,0,0,.15) 0 0 1px}.h1 .icon:first-child,.h2 .icon:first-child,.h3 .icon:first-child,.h4 .icon:first-child,.h5 .icon:first-child,.h6 .icon:first-child,h1 .icon:first-child,h2 .icon:first-child,h3 .icon:first-child,h4 .icon:first-child,h5 .icon:first-child,h6 .icon:first-child{margin-right:.5em}.mark,mark{color:#fff;border-radius:2px}.drop-cap{float:left;padding:5px;margin-right:5px;font-family:Georgia;font-size:60px;line-height:50px;color:#263238}.drop-cap-reversed{color:#fff;background-color:#263238}.list-icons{padding-left:10px;margin-left:0;list-style:none}.list-icons>li{margin-top:6px}.list-icons>li:first-child{margin-top:0}.list-icons>li i{float:left;width:1em;margin:0 6px 0 0}.text-primary{color:#62a8ea}a.text-primary:focus,a.text-primary:hover{color:#358fe4}.text-success{color:#46be8a}a.text-success:focus,a.text-success:hover{color:#369b6f}.text-info{color:#57c7d4}a.text-info:focus,a.text-info:hover{color:#33b6c5}.text-warning{color:#f2a654}a.text-warning:focus,a.text-warning:hover{color:#ee8d25}.text-danger{color:#f96868}a.text-danger:focus,a.text-danger:hover{color:#f73737}blockquote{font-size:20px;color:#526069;border-left-width:2px}blockquote .small,blockquote footer,blockquote small{font-size:14px}.blockquote-reverse{border-right-width:2px}.blockquote{padding:15px 20px;border-left-width:4px;border-radius:3px}.blockquote.blockquote-reverse{border-right-width:4px}.blockquote-success{background-color:rgba(70,190,138,.1);border-color:#46be8a}.blockquote-info{background-color:rgba(87,199,212,.1);border-color:#57c7d4}.blockquote-warning{background-color:rgba(242,166,84,.1);border-color:#f2a654}.blockquote-danger{background-color:rgba(249,104,104,.1);border-color:#f96868}code{border:1px solid #bcd8f1}pre code{border:none}.container{max-width:100%}@media (min-width:1600px){.container{width:1310px}}@media (min-width:1600px){.col-xlg-1,.col-xlg-10,.col-xlg-11,.col-xlg-12,.col-xlg-2,.col-xlg-3,.col-xlg-4,.col-xlg-5,.col-xlg-6,.col-xlg-7,.col-xlg-8,.col-xlg-9{float:left}.col-xlg-12{width:100%}.col-xlg-11{width:91.66666667%}.col-xlg-10{width:83.33333333%}.col-xlg-9{width:75%}.col-xlg-8{width:66.66666667%}.col-xlg-7{width:58.33333333%}.col-xlg-6{width:50%}.col-xlg-5{width:41.66666667%}.col-xlg-4{width:33.33333333%}.col-xlg-3{width:25%}.col-xlg-2{width:16.66666667%}.col-xlg-1{width:8.33333333%}.col-xlg-pull-12{right:100%}.col-xlg-pull-11{right:91.66666667%}.col-xlg-pull-10{right:83.33333333%}.col-xlg-pull-9{right:75%}.col-xlg-pull-8{right:66.66666667%}.col-xlg-pull-7{right:58.33333333%}.col-xlg-pull-6{right:50%}.col-xlg-pull-5{right:41.66666667%}.col-xlg-pull-4{right:33.33333333%}.col-xlg-pull-3{right:25%}.col-xlg-pull-2{right:16.66666667%}.col-xlg-pull-1{right:8.33333333%}.col-xlg-pull-0{right:auto}.col-xlg-push-12{left:100%}.col-xlg-push-11{left:91.66666667%}.col-xlg-push-10{left:83.33333333%}.col-xlg-push-9{left:75%}.col-xlg-push-8{left:66.66666667%}.col-xlg-push-7{left:58.33333333%}.col-xlg-push-6{left:50%}.col-xlg-push-5{left:41.66666667%}.col-xlg-push-4{left:33.33333333%}.col-xlg-push-3{left:25%}.col-xlg-push-2{left:16.66666667%}.col-xlg-push-1{left:8.33333333%}.col-xlg-push-0{left:auto}.col-xlg-offset-12{margin-left:100%}.col-xlg-offset-11{margin-left:91.66666667%}.col-xlg-offset-10{margin-left:83.33333333%}.col-xlg-offset-9{margin-left:75%}.col-xlg-offset-8{margin-left:66.66666667%}.col-xlg-offset-7{margin-left:58.33333333%}.col-xlg-offset-6{margin-left:50%}.col-xlg-offset-5{margin-left:41.66666667%}.col-xlg-offset-4{margin-left:33.33333333%}.col-xlg-offset-3{margin-left:25%}.col-xlg-offset-2{margin-left:16.66666667%}.col-xlg-offset-1{margin-left:8.33333333%}.col-xlg-offset-0{margin-left:0}}.col-xlg-1,.col-xlg-10,.col-xlg-11,.col-xlg-12,.col-xlg-2,.col-xlg-3,.col-xlg-4,.col-xlg-5,.col-xlg-6,.col-xlg-7,.col-xlg-8,.col-xlg-9{position:relative;min-height:1px;padding-right:15px;padding-left:15px}.row.no-space{margin-right:0;margin-left:0}.row.no-space>[class*=col-]{padding-right:0;padding-left:0}.row-lg{margin-right:-25px;margin-left:-25px}.row-lg>.col-lg-1,.row-lg>.col-lg-10,.row-lg>.col-lg-11,.row-lg>.col-lg-12,.row-lg>.col-lg-2,.row-lg>.col-lg-3,.row-lg>.col-lg-4,.row-lg>.col-lg-5,.row-lg>.col-lg-6,.row-lg>.col-lg-7,.row-lg>.col-lg-8,.row-lg>.col-lg-9,.row-lg>.col-md-1,.row-lg>.col-md-10,.row-lg>.col-md-11,.row-lg>.col-md-12,.row-lg>.col-md-2,.row-lg>.col-md-3,.row-lg>.col-md-4,.row-lg>.col-md-5,.row-lg>.col-md-6,.row-lg>.col-md-7,.row-lg>.col-md-8,.row-lg>.col-md-9,.row-lg>.col-sm-1,.row-lg>.col-sm-10,.row-lg>.col-sm-11,.row-lg>.col-sm-12,.row-lg>.col-sm-2,.row-lg>.col-sm-3,.row-lg>.col-sm-4,.row-lg>.col-sm-5,.row-lg>.col-sm-6,.row-lg>.col-sm-7,.row-lg>.col-sm-8,.row-lg>.col-sm-9,.row-lg>.col-xlg-1,.row-lg>.col-xlg-10,.row-lg>.col-xlg-11,.row-lg>.col-xlg-12,.row-lg>.col-xlg-2,.row-lg>.col-xlg-3,.row-lg>.col-xlg-4,.row-lg>.col-xlg-5,.row-lg>.col-xlg-6,.row-lg>.col-xlg-7,.row-lg>.col-xlg-8,.row-lg>.col-xlg-9,.row-lg>.col-xs-1,.row-lg>.col-xs-10,.row-lg>.col-xs-11,.row-lg>.col-xs-12,.row-lg>.col-xs-2,.row-lg>.col-xs-3,.row-lg>.col-xs-4,.row-lg>.col-xs-5,.row-lg>.col-xs-6,.row-lg>.col-xs-7,.row-lg>.col-xs-8,.row-lg>.col-xs-9{padding-right:25px;padding-left:25px}.table{color:#76838f}.table>tfoot>tr>th,.table>thead>tr>th{font-weight:400;color:#526069}.table>thead>tr>th{border-bottom:1px solid #e4eaec}.table>tbody+tbody{border-top:1px solid #e4eaec}.table a{text-decoration:underline}.table td>.checkbox-custom:only-child,.table th>.checkbox-custom:only-child{margin-top:0;margin-bottom:0;text-align:center}.table .danger,.table .info,.table .success,.table .warning{color:#fff}.table .danger a,.table .info a,.table .success a,.table .warning a{color:#fff}.table .cell-30{width:30px}.table .cell-40{width:40px}.table .cell-50{width:50px}.table .cell-60{width:60px}.table .cell-80{width:80px}.table .cell-100{width:100px}.table .cell-120{width:120px}.table .cell-130{width:130px}.table .cell-150{width:150px}.table .cell-180{width:180px}.table .cell-200{width:200px}.table .cell-250{width:250px}.table .cell-300{width:300px}.table-danger thead tr,.table-dark thead tr,.table-info thead tr,.table-primary thead tr,.table-success thead tr,.table-warning thead tr{color:#fff}.table-default thead tr{background:#f3f7f9}.table-primary thead tr{background:#62a8ea}.table-success thead tr{background:#46be8a}.table-info thead tr{background:#57c7d4}.table-warning thead tr{background:#f2a654}.table-danger thead tr{background:#f96868}.table-dark thead tr{background:#526069}.table-gray thead tr{color:#526069;background:#ccd5db}.table-bordered>thead>tr>td,.table-bordered>thead>tr>th{border-bottom-width:1px}.table-bordered>thead:first-child>tr:first-child>th{border:1px solid #e4eaec}.table-section+tbody{display:none}.table-section-arrow{position:relative;display:inline-block;font-family:'Web Icons';font-style:normal;font-weight:400;text-align:center;-webkit-transition:-webkit-transform .15s;-o-transition:-o-transform .15s;transition:transform .15s;-webkit-transform:translate(0,0);-ms-transform:translate(0,0);-o-transform:translate(0,0);transform:translate(0,0);text-rendering:auto;speak:none;-webkit-font-smoothing:antialiased;-moz-osx-font-smoothing:grayscale}.table-section-arrow:before{content:'\f181'}.table-section.active tr{background-color:#f3f7f9}.table-section.active+tbody{display:table-row-group}.table-section.active .table-section-arrow{-webkit-transform:rotate(-180deg);-ms-transform:rotate(-180deg);-o-transform:rotate(-180deg);transform:rotate(-180deg)}.form-control{-webkit-box-shadow:none;box-shadow:none;-webkit-transition:-webkit-box-shadow .25s linear,border .25s linear,color .25s linear,background-color .25s linear;-o-transition:box-shadow .25s linear,border .25s linear,color .25s linear,background-color .25s linear;transition:box-shadow .25s linear,border .25s linear,color .25s linear,background-color .25s linear}.form-control:not(select){-webkit-appearance:none}.has-success .checkbox,.has-success .checkbox-inline,.has-success .control-label,.has-success .help-block,.has-success .radio,.has-success .radio-inline,.has-success.checkbox label,.has-success.checkbox-inline label,.has-success.radio label,.has-success.radio-inline label{color:#46be8a}.has-success .form-control{border-color:#46be8a;-webkit-box-shadow:inset 0 1px 1px rgba(0,0,0,.075);box-shadow:inset 0 1px 1px rgba(0,0,0,.075)}.has-success .form-control:focus{border-color:#369b6f;-webkit-box-shadow:inset 0 1px 1px rgba(0,0,0,.075),0 0 6px #91d9ba;box-shadow:inset 0 1px 1px rgba(0,0,0,.075),0 0 6px #91d9ba}.has-success .input-group-addon{color:#46be8a;background-color:#fff;border-color:#46be8a}.has-success .form-control-feedback{color:#46be8a}.has-success .form-control{-webkit-box-shadow:inset 0 1px 1px rgba(0,0,0,.05);box-shadow:inset 0 1px 1px rgba(0,0,0,.05)}.has-success .form-control:focus{border-color:#46be8a;outline:0;-webkit-box-shadow:inset 0 1px 1px rgba(0,0,0,.075),0 0 8px rgba(70,190,138,.6);box-shadow:inset 0 1px 1px rgba(0,0,0,.075),0 0 8px rgba(70,190,138,.6)}.has-success .form-control.focus,.has-success .form-control:focus{border-color:#46be8a;-webkit-box-shadow:none;box-shadow:none}.has-warning .checkbox,.has-warning .checkbox-inline,.has-warning .control-label,.has-warning .help-block,.has-warning .radio,.has-warning .radio-inline,.has-warning.checkbox label,.has-warning.checkbox-inline label,.has-warning.radio label,.has-warning.radio-inline label{color:#f2a654}.has-warning .form-control{border-color:#f2a654;-webkit-box-shadow:inset 0 1px 1px rgba(0,0,0,.075);box-shadow:inset 0 1px 1px rgba(0,0,0,.075)}.has-warning .form-control:focus{border-color:#ee8d25;-webkit-box-shadow:inset 0 1px 1px rgba(0,0,0,.075),0 0 6px #f9d7b3;box-shadow:inset 0 1px 1px rgba(0,0,0,.075),0 0 6px #f9d7b3}.has-warning .input-group-addon{color:#f2a654;background-color:#fff;border-color:#f2a654}.has-warning .form-control-feedback{color:#f2a654}.has-warning .form-control{-webkit-box-shadow:inset 0 1px 1px rgba(0,0,0,.05);box-shadow:inset 0 1px 1px rgba(0,0,0,.05)}.has-warning .form-control:focus{border-color:#f2a654;outline:0;-webkit-box-shadow:inset 0 1px 1px rgba(0,0,0,.075),0 0 8px rgba(242,166,84,.6);box-shadow:inset 0 1px 1px rgba(0,0,0,.075),0 0 8px rgba(242,166,84,.6)}.has-warning .form-control.focus,.has-warning .form-control:focus{border-color:#f2a654;-webkit-box-shadow:none;box-shadow:none}.has-error .checkbox,.has-error .checkbox-inline,.has-error .control-label,.has-error .help-block,.has-error .radio,.has-error .radio-inline,.has-error.checkbox label,.has-error.checkbox-inline label,.has-error.radio label,.has-error.radio-inline label{color:#f96868}.has-error .form-control{border-color:#f96868;-webkit-box-shadow:inset 0 1px 1px rgba(0,0,0,.075);box-shadow:inset 0 1px 1px rgba(0,0,0,.075)}.has-error .form-control:focus{border-color:#f73737;-webkit-box-shadow:inset 0 1px 1px rgba(0,0,0,.075),0 0 6px #fdcaca;box-shadow:inset 0 1px 1px rgba(0,0,0,.075),0 0 6px #fdcaca}.has-error .input-group-addon{color:#f96868;background-color:#fff;border-color:#f96868}.has-error .form-control-feedback{color:#f96868}.has-error .form-control{-webkit-box-shadow:inset 0 1px 1px rgba(0,0,0,.05);box-shadow:inset 0 1px 1px rgba(0,0,0,.05)}.has-error .form-control:focus{border-color:#f96868;outline:0;-webkit-box-shadow:inset 0 1px 1px rgba(0,0,0,.075),0 0 8px rgba(249,104,104,.6);box-shadow:inset 0 1px 1px rgba(0,0,0,.075),0 0 8px rgba(249,104,104,.6)}.has-error .form-control.focus,.has-error .form-control:focus{border-color:#f96868;-webkit-box-shadow:none;box-shadow:none}.form-group.has-feedback.no-label .form-control-feedback{top:0}.form-group.has-feedback.left-feedback .form-control-feedback{right:auto;left:0}.form-group.has-feedback.left-feedback .form-control{padding-right:13px;padding-left:50px}.form-control.square{border-radius:0}.form-control.round{border-radius:200px}textarea.form-control.no-resize{resize:none}.input-group-file input[type=text]{background-color:#fff}.input-group-file .btn-file{position:relative;overflow:hidden}.input-group-file .btn-file.btn-outline{border:1px solid #e4eaec;border-left:none}.input-group-file .btn-file.btn-outline:hover{border-left:none}.input-group-file .btn-file>.icon{margin:0 3px}.input-group-file .btn-file input[type=file]{position:absolute;top:0;left:0;display:block;min-width:100%;min-height:100%;text-align:0;cursor:pointer;opacity:0}.help-block{margin-top:7px;margin-bottom:8px}.help-block>.icon{margin:0 5px}.input-search-close{color:#000;text-shadow:none;filter:alpha(opacity=20);opacity:.2}.input-search-close.icon{font-size:inherit;line-height:inherit}.input-search-close:focus,.input-search-close:hover{color:#000;text-decoration:none;cursor:pointer;filter:alpha(opacity=50);opacity:.5}button.input-search-close{-webkit-appearance:none;padding:0;cursor:pointer;background:0 0;border:0}.input-search{position:relative}.input-search .form-control{border-radius:200px}.input-search .input-search-close,.input-search .input-search-icon{position:absolute;top:50%;z-index:1;width:36px;-webkit-transform:translateY(-50%);-ms-transform:translateY(-50%);-o-transform:translateY(-50%);transform:translateY(-50%)}.input-search .input-search-close{right:8px}.input-search .input-search-icon+.form-control{padding-left:43.5px}.input-search .input-search-icon{left:8px;font-size:16px;color:#a3afb7;text-align:center;pointer-events:none}.input-search-btn+.form-control{padding-right:50px}.input-search-btn{position:absolute;top:0;right:0;height:100%;padding:0 10px;background:0 0;border:none;border-radius:0 200px 200px 0}.input-search-btn>.icon{margin:0 3px}.input-search-dark .input-search-icon{color:#76838f}.input-search-dark .form-control{background:#f3f7f9;-webkit-box-shadow:none;box-shadow:none}.input-search-dark .form-control:focus{background-color:transparent}.form-inline .form-group{margin-right:20px}.form-inline .form-group:last-child{margin-right:0}.form-inline .control-label{margin-right:5px}@media (max-width:767px){.form-inline .form-group{margin-right:0}}.btn{padding:6px 15px;font-size:14px;line-height:1.57142857;border-radius:3px;-webkit-transition:border .2s linear,color .2s linear,width .2s linear,background-color .2s linear;-o-transition:border .2s linear,color .2s linear,width .2s linear,background-color .2s linear;transition:border .2s linear,color .2s linear,width .2s linear,background-color .2s linear;-webkit-font-smoothing:subpixel-antialiased}.btn.active:focus,.btn:active:focus,.btn:focus{outline:0}.btn.active,.btn:active{-webkit-box-shadow:none;box-shadow:none}.btn .icon{width:1em;margin:-1px 3px 0;line-height:inherit;text-align:center}.btn-block{white-space:normal}.btn-outline.btn-default{color:#76838f;background-color:transparent}.btn-outline.btn-default.active,.btn-outline.btn-default:active,.btn-outline.btn-default:focus,.btn-outline.btn-default:hover,.open>.dropdown-toggle.btn-outline.btn-default{color:#76838f;background-color:rgba(118,131,143,.1);border-color:#e4eaec}.btn-outline.btn-default.active .badge,.btn-outline.btn-default:active .badge,.btn-outline.btn-default:focus .badge,.btn-outline.btn-default:hover .badge,.open>.dropdown-toggle.btn-outline.btn-default .badge{color:#76838f;background-color:#76838f}.btn-outline.btn-primary{color:#62a8ea;background-color:transparent}.btn-outline.btn-primary.active,.btn-outline.btn-primary:active,.btn-outline.btn-primary:focus,.btn-outline.btn-primary:hover,.open>.dropdown-toggle.btn-outline.btn-primary{color:#fff;background-color:#62a8ea;border-color:#62a8ea}.btn-outline.btn-primary.active .badge,.btn-outline.btn-primary:active .badge,.btn-outline.btn-primary:focus .badge,.btn-outline.btn-primary:hover .badge,.open>.dropdown-toggle.btn-outline.btn-primary .badge{color:#62a8ea;background-color:#fff}.btn-outline.btn-success{color:#46be8a;background-color:transparent}.btn-outline.btn-success.active,.btn-outline.btn-success:active,.btn-outline.btn-success:focus,.btn-outline.btn-success:hover,.open>.dropdown-toggle.btn-outline.btn-success{color:#fff;background-color:#46be8a;border-color:#46be8a}.btn-outline.btn-success.active .badge,.btn-outline.btn-success:active .badge,.btn-outline.btn-success:focus .badge,.btn-outline.btn-success:hover .badge,.open>.dropdown-toggle.btn-outline.btn-success .badge{color:#46be8a;background-color:#fff}.btn-outline.btn-info{color:#57c7d4;background-color:transparent}.btn-outline.btn-info.active,.btn-outline.btn-info:active,.btn-outline.btn-info:focus,.btn-outline.btn-info:hover,.open>.dropdown-toggle.btn-outline.btn-info{color:#fff;background-color:#57c7d4;border-color:#57c7d4}.btn-outline.btn-info.active .badge,.btn-outline.btn-info:active .badge,.btn-outline.btn-info:focus .badge,.btn-outline.btn-info:hover .badge,.open>.dropdown-toggle.btn-outline.btn-info .badge{color:#57c7d4;background-color:#fff}.btn-outline.btn-warning{color:#f2a654;background-color:transparent}.btn-outline.btn-warning.active,.btn-outline.btn-warning:active,.btn-outline.btn-warning:focus,.btn-outline.btn-warning:hover,.open>.dropdown-toggle.btn-outline.btn-warning{color:#fff;background-color:#f2a654;border-color:#f2a654}.btn-outline.btn-warning.active .badge,.btn-outline.btn-warning:active .badge,.btn-outline.btn-warning:focus .badge,.btn-outline.btn-warning:hover .badge,.open>.dropdown-toggle.btn-outline.btn-warning .badge{color:#f2a654;background-color:#fff}.btn-outline.btn-danger{color:#f96868;background-color:transparent}.btn-outline.btn-danger.active,.btn-outline.btn-danger:active,.btn-outline.btn-danger:focus,.btn-outline.btn-danger:hover,.open>.dropdown-toggle.btn-outline.btn-danger{color:#fff;background-color:#f96868;border-color:#f96868}.btn-outline.btn-danger.active .badge,.btn-outline.btn-danger:active .badge,.btn-outline.btn-danger:focus .badge,.btn-outline.btn-danger:hover .badge,.open>.dropdown-toggle.btn-outline.btn-danger .badge{color:#f96868;background-color:#fff}.btn-outline.btn-dark{color:#526069;background-color:transparent}.btn-outline.btn-dark.active,.btn-outline.btn-dark:active,.btn-outline.btn-dark:focus,.btn-outline.btn-dark:hover,.open>.dropdown-toggle.btn-outline.btn-dark{color:#fff;background-color:#526069;border-color:#526069}.btn-outline.btn-dark.active .badge,.btn-outline.btn-dark:active .badge,.btn-outline.btn-dark:focus .badge,.btn-outline.btn-dark:hover .badge,.open>.dropdown-toggle.btn-outline.btn-dark .badge{color:#526069;background-color:#fff}.btn-outline.btn-inverse{color:#fff;background-color:transparent}.btn-outline.btn-inverse.active,.btn-outline.btn-inverse:active,.btn-outline.btn-inverse:focus,.btn-outline.btn-inverse:hover,.open>.dropdown-toggle.btn-outline.btn-inverse{color:#76838f;background-color:#fff;border-color:#fff}.btn-outline.btn-inverse.active .badge,.btn-outline.btn-inverse:active .badge,.btn-outline.btn-inverse:focus .badge,.btn-outline.btn-inverse:hover .badge,.open>.dropdown-toggle.btn-outline.btn-inverse .badge{color:#fff;background-color:#76838f}.btn-lg{padding:10px 18px;font-size:18px;line-height:1.3333333;border-radius:4px}.btn-sm{padding:6px 13px;font-size:12px;line-height:1.5;border-radius:2px}.btn-xs{padding:1px 5px;font-size:12px;line-height:1.5;border-radius:2px}.btn-squared{border-radius:0}.btn-round{border-radius:1000px}.btn-default.focus,.btn-default:focus,.btn-default:hover{background-color:#f3f7f9;border-color:#f3f7f9}.btn-default.active,.btn-default:active,.open>.dropdown-toggle.btn-default{background-color:#ccd5db;border-color:#ccd5db}.btn-default.active.focus,.btn-default.active:focus,.btn-default.active:hover,.btn-default:active.focus,.btn-default:active:focus,.btn-default:active:hover,.open>.dropdown-toggle.btn-default.focus,.open>.dropdown-toggle.btn-default:focus,.open>.dropdown-toggle.btn-default:hover{background-color:#ccd5db;border-color:#ccd5db}.btn-default.disabled,.btn-default.disabled.active,.btn-default.disabled.focus,.btn-default.disabled:active,.btn-default.disabled:focus,.btn-default.disabled:hover,.btn-default[disabled],.btn-default[disabled].active,.btn-default[disabled].focus,.btn-default[disabled]:active,.btn-default[disabled]:focus,.btn-default[disabled]:hover,fieldset[disabled] .btn-default,fieldset[disabled] .btn-default.active,fieldset[disabled] .btn-default.focus,fieldset[disabled] .btn-default:active,fieldset[disabled] .btn-default:focus,fieldset[disabled] .btn-default:hover{color:#76838f;background-color:#f3f7f9;border-color:#f3f7f9}.btn-default.btn-up:before{border-bottom-color:#e4eaec}.btn-default.btn-up:focus:before,.btn-default.btn-up:hover:before{border-bottom-color:#f3f7f9}.btn-default.btn-up.active:before,.btn-default.btn-up:active:before,.open>.dropdown-toggle.btn-default.btn-up:before{border-bottom-color:#ccd5db}.btn-default.btn-right:before{border-left-color:#e4eaec}.btn-default.btn-right:focus:before,.btn-default.btn-right:hover:before{border-left-color:#f3f7f9}.btn-default.btn-right.active:before,.btn-default.btn-right:active:before,.open>.dropdown-toggle.btn-default.btn-right:before{border-left-color:#ccd5db}.btn-default.btn-bottom:before{border-top-color:#e4eaec}.btn-default.btn-bottom:focus:before,.btn-default.btn-bottom:hover:before{border-top-color:#f3f7f9}.btn-default.btn-bottom.active:before,.btn-default.btn-bottom:active:before,.open>.dropdown-toggle.btn-default.btn-bottom:before{border-top-color:#ccd5db}.btn-default.btn-left:before{border-right-color:#e4eaec}.btn-default.btn-left:focus:before,.btn-default.btn-left:hover:before{border-right-color:#f3f7f9}.btn-default.btn-left.active:before,.btn-default.btn-left:active:before,.open>.dropdown-toggle.btn-default.btn-left:before{border-right-color:#ccd5db}.btn-primary.focus,.btn-primary:focus,.btn-primary:hover{background-color:#89bceb;border-color:#89bceb}.btn-primary.active,.btn-primary:active,.open>.dropdown-toggle.btn-primary{background-color:#4e97d9;border-color:#4e97d9}.btn-primary.active.focus,.btn-primary.active:focus,.btn-primary.active:hover,.btn-primary:active.focus,.btn-primary:active:focus,.btn-primary:active:hover,.open>.dropdown-toggle.btn-primary.focus,.open>.dropdown-toggle.btn-primary:focus,.open>.dropdown-toggle.btn-primary:hover{background-color:#4e97d9;border-color:#4e97d9}.btn-primary.disabled,.btn-primary.disabled.active,.btn-primary.disabled.focus,.btn-primary.disabled:active,.btn-primary.disabled:focus,.btn-primary.disabled:hover,.btn-primary[disabled],.btn-primary[disabled].active,.btn-primary[disabled].focus,.btn-primary[disabled]:active,.btn-primary[disabled]:focus,.btn-primary[disabled]:hover,fieldset[disabled] .btn-primary,fieldset[disabled] .btn-primary.active,fieldset[disabled] .btn-primary.focus,fieldset[disabled] .btn-primary:active,fieldset[disabled] .btn-primary:focus,fieldset[disabled] .btn-primary:hover{color:#fff;background-color:#a2caee;border-color:#a2caee}.btn-primary.btn-up:before{border-bottom-color:#62a8ea}.btn-primary.btn-up:focus:before,.btn-primary.btn-up:hover:before{border-bottom-color:#89bceb}.btn-primary.btn-up.active:before,.btn-primary.btn-up:active:before,.open>.dropdown-toggle.btn-primary.btn-up:before{border-bottom-color:#4e97d9}.btn-primary.btn-right:before{border-left-color:#62a8ea}.btn-primary.btn-right:focus:before,.btn-primary.btn-right:hover:before{border-left-color:#89bceb}.btn-primary.btn-right.active:before,.btn-primary.btn-right:active:before,.open>.dropdown-toggle.btn-primary.btn-right:before{border-left-color:#4e97d9}.btn-primary.btn-bottom:before{border-top-color:#62a8ea}.btn-primary.btn-bottom:focus:before,.btn-primary.btn-bottom:hover:before{border-top-color:#89bceb}.btn-primary.btn-bottom.active:before,.btn-primary.btn-bottom:active:before,.open>.dropdown-toggle.btn-primary.btn-bottom:before{border-top-color:#4e97d9}.btn-primary.btn-left:before{border-right-color:#62a8ea}.btn-primary.btn-left:focus:before,.btn-primary.btn-left:hover:before{border-right-color:#89bceb}.btn-primary.btn-left.active:before,.btn-primary.btn-left:active:before,.open>.dropdown-toggle.btn-primary.btn-left:before{border-right-color:#4e97d9}.btn-success.focus,.btn-success:focus,.btn-success:hover{background-color:#5cd29d;border-color:#5cd29d}.btn-success.active,.btn-success:active,.open>.dropdown-toggle.btn-success{background-color:#36ab7a;border-color:#36ab7a}.btn-success.active.focus,.btn-success.active:focus,.btn-success.active:hover,.btn-success:active.focus,.btn-success:active:focus,.btn-success:active:hover,.open>.dropdown-toggle.btn-success.focus,.open>.dropdown-toggle.btn-success:focus,.open>.dropdown-toggle.btn-success:hover{background-color:#36ab7a;border-color:#36ab7a}.btn-success.disabled,.btn-success.disabled.active,.btn-success.disabled.focus,.btn-success.disabled:active,.btn-success.disabled:focus,.btn-success.disabled:hover,.btn-success[disabled],.btn-success[disabled].active,.btn-success[disabled].focus,.btn-success[disabled]:active,.btn-success[disabled]:focus,.btn-success[disabled]:hover,fieldset[disabled] .btn-success,fieldset[disabled] .btn-success.active,fieldset[disabled] .btn-success.focus,fieldset[disabled] .btn-success:active,fieldset[disabled] .btn-success:focus,fieldset[disabled] .btn-success:hover{color:#fff;background-color:#7dd3ae;border-color:#7dd3ae}.btn-success.btn-up:before{border-bottom-color:#46be8a}.btn-success.btn-up:focus:before,.btn-success.btn-up:hover:before{border-bottom-color:#5cd29d}.btn-success.btn-up.active:before,.btn-success.btn-up:active:before,.open>.dropdown-toggle.btn-success.btn-up:before{border-bottom-color:#36ab7a}.btn-success.btn-right:before{border-left-color:#46be8a}.btn-success.btn-right:focus:before,.btn-success.btn-right:hover:before{border-left-color:#5cd29d}.btn-success.btn-right.active:before,.btn-success.btn-right:active:before,.open>.dropdown-toggle.btn-success.btn-right:before{border-left-color:#36ab7a}.btn-success.btn-bottom:before{border-top-color:#46be8a}.btn-success.btn-bottom:focus:before,.btn-success.btn-bottom:hover:before{border-top-color:#5cd29d}.btn-success.btn-bottom.active:before,.btn-success.btn-bottom:active:before,.open>.dropdown-toggle.btn-success.btn-bottom:before{border-top-color:#36ab7a}.btn-success.btn-left:before{border-right-color:#46be8a}.btn-success.btn-left:focus:before,.btn-success.btn-left:hover:before{border-right-color:#5cd29d}.btn-success.btn-left.active:before,.btn-success.btn-left:active:before,.open>.dropdown-toggle.btn-success.btn-left:before{border-right-color:#36ab7a}.btn-info.focus,.btn-info:focus,.btn-info:hover{background-color:#77d6e1;border-color:#77d6e1}.btn-info.active,.btn-info:active,.open>.dropdown-toggle.btn-info{background-color:#47b8c6;border-color:#47b8c6}.btn-info.active.focus,.btn-info.active:focus,.btn-info.active:hover,.btn-info:active.focus,.btn-info:active:focus,.btn-info:active:hover,.open>.dropdown-toggle.btn-info.focus,.open>.dropdown-toggle.btn-info:focus,.open>.dropdown-toggle.btn-info:hover{background-color:#47b8c6;border-color:#47b8c6}.btn-info.disabled,.btn-info.disabled.active,.btn-info.disabled.focus,.btn-info.disabled:active,.btn-info.disabled:focus,.btn-info.disabled:hover,.btn-info[disabled],.btn-info[disabled].active,.btn-info[disabled].focus,.btn-info[disabled]:active,.btn-info[disabled]:focus,.btn-info[disabled]:hover,fieldset[disabled] .btn-info,fieldset[disabled] .btn-info.active,fieldset[disabled] .btn-info.focus,fieldset[disabled] .btn-info:active,fieldset[disabled] .btn-info:focus,fieldset[disabled] .btn-info:hover{color:#fff;background-color:#9ae1e9;border-color:#9ae1e9}.btn-info.btn-up:before{border-bottom-color:#57c7d4}.btn-info.btn-up:focus:before,.btn-info.btn-up:hover:before{border-bottom-color:#77d6e1}.btn-info.btn-up.active:before,.btn-info.btn-up:active:before,.open>.dropdown-toggle.btn-info.btn-up:before{border-bottom-color:#47b8c6}.btn-info.btn-right:before{border-left-color:#57c7d4}.btn-info.btn-right:focus:before,.btn-info.btn-right:hover:before{border-left-color:#77d6e1}.btn-info.btn-right.active:before,.btn-info.btn-right:active:before,.open>.dropdown-toggle.btn-info.btn-right:before{border-left-color:#47b8c6}.btn-info.btn-bottom:before{border-top-color:#57c7d4}.btn-info.btn-bottom:focus:before,.btn-info.btn-bottom:hover:before{border-top-color:#77d6e1}.btn-info.btn-bottom.active:before,.btn-info.btn-bottom:active:before,.open>.dropdown-toggle.btn-info.btn-bottom:before{border-top-color:#47b8c6}.btn-info.btn-left:before{border-right-color:#57c7d4}.btn-info.btn-left:focus:before,.btn-info.btn-left:hover:before{border-right-color:#77d6e1}.btn-info.btn-left.active:before,.btn-info.btn-left:active:before,.open>.dropdown-toggle.btn-info.btn-left:before{border-right-color:#47b8c6}.btn-warning.focus,.btn-warning:focus,.btn-warning:hover{background-color:#f4b066;border-color:#f4b066}.btn-warning.active,.btn-warning:active,.open>.dropdown-toggle.btn-warning{background-color:#ec9940;border-color:#ec9940}.btn-warning.active.focus,.btn-warning.active:focus,.btn-warning.active:hover,.btn-warning:active.focus,.btn-warning:active:focus,.btn-warning:active:hover,.open>.dropdown-toggle.btn-warning.focus,.open>.dropdown-toggle.btn-warning:focus,.open>.dropdown-toggle.btn-warning:hover{background-color:#ec9940;border-color:#ec9940}.btn-warning.disabled,.btn-warning.disabled.active,.btn-warning.disabled.focus,.btn-warning.disabled:active,.btn-warning.disabled:focus,.btn-warning.disabled:hover,.btn-warning[disabled],.btn-warning[disabled].active,.btn-warning[disabled].focus,.btn-warning[disabled]:active,.btn-warning[disabled]:focus,.btn-warning[disabled]:hover,fieldset[disabled] .btn-warning,fieldset[disabled] .btn-warning.active,fieldset[disabled] .btn-warning.focus,fieldset[disabled] .btn-warning:active,fieldset[disabled] .btn-warning:focus,fieldset[disabled] .btn-warning:hover{color:#fff;background-color:#f6be80;border-color:#f6be80}.btn-warning.btn-up:before{border-bottom-color:#f2a654}.btn-warning.btn-up:focus:before,.btn-warning.btn-up:hover:before{border-bottom-color:#f4b066}.btn-warning.btn-up.active:before,.btn-warning.btn-up:active:before,.open>.dropdown-toggle.btn-warning.btn-up:before{border-bottom-color:#ec9940}.btn-warning.btn-right:before{border-left-color:#f2a654}.btn-warning.btn-right:focus:before,.btn-warning.btn-right:hover:before{border-left-color:#f4b066}.btn-warning.btn-right.active:before,.btn-warning.btn-right:active:before,.open>.dropdown-toggle.btn-warning.btn-right:before{border-left-color:#ec9940}.btn-warning.btn-bottom:before{border-top-color:#f2a654}.btn-warning.btn-bottom:focus:before,.btn-warning.btn-bottom:hover:before{border-top-color:#f4b066}.btn-warning.btn-bottom.active:before,.btn-warning.btn-bottom:active:before,.open>.dropdown-toggle.btn-warning.btn-bottom:before{border-top-color:#ec9940}.btn-warning.btn-left:before{border-right-color:#f2a654}.btn-warning.btn-left:focus:before,.btn-warning.btn-left:hover:before{border-right-color:#f4b066}.btn-warning.btn-left.active:before,.btn-warning.btn-left:active:before,.open>.dropdown-toggle.btn-warning.btn-left:before{border-right-color:#ec9940}.btn-danger.focus,.btn-danger:focus,.btn-danger:hover{background-color:#fa7a7a;border-color:#fa7a7a}.btn-danger.active,.btn-danger:active,.open>.dropdown-toggle.btn-danger{background-color:#e9595b;border-color:#e9595b}.btn-danger.active.focus,.btn-danger.active:focus,.btn-danger.active:hover,.btn-danger:active.focus,.btn-danger:active:focus,.btn-danger:active:hover,.open>.dropdown-toggle.btn-danger.focus,.open>.dropdown-toggle.btn-danger:focus,.open>.dropdown-toggle.btn-danger:hover{background-color:#e9595b;border-color:#e9595b}.btn-danger.disabled,.btn-danger.disabled.active,.btn-danger.disabled.focus,.btn-danger.disabled:active,.btn-danger.disabled:focus,.btn-danger.disabled:hover,.btn-danger[disabled],.btn-danger[disabled].active,.btn-danger[disabled].focus,.btn-danger[disabled]:active,.btn-danger[disabled]:focus,.btn-danger[disabled]:hover,fieldset[disabled] .btn-danger,fieldset[disabled] .btn-danger.active,fieldset[disabled] .btn-danger.focus,fieldset[disabled] .btn-danger:active,fieldset[disabled] .btn-danger:focus,fieldset[disabled] .btn-danger:hover{color:#fff;background-color:#fa9898;border-color:#fa9898}.btn-danger.btn-up:before{border-bottom-color:#f96868}.btn-danger.btn-up:focus:before,.btn-danger.btn-up:hover:before{border-bottom-color:#fa7a7a}.btn-danger.btn-up.active:before,.btn-danger.btn-up:active:before,.open>.dropdown-toggle.btn-danger.btn-up:before{border-bottom-color:#e9595b}.btn-danger.btn-right:before{border-left-color:#f96868}.btn-danger.btn-right:focus:before,.btn-danger.btn-right:hover:before{border-left-color:#fa7a7a}.btn-danger.btn-right.active:before,.btn-danger.btn-right:active:before,.open>.dropdown-toggle.btn-danger.btn-right:before{border-left-color:#e9595b}.btn-danger.btn-bottom:before{border-top-color:#f96868}.btn-danger.btn-bottom:focus:before,.btn-danger.btn-bottom:hover:before{border-top-color:#fa7a7a}.btn-danger.btn-bottom.active:before,.btn-danger.btn-bottom:active:before,.open>.dropdown-toggle.btn-danger.btn-bottom:before{border-top-color:#e9595b}.btn-danger.btn-left:before{border-right-color:#f96868}.btn-danger.btn-left:focus:before,.btn-danger.btn-left:hover:before{border-right-color:#fa7a7a}.btn-danger.btn-left.active:before,.btn-danger.btn-left:active:before,.open>.dropdown-toggle.btn-danger.btn-left:before{border-right-color:#e9595b}.btn-inverse{color:#76838f;background-color:#fff;border-color:#e4eaec}.btn-inverse.focus,.btn-inverse:focus{color:#76838f;background-color:#e6e6e6;border-color:#99b0b7}.btn-inverse:hover{color:#76838f;background-color:#e6e6e6;border-color:#c0ced3}.btn-inverse.active,.btn-inverse:active,.open>.dropdown-toggle.btn-inverse{color:#76838f;background-color:#e6e6e6;border-color:#c0ced3}.btn-inverse.active.focus,.btn-inverse.active:focus,.btn-inverse.active:hover,.btn-inverse:active.focus,.btn-inverse:active:focus,.btn-inverse:active:hover,.open>.dropdown-toggle.btn-inverse.focus,.open>.dropdown-toggle.btn-inverse:focus,.open>.dropdown-toggle.btn-inverse:hover{color:#76838f;background-color:#d4d4d4;border-color:#99b0b7}.btn-inverse.active,.btn-inverse:active,.open>.dropdown-toggle.btn-inverse{background-image:none}.btn-inverse.disabled.focus,.btn-inverse.disabled:focus,.btn-inverse.disabled:hover,.btn-inverse[disabled].focus,.btn-inverse[disabled]:focus,.btn-inverse[disabled]:hover,fieldset[disabled] .btn-inverse.focus,fieldset[disabled] .btn-inverse:focus,fieldset[disabled] .btn-inverse:hover{background-color:#fff;border-color:#e4eaec}.btn-inverse .badge{color:#fff;background-color:#76838f}.btn-inverse.focus,.btn-inverse:focus,.btn-inverse:hover{background-color:#fff;border-color:#f3f7f9}.btn-inverse.active,.btn-inverse:active,.open>.dropdown-toggle.btn-inverse{background-color:#fff;border-color:#ccd5db}.btn-inverse.active.focus,.btn-inverse.active:focus,.btn-inverse.active:hover,.btn-inverse:active.focus,.btn-inverse:active:focus,.btn-inverse:active:hover,.open>.dropdown-toggle.btn-inverse.focus,.open>.dropdown-toggle.btn-inverse:focus,.open>.dropdown-toggle.btn-inverse:hover{background-color:#fff;border-color:#ccd5db}.btn-inverse.disabled,.btn-inverse.disabled.active,.btn-inverse.disabled.focus,.btn-inverse.disabled:active,.btn-inverse.disabled:focus,.btn-inverse.disabled:hover,.btn-inverse[disabled],.btn-inverse[disabled].active,.btn-inverse[disabled].focus,.btn-inverse[disabled]:active,.btn-inverse[disabled]:focus,.btn-inverse[disabled]:hover,fieldset[disabled] .btn-inverse,fieldset[disabled] .btn-inverse.active,fieldset[disabled] .btn-inverse.focus,fieldset[disabled] .btn-inverse:active,fieldset[disabled] .btn-inverse:focus,fieldset[disabled] .btn-inverse:hover{color:#ccd5db;background-color:#fff;border-color:#a3afb7}.btn-inverse.btn-up:before{border-bottom-color:#fff}.btn-inverse.btn-up:focus:before,.btn-inverse.btn-up:hover:before{border-bottom-color:#fff}.btn-inverse.btn-up.active:before,.btn-inverse.btn-up:active:before,.open>.dropdown-toggle.btn-inverse.btn-up:before{border-bottom-color:#fff}.btn-inverse.btn-right:before{border-left-color:#fff}.btn-inverse.btn-right:focus:before,.btn-inverse.btn-right:hover:before{border-left-color:#fff}.btn-inverse.btn-right.active:before,.btn-inverse.btn-right:active:before,.open>.dropdown-toggle.btn-inverse.btn-right:before{border-left-color:#fff}.btn-inverse.btn-bottom:before{border-top-color:#fff}.btn-inverse.btn-bottom:focus:before,.btn-inverse.btn-bottom:hover:before{border-top-color:#fff}.btn-inverse.btn-bottom.active:before,.btn-inverse.btn-bottom:active:before,.open>.dropdown-toggle.btn-inverse.btn-bottom:before{border-top-color:#fff}.btn-inverse.btn-left:before{border-right-color:#fff}.btn-inverse.btn-left:focus:before,.btn-inverse.btn-left:hover:before{border-right-color:#fff}.btn-inverse.btn-left.active:before,.btn-inverse.btn-left:active:before,.open>.dropdown-toggle.btn-inverse.btn-left:before{border-right-color:#fff}.btn-dark{color:#fff;background-color:#526069;border-color:#526069}.btn-dark.focus,.btn-dark:focus{color:#fff;background-color:#3c464c;border-color:#1a1f21}.btn-dark:hover{color:#fff;background-color:#3c464c;border-color:#374147}.btn-dark.active,.btn-dark:active,.open>.dropdown-toggle.btn-dark{color:#fff;background-color:#3c464c;border-color:#374147}.btn-dark.active.focus,.btn-dark.active:focus,.btn-dark.active:hover,.btn-dark:active.focus,.btn-dark:active:focus,.btn-dark:active:hover,.open>.dropdown-toggle.btn-dark.focus,.open>.dropdown-toggle.btn-dark:focus,.open>.dropdown-toggle.btn-dark:hover{color:#fff;background-color:#2c3338;border-color:#1a1f21}.btn-dark.active,.btn-dark:active,.open>.dropdown-toggle.btn-dark{background-image:none}.btn-dark.disabled.focus,.btn-dark.disabled:focus,.btn-dark.disabled:hover,.btn-dark[disabled].focus,.btn-dark[disabled]:focus,.btn-dark[disabled]:hover,fieldset[disabled] .btn-dark.focus,fieldset[disabled] .btn-dark:focus,fieldset[disabled] .btn-dark:hover{background-color:#526069;border-color:#526069}.btn-dark .badge{color:#526069;background-color:#fff}.btn-dark.focus,.btn-dark:focus,.btn-dark:hover{background-color:#76838f;border-color:#76838f}.btn-dark.active,.btn-dark:active,.open>.dropdown-toggle.btn-dark{background-color:#37474f;border-color:#37474f}.btn-dark.active.focus,.btn-dark.active:focus,.btn-dark.active:hover,.btn-dark:active.focus,.btn-dark:active:focus,.btn-dark:active:hover,.open>.dropdown-toggle.btn-dark.focus,.open>.dropdown-toggle.btn-dark:focus,.open>.dropdown-toggle.btn-dark:hover{background-color:#37474f;border-color:#37474f}.btn-dark.disabled,.btn-dark.disabled.active,.btn-dark.disabled.focus,.btn-dark.disabled:active,.btn-dark.disabled:focus,.btn-dark.disabled:hover,.btn-dark[disabled],.btn-dark[disabled].active,.btn-dark[disabled].focus,.btn-dark[disabled]:active,.btn-dark[disabled]:focus,.btn-dark[disabled]:hover,fieldset[disabled] .btn-dark,fieldset[disabled] .btn-dark.active,fieldset[disabled] .btn-dark.focus,fieldset[disabled] .btn-dark:active,fieldset[disabled] .btn-dark:focus,fieldset[disabled] .btn-dark:hover{color:#fff;background-color:#a3afb7;border-color:#a3afb7}.btn-dark.btn-up:before{border-bottom-color:#526069}.btn-dark.btn-up:focus:before,.btn-dark.btn-up:hover:before{border-bottom-color:#76838f}.btn-dark.btn-up.active:before,.btn-dark.btn-up:active:before,.open>.dropdown-toggle.btn-dark.btn-up:before{border-bottom-color:#37474f}.btn-dark.btn-right:before{border-left-color:#526069}.btn-dark.btn-right:focus:before,.btn-dark.btn-right:hover:before{border-left-color:#76838f}.btn-dark.btn-right.active:before,.btn-dark.btn-right:active:before,.open>.dropdown-toggle.btn-dark.btn-right:before{border-left-color:#37474f}.btn-dark.btn-bottom:before{border-top-color:#526069}.btn-dark.btn-bottom:focus:before,.btn-dark.btn-bottom:hover:before{border-top-color:#76838f}.btn-dark.btn-bottom.active:before,.btn-dark.btn-bottom:active:before,.open>.dropdown-toggle.btn-dark.btn-bottom:before{border-top-color:#37474f}.btn-dark.btn-left:before{border-right-color:#526069}.btn-dark.btn-left:focus:before,.btn-dark.btn-left:hover:before{border-right-color:#76838f}.btn-dark.btn-left.active:before,.btn-dark.btn-left:active:before,.open>.dropdown-toggle.btn-dark.btn-left:before{border-right-color:#37474f}.btn-dark:focus,.btn-dark:hover{color:#fff}.btn-dark.active,.btn-dark:active,.open>.dropdown-toggle.btn-dark{color:#fff}.btn-dark.btn-flat{color:#526069}.btn-flat{background:0 0;border:none;-webkit-box-shadow:none;box-shadow:none}.btn-flat.disabled{color:#a3afb7}.btn-icon,.btn.icon{padding:10px;line-height:1em}.btn-icon.btn-xs,.btn.icon.btn-xs{padding:4px;font-size:12px}.btn-icon.btn-sm,.btn.icon.btn-sm{padding:8px;font-size:14px}.btn-icon.btn-lg,.btn.icon.btn-lg{padding:12px;font-size:20px}.btn-icon.disabled,.btn.icon.disabled{color:#a3afb7}.btn-icon .icon{margin:-1px 0 0}.btn-raised{-webkit-box-shadow:0 0 2px rgba(0,0,0,.18),0 2px 4px rgba(0,0,0,.21);box-shadow:0 0 2px rgba(0,0,0,.18),0 2px 4px rgba(0,0,0,.21);-webkit-transition:-webkit-box-shadow .25s cubic-bezier(.4,0,.2,1);-o-transition:box-shadow .25s cubic-bezier(.4,0,.2,1);transition:box-shadow .25s cubic-bezier(.4,0,.2,1)}.btn-raised.active,.btn-raised:active,.btn-raised:hover,.open>.dropdown-toggle.btn-raised{-webkit-box-shadow:0 0 3px rgba(0,0,0,.15),0 3px 6px rgba(0,0,0,.2);box-shadow:0 0 3px rgba(0,0,0,.15),0 3px 6px rgba(0,0,0,.2)}.btn-raised.disabled,.btn-raised[disabled],fieldset[disabled] .btn-raised{-webkit-box-shadow:none;box-shadow:none}.btn-floating{width:56px;height:56px;padding:0;margin:0;font-size:24px;text-align:center;border-radius:100%;-webkit-box-shadow:0 6px 10px rgba(0,0,0,.15);box-shadow:0 6px 10px rgba(0,0,0,.15)}.btn-floating.btn-xs{width:30px;height:30px;padding:0;font-size:13px}.btn-floating.btn-sm{width:40px;height:40px;padding:0;font-size:15px}.btn-floating.btn-lg{width:70px;height:70px;padding:0;font-size:30px}.btn-floating i{position:relative;top:0}.btn-animate{position:relative;overflow:hidden}.btn-animate span{display:block;width:100%;height:100%;-webkit-transform:translate(0,0);-ms-transform:translate(0,0);-o-transform:translate(0,0);transform:translate(0,0)}.btn-animate-side{padding:8px 28px}.btn-animate-side span{-webkit-transition:-webkit-transform .2s ease-out 0s;-o-transition:-o-transform .2s ease-out 0s;transition:transform .2s ease-out 0s}.btn-animate-side span>.icon{position:absolute;top:50%;left:0;display:block;opacity:0;-webkit-transition:opacity .2s ease-out 0s;-o-transition:opacity .2s ease-out 0s;transition:opacity .2s ease-out 0s;-webkit-transform:translate(-20px,-50%);-ms-transform:translate(-20px,-50%);-o-transform:translate(-20px,-50%);transform:translate(-20px,-50%)}.btn-animate-side:hover span{-webkit-transform:translate(10px,0);-ms-transform:translate(10px,0);-o-transform:translate(10px,0);transform:translate(10px,0)}.btn-animate-side:hover span>.icon{opacity:1}.btn-animate-side.btn-xs{padding:3px 14px}.btn-animate-side.btn-xs span>.icon{left:5px}.btn-animate-side.btn-xs:hover span{-webkit-transform:translate(8px,0);-ms-transform:translate(8px,0);-o-transform:translate(8px,0);transform:translate(8px,0)}.btn-animate-side.btn-sm{padding:6px 22px}.btn-animate-side.btn-sm span>.icon{left:3px}.btn-animate-side.btn-sm:hover span{-webkit-transform:translate(8px,0);-ms-transform:translate(8px,0);-o-transform:translate(8px,0);transform:translate(8px,0)}.btn-animate-side.btn-lg{padding:10px 33px}.btn-animate-side.btn-lg span>.icon{left:-6px}.btn-animate-side.btn-lg:hover span{-webkit-transform:translate(14px,0);-ms-transform:translate(14px,0);-o-transform:translate(14px,0);transform:translate(14px,0)}.btn-animate-vertical span{-webkit-transition:all .2s ease-out 0s;-o-transition:all .2s ease-out 0s;transition:all .2s ease-out 0s}.btn-animate-vertical span>.icon{position:absolute;top:-2px;left:50%;display:block;font-size:24px;-webkit-transform:translate(-50%,-100%);-ms-transform:translate(-50%,-100%);-o-transform:translate(-50%,-100%);transform:translate(-50%,-100%)}.btn-animate-vertical:hover span{-webkit-transform:translate(0,150%);-ms-transform:translate(0,150%);-o-transform:translate(0,150%);transform:translate(0,150%)}.btn-animate-vertical.btn-xs span>.icon{top:-5px;font-size:18px}.btn-animate-vertical.btn-sm span>.icon{top:-3px;font-size:21px}.btn-animate-vertical.btn-lg span>.icon{font-size:37px}.btn-labeled{padding:0;padding-right:8px}.btn-labeled .btn-label{padding:6px 8px;margin-right:5px}.btn-labeled.btn-xs{padding-right:5px}.btn-labeled.btn-xs .btn-label{padding:1px 4px;margin-right:2px}.btn-labeled.btn-sm{padding-right:13px}.btn-labeled.btn-sm .btn-label{padding:6px 6px;margin-right:10px}.btn-labeled.btn-lg{padding-right:14px}.btn-labeled.btn-lg .btn-label{padding:10px 14px;margin-right:11px}.btn-labeled.btn-block{text-align:left}.btn-label{display:inline-block;background-color:rgba(0,0,0,.15);border-radius:3px 0 0 3px}.btn-pill-left{border-radius:500px 0 0 500px}.btn-pill-right{border-radius:0 500px 500px 0}.btn-direction{position:relative}.btn-direction:before{position:absolute;line-height:0;content:'';border:8px solid transparent}.btn-up:before{top:-16px;left:50%;margin-left:-8px;border-bottom-color:#e4eaec}.btn-right:before{top:50%;right:-16px;margin-top:-8px;border-left-color:#e4eaec}.btn-bottom:before{bottom:-16px;left:50%;margin-left:-8px;border-top-color:#e4eaec}.btn-left:before{top:50%;left:-16px;margin-top:-8px;border-right-color:#e4eaec}.btn-pure,.btn-pure.active,.btn-pure:active,.btn-pure:focus,.btn-pure:hover,.btn-pure[disabled],.open>.dropdown-toggle.btn-pure,fieldset[disabled] .btn-pure{background-color:transparent;border-color:transparent;-webkit-box-shadow:none;box-shadow:none}.btn-pure.active.focus,.btn-pure.active:focus,.btn-pure.active:hover,.btn-pure.focus,.btn-pure:active.focus,.btn-pure:active:focus,.btn-pure:active:hover,.btn-pure:focus,.btn-pure:focus.focus,.btn-pure:focus:focus,.btn-pure:focus:hover,.btn-pure:hover,.btn-pure:hover.focus,.btn-pure:hover:focus,.btn-pure:hover:hover,.btn-pure[disabled].focus,.btn-pure[disabled]:focus,.btn-pure[disabled]:hover,.open>.dropdown-toggle.btn-pure.focus,.open>.dropdown-toggle.btn-pure:focus,.open>.dropdown-toggle.btn-pure:hover,fieldset[disabled] .btn-pure.focus,fieldset[disabled] .btn-pure:focus,fieldset[disabled] .btn-pure:hover{background-color:transparent;border-color:transparent;-webkit-box-shadow:none;box-shadow:none}.btn-pure.btn-default{color:#a3afb7}.btn-pure.btn-default.active,.btn-pure.btn-default:active,.btn-pure.btn-default:focus,.btn-pure.btn-default:hover,.open>.dropdown-toggle.btn-pure.btn-default{color:#526069}.btn-pure.btn-default.active.focus,.btn-pure.btn-default.active:focus,.btn-pure.btn-default.active:hover,.btn-pure.btn-default:active.focus,.btn-pure.btn-default:active:focus,.btn-pure.btn-default:active:hover,.btn-pure.btn-default:focus.focus,.btn-pure.btn-default:focus:focus,.btn-pure.btn-default:focus:hover,.btn-pure.btn-default:hover.focus,.btn-pure.btn-default:hover:focus,.btn-pure.btn-default:hover:hover,.open>.dropdown-toggle.btn-pure.btn-default.focus,.open>.dropdown-toggle.btn-pure.btn-default:focus,.open>.dropdown-toggle.btn-pure.btn-default:hover{color:#526069}.btn-pure.btn-default.active .badge,.btn-pure.btn-default:active .badge,.btn-pure.btn-default:focus .badge,.btn-pure.btn-default:hover .badge,.open>.dropdown-toggle.btn-pure.btn-default .badge{color:#526069}.btn-pure.btn-primary{color:#62a8ea}.btn-pure.btn-primary.active,.btn-pure.btn-primary:active,.btn-pure.btn-primary:focus,.btn-pure.btn-primary:hover,.open>.dropdown-toggle.btn-pure.btn-primary{color:#3583ca}.btn-pure.btn-primary.active.focus,.btn-pure.btn-primary.active:focus,.btn-pure.btn-primary.active:hover,.btn-pure.btn-primary:active.focus,.btn-pure.btn-primary:active:focus,.btn-pure.btn-primary:active:hover,.btn-pure.btn-primary:focus.focus,.btn-pure.btn-primary:focus:focus,.btn-pure.btn-primary:focus:hover,.btn-pure.btn-primary:hover.focus,.btn-pure.btn-primary:hover:focus,.btn-pure.btn-primary:hover:hover,.open>.dropdown-toggle.btn-pure.btn-primary.focus,.open>.dropdown-toggle.btn-pure.btn-primary:focus,.open>.dropdown-toggle.btn-pure.btn-primary:hover{color:#3583ca}.btn-pure.btn-primary.active .badge,.btn-pure.btn-primary:active .badge,.btn-pure.btn-primary:focus .badge,.btn-pure.btn-primary:hover .badge,.open>.dropdown-toggle.btn-pure.btn-primary .badge{color:#3583ca}.btn-pure.btn-success{color:#46be8a}.btn-pure.btn-success.active,.btn-pure.btn-success:active,.btn-pure.btn-success:focus,.btn-pure.btn-success:hover,.open>.dropdown-toggle.btn-pure.btn-success{color:#279566}.btn-pure.btn-success.active.focus,.btn-pure.btn-success.active:focus,.btn-pure.btn-success.active:hover,.btn-pure.btn-success:active.focus,.btn-pure.btn-success:active:focus,.btn-pure.btn-success:active:hover,.btn-pure.btn-success:focus.focus,.btn-pure.btn-success:focus:focus,.btn-pure.btn-success:focus:hover,.btn-pure.btn-success:hover.focus,.btn-pure.btn-success:hover:focus,.btn-pure.btn-success:hover:hover,.open>.dropdown-toggle.btn-pure.btn-success.focus,.open>.dropdown-toggle.btn-pure.btn-success:focus,.open>.dropdown-toggle.btn-pure.btn-success:hover{color:#279566}.btn-pure.btn-success.active .badge,.btn-pure.btn-success:active .badge,.btn-pure.btn-success:focus .badge,.btn-pure.btn-success:hover .badge,.open>.dropdown-toggle.btn-pure.btn-success .badge{color:#279566}.btn-pure.btn-info{color:#57c7d4}.btn-pure.btn-info.active,.btn-pure.btn-info:active,.btn-pure.btn-info:focus,.btn-pure.btn-info:hover,.open>.dropdown-toggle.btn-pure.btn-info{color:#37a9b7}.btn-pure.btn-info.active.focus,.btn-pure.btn-info.active:focus,.btn-pure.btn-info.active:hover,.btn-pure.btn-info:active.focus,.btn-pure.btn-info:active:focus,.btn-pure.btn-info:active:hover,.btn-pure.btn-info:focus.focus,.btn-pure.btn-info:focus:focus,.btn-pure.btn-info:focus:hover,.btn-pure.btn-info:hover.focus,.btn-pure.btn-info:hover:focus,.btn-pure.btn-info:hover:hover,.open>.dropdown-toggle.btn-pure.btn-info.focus,.open>.dropdown-toggle.btn-pure.btn-info:focus,.open>.dropdown-toggle.btn-pure.btn-info:hover{color:#37a9b7}.btn-pure.btn-info.active .badge,.btn-pure.btn-info:active .badge,.btn-pure.btn-info:focus .badge,.btn-pure.btn-info:hover .badge,.open>.dropdown-toggle.btn-pure.btn-info .badge{color:#37a9b7}.btn-pure.btn-warning{color:#f2a654}.btn-pure.btn-warning.active,.btn-pure.btn-warning:active,.btn-pure.btn-warning:focus,.btn-pure.btn-warning:hover,.open>.dropdown-toggle.btn-pure.btn-warning{color:#e98f2e}.btn-pure.btn-warning.active.focus,.btn-pure.btn-warning.active:focus,.btn-pure.btn-warning.active:hover,.btn-pure.btn-warning:active.focus,.btn-pure.btn-warning:active:focus,.btn-pure.btn-warning:active:hover,.btn-pure.btn-warning:focus.focus,.btn-pure.btn-warning:focus:focus,.btn-pure.btn-warning:focus:hover,.btn-pure.btn-warning:hover.focus,.btn-pure.btn-warning:hover:focus,.btn-pure.btn-warning:hover:hover,.open>.dropdown-toggle.btn-pure.btn-warning.focus,.open>.dropdown-toggle.btn-pure.btn-warning:focus,.open>.dropdown-toggle.btn-pure.btn-warning:hover{color:#e98f2e}.btn-pure.btn-warning.active .badge,.btn-pure.btn-warning:active .badge,.btn-pure.btn-warning:focus .badge,.btn-pure.btn-warning:hover .badge,.open>.dropdown-toggle.btn-pure.btn-warning .badge{color:#e98f2e}.btn-pure.btn-danger{color:#f96868}.btn-pure.btn-danger.active,.btn-pure.btn-danger:active,.btn-pure.btn-danger:focus,.btn-pure.btn-danger:hover,.open>.dropdown-toggle.btn-pure.btn-danger{color:#d6494b}.btn-pure.btn-danger.active.focus,.btn-pure.btn-danger.active:focus,.btn-pure.btn-danger.active:hover,.btn-pure.btn-danger:active.focus,.btn-pure.btn-danger:active:focus,.btn-pure.btn-danger:active:hover,.btn-pure.btn-danger:focus.focus,.btn-pure.btn-danger:focus:focus,.btn-pure.btn-danger:focus:hover,.btn-pure.btn-danger:hover.focus,.btn-pure.btn-danger:hover:focus,.btn-pure.btn-danger:hover:hover,.open>.dropdown-toggle.btn-pure.btn-danger.focus,.open>.dropdown-toggle.btn-pure.btn-danger:focus,.open>.dropdown-toggle.btn-pure.btn-danger:hover{color:#d6494b}.btn-pure.btn-danger.active .badge,.btn-pure.btn-danger:active .badge,.btn-pure.btn-danger:focus .badge,.btn-pure.btn-danger:hover .badge,.open>.dropdown-toggle.btn-pure.btn-danger .badge{color:#d6494b}.btn-pure.btn-dark{color:#526069}.btn-pure.btn-dark.active,.btn-pure.btn-dark:active,.btn-pure.btn-dark:focus,.btn-pure.btn-dark:hover,.open>.dropdown-toggle.btn-pure.btn-dark{color:#37474f}.btn-pure.btn-dark.active.focus,.btn-pure.btn-dark.active:focus,.btn-pure.btn-dark.active:hover,.btn-pure.btn-dark:active.focus,.btn-pure.btn-dark:active:focus,.btn-pure.btn-dark:active:hover,.btn-pure.btn-dark:focus.focus,.btn-pure.btn-dark:focus:focus,.btn-pure.btn-dark:focus:hover,.btn-pure.btn-dark:hover.focus,.btn-pure.btn-dark:hover:focus,.btn-pure.btn-dark:hover:hover,.open>.dropdown-toggle.btn-pure.btn-dark.focus,.open>.dropdown-toggle.btn-pure.btn-dark:focus,.open>.dropdown-toggle.btn-pure.btn-dark:hover{color:#37474f}.btn-pure.btn-dark.active .badge,.btn-pure.btn-dark:active .badge,.btn-pure.btn-dark:focus .badge,.btn-pure.btn-dark:hover .badge,.open>.dropdown-toggle.btn-pure.btn-dark .badge{color:#37474f}.btn-pure.btn-inverse{color:#fff}.btn-pure.btn-inverse.active,.btn-pure.btn-inverse:active,.btn-pure.btn-inverse:focus,.btn-pure.btn-inverse:hover,.open>.dropdown-toggle.btn-pure.btn-inverse{color:#fff}.btn-pure.btn-inverse.active.focus,.btn-pure.btn-inverse.active:focus,.btn-pure.btn-inverse.active:hover,.btn-pure.btn-inverse:active.focus,.btn-pure.btn-inverse:active:focus,.btn-pure.btn-inverse:active:hover,.btn-pure.btn-inverse:focus.focus,.btn-pure.btn-inverse:focus:focus,.btn-pure.btn-inverse:focus:hover,.btn-pure.btn-inverse:hover.focus,.btn-pure.btn-inverse:hover:focus,.btn-pure.btn-inverse:hover:hover,.open>.dropdown-toggle.btn-pure.btn-inverse.focus,.open>.dropdown-toggle.btn-pure.btn-inverse:focus,.open>.dropdown-toggle.btn-pure.btn-inverse:hover{color:#fff}.btn-pure.btn-inverse.active .badge,.btn-pure.btn-inverse:active .badge,.btn-pure.btn-inverse:focus .badge,.btn-pure.btn-inverse:hover .badge,.open>.dropdown-toggle.btn-pure.btn-inverse .badge{color:#fff}.caret{border-top:4px solid;-webkit-transition:.25s;-o-transition:.25s;transition:.25s;-webkit-transform:scale(1.001);-ms-transform:scale(1.001);-o-transform:scale(1.001);transform:scale(1.001)}.btn-group .btn+.dropdown-toggle .caret{margin-left:0}.dropdown-toggle.btn .caret{margin-left:.3em}.dropdown-toggle.btn.btn-xs .caret{margin-left:0}.btn-group>.btn+.dropdown-toggle{padding-right:.8em;padding-left:.8em}.dropdown-menu{margin-top:5px;-webkit-box-shadow:0 3px 12px rgba(0,0,0,.05);box-shadow:0 3px 12px rgba(0,0,0,.05);-webkit-transition:.25s;-o-transition:.25s;transition:.25s}.dropdown-menu .divider{margin:6px 0}.dropdown-menu>li{padding:0 5px;margin:2px 0}.dropdown-menu>li>a{padding:8px 15px;border-radius:3px;-webkit-transition:background-color .25s;-o-transition:background-color .25s;transition:background-color .25s}.dropdown-menu li .icon:first-child,.dropdown-menu li>a .icon:first-child{width:1em;margin-right:.5em;text-align:center}.dropdown-menu.bullet{margin-top:12px}.dropdown-menu.bullet:after,.dropdown-menu.bullet:before{position:absolute;left:10px;display:inline-block;width:0;height:0;content:'';border:7px solid transparent;border-top-width:0}.dropdown-menu.bullet:before{top:-7px;border-bottom-color:#e4eaec}.dropdown-menu.bullet:after{top:-6px;border-bottom-color:#fff}.dropdown-menu-right.bullet:after,.dropdown-menu-right.bullet:before{right:10px;left:auto}.dropdown-menu.animate{overflow:hidden}.dropdown-menu.animate>li{-webkit-animation-name:slide-left;-o-animation-name:slide-left;animation-name:slide-left;-webkit-animation-duration:.5s;-o-animation-duration:.5s;animation-duration:.5s;-webkit-animation-fill-mode:both;-o-animation-fill-mode:both;animation-fill-mode:both}.dropdown-menu.animate>li:nth-child(1){-webkit-animation-delay:.02s;-o-animation-delay:.02s;animation-delay:.02s}.dropdown-menu.animate>li:nth-child(2){-webkit-animation-delay:.04s;-o-animation-delay:.04s;animation-delay:.04s}.dropdown-menu.animate>li:nth-child(3){-webkit-animation-delay:.06s;-o-animation-delay:.06s;animation-delay:.06s}.dropdown-menu.animate>li:nth-child(4){-webkit-animation-delay:.08s;-o-animation-delay:.08s;animation-delay:.08s}.dropdown-menu.animate>li:nth-child(5){-webkit-animation-delay:.1s;-o-animation-delay:.1s;animation-delay:.1s}.dropdown-menu.animate>li:nth-child(6){-webkit-animation-delay:.12s;-o-animation-delay:.12s;animation-delay:.12s}.dropdown-menu.animate>li:nth-child(7){-webkit-animation-delay:.14s;-o-animation-delay:.14s;animation-delay:.14s}.dropdown-menu.animate>li:nth-child(8){-webkit-animation-delay:.16s;-o-animation-delay:.16s;animation-delay:.16s}.dropdown-menu.animate>li:nth-child(9){-webkit-animation-delay:.18s;-o-animation-delay:.18s;animation-delay:.18s}.dropdown-menu.animate>li:nth-child(10){-webkit-animation-delay:.2s;-o-animation-delay:.2s;animation-delay:.2s}.dropdown-menu.animate>li.divider{-webkit-animation-name:none;-o-animation-name:none;animation-name:none}.dropdown-menu.animate.animate-reverse>li:nth-last-child(1){-webkit-animation-delay:.02s;-o-animation-delay:.02s;animation-delay:.02s}.dropdown-menu.animate.animate-reverse>li:nth-last-child(2){-webkit-animation-delay:.04s;-o-animation-delay:.04s;animation-delay:.04s}.dropdown-menu.animate.animate-reverse>li:nth-last-child(3){-webkit-animation-delay:.06s;-o-animation-delay:.06s;animation-delay:.06s}.dropdown-menu.animate.animate-reverse>li:nth-last-child(4){-webkit-animation-delay:.08s;-o-animation-delay:.08s;animation-delay:.08s}.dropdown-menu.animate.animate-reverse>li:nth-last-child(5){-webkit-animation-delay:.1s;-o-animation-delay:.1s;animation-delay:.1s}.dropdown-menu.animate.animate-reverse>li:nth-last-child(6){-webkit-animation-delay:.12s;-o-animation-delay:.12s;animation-delay:.12s}.dropdown-menu.animate.animate-reverse>li:nth-last-child(7){-webkit-animation-delay:.14s;-o-animation-delay:.14s;animation-delay:.14s}.dropdown-menu.animate.animate-reverse>li:nth-last-child(8){-webkit-animation-delay:.16s;-o-animation-delay:.16s;animation-delay:.16s}.dropdown-menu.animate.animate-reverse>li:nth-last-child(9){-webkit-animation-delay:.18s;-o-animation-delay:.18s;animation-delay:.18s}.dropdown-menu.animate.animate-reverse>li:nth-last-child(10){-webkit-animation-delay:.2s;-o-animation-delay:.2s;animation-delay:.2s}.dropup .dropdown-menu,.navbar-fixed-bottom .dropdown .dropdown-menu{margin-bottom:6px;-webkit-box-shadow:0 -3px 12px rgba(0,0,0,.05);box-shadow:0 -3px 12px rgba(0,0,0,.05)}.dropup .dropdown-menu.bullet,.navbar-fixed-bottom .dropdown .dropdown-menu.bullet{margin-bottom:12px}.dropup .dropdown-menu.bullet:after,.dropup .dropdown-menu.bullet:before,.navbar-fixed-bottom .dropdown .dropdown-menu.bullet:after,.navbar-fixed-bottom .dropdown .dropdown-menu.bullet:before{top:auto;border-top-width:7px;border-bottom-width:0}.dropup .dropdown-menu.bullet:before,.navbar-fixed-bottom .dropdown .dropdown-menu.bullet:before{bottom:-7px;border-top-color:#e4eaec}.dropup .dropdown-menu.bullet:after,.navbar-fixed-bottom .dropdown .dropdown-menu.bullet:after{bottom:-6px;border-top-color:#fff}.dropdown-menu>.dropdown-header{padding:8px 20px 6px;font-size:14px;font-weight:500;cursor:default}.dropdown-menu>.dropdown-submenu{position:relative}.dropdown-menu>.dropdown-submenu>a{position:relative}.dropdown-menu>.dropdown-submenu>a:after{position:absolute;right:10px;display:inline-block;width:0;height:0;margin-top:6px;vertical-align:middle;content:'';border-top:4px solid transparent;border-bottom:4px solid transparent;border-left:4px dashed}.dropdown-menu>.dropdown-submenu .dropdown-menu{left:100%;margin:0}.dropdown-menu>.dropdown-submenu.dropdown-menu-left .dropdown-menu{left:-100%}.dropdown-menu>.dropdown-submenu:hover .dropdown-menu{display:block}.dropdown .dropdown-submenu .dropdown-menu{top:0}.dropup .dropdown-submenu .dropdown-menu{bottom:0}.dropdown-menu-media{width:360px;padding-top:0;padding-bottom:0}.dropdown-menu-media>li{padding:0;margin:0}.dropdown-menu-media .dropdown-menu-header{position:relative;padding:20px 20px;background-color:#fff;border-bottom:1px solid #e4eaec}.dropdown-menu-media .dropdown-menu-header>h3,.dropdown-menu-media .dropdown-menu-header>h4,.dropdown-menu-media .dropdown-menu-header>h5{margin:0}.dropdown-menu-media .dropdown-menu-header .badge,.dropdown-menu-media .dropdown-menu-header .label{position:absolute;top:50%;right:20px;-webkit-transform:translateY(-50%);-ms-transform:translateY(-50%);-o-transform:translateY(-50%);transform:translateY(-50%)}.dropdown-menu-media .list-group{max-height:270px;margin:0;font-size:12px;border-radius:0}.dropdown-menu-media .list-group-item{padding:0 20px;border:none;border-radius:0!important}.dropdown-menu-media .list-group-item .media{padding:15px 0;border-top:1px solid #e4eaec}.dropdown-menu-media .list-group-item:first-child .media{border-top:none}.dropdown-menu-media>.dropdown-menu-footer{background-color:#f3f7f9;border-top:1px solid #e4eaec}.dropdown-menu-media>.dropdown-menu-footer>a{padding:15px 20px!important;color:#a3afb7!important}.dropdown-menu-media>.dropdown-menu-footer>a:hover{color:#89bceb!important;background-color:transparent!important}.dropdown-menu-media>.dropdown-menu-footer>.dropdown-menu-footer-btn{position:absolute;right:0}.dropdown-menu-media>.dropdown-menu-footer>.dropdown-menu-footer-btn:hover{color:#89bceb!important;background-color:transparent!important}.dropdown-menu-primary>.active>a,.dropdown-menu-primary>.active>a:focus,.dropdown-menu-primary>.active>a:hover{color:#fff;background-color:#62a8ea}.dropdown-menu-success>.active>a,.dropdown-menu-success>.active>a:focus,.dropdown-menu-success>.active>a:hover{color:#fff;background-color:#46be8a}.dropdown-menu-info>.active>a,.dropdown-menu-info>.active>a:focus,.dropdown-menu-info>.active>a:hover{color:#fff;background-color:#57c7d4}.dropdown-menu-warning>.active>a,.dropdown-menu-warning>.active>a:focus,.dropdown-menu-warning>.active>a:hover{color:#fff;background-color:#f2a654}.dropdown-menu-danger>.active>a,.dropdown-menu-danger>.active>a:focus,.dropdown-menu-danger>.active>a:hover{color:#fff;background-color:#f96868}.dropdown-menu-dark>.active>a,.dropdown-menu-dark>.active>a:focus,.dropdown-menu-dark>.active>a:hover{color:#fff;background-color:#526069}.btn-group.open .dropdown-toggle{-webkit-box-shadow:inset 0 1px 3px rgba(0,0,0,.05);box-shadow:inset 0 1px 3px rgba(0,0,0,.05)}.btn-group:focus .dropdown-toggle{-webkit-transition:.25s;-o-transition:.25s;transition:.25s}.input-group-addon{-webkit-transition:border .25s linear,color .25s linear,background-color .25s linear;-o-transition:border .25s linear,color .25s linear,background-color .25s linear;transition:border .25s linear,color .25s linear,background-color .25s linear}.input-group-btn .btn{padding:6px 10px}.input-group-btn .btn>.icon{vertical-align:bottom}.input-group-btn .dropdown-toggle.btn .caret{margin-left:2px}.input-group-btn:last-child>.btn,.input-group-btn:last-child>.btn-group{z-index:1}.nav>li>a{overflow:hidden}.nav>li>a:focus{outline:0}.nav>li>a .close{display:inline-block;margin-left:10px}.nav .open>a,.nav .open>a:focus,.nav .open>a:hover{border-color:transparent}.nav-quick{padding:0;margin-right:0;margin-bottom:22px;margin-left:0;background-color:#fff;border-radius:3px;-webkit-box-shadow:0 1px 1px rgba(0,0,0,.05);box-shadow:0 1px 1px rgba(0,0,0,.05)}.nav-quick li{position:relative;display:block;padding:0;text-align:center;list-style:none}.nav-quick a{display:block;padding:16px 0;color:#76838f}.nav-quick a .icon{display:block;margin-bottom:.2em;font-size:32px}.nav-quick a:hover{text-decoration:none;background-color:#f3f7f9}.nav-quick .badge,.nav-quick .label{position:absolute;top:0;right:0}.nav-quick-sm a{padding:12px 0}.nav-quick-sm a .icon{font-size:24px}.nav-quick-lg a{padding:22px 0}.nav-quick-lg a .icon{font-size:40px}.nav-quick-bordered{border-top:1px solid #e4eaec;border-left:1px solid #e4eaec}.nav-quick-bordered li{border-right:1px solid #e4eaec;border-bottom:1px solid #e4eaec}.nav-pills>li>a{-webkit-transition:border .2s linear,color .2s linear,background-color .2s linear;-o-transition:border .2s linear,color .2s linear,background-color .2s linear;transition:border .2s linear,color .2s linear,background-color .2s linear}.nav-pills-rounded>li>a{padding-right:20px;padding-left:20px;margin-right:5px;margin-left:5px;border-radius:1000px}.nav-tabs>li>a{padding:10px 20px;color:#76838f;-webkit-transition:.25s;-o-transition:.25s;transition:.25s}.nav-tabs>li>a>.icon{margin-right:.5em;line-height:1}.nav-tabs>li.active>a,.nav-tabs>li.active>a:focus,.nav-tabs>li.active>a:hover{color:#fff;background-color:#62a8ea;border-color:transparent;border-bottom-color:#62a8ea}.nav-tabs.nav-justified>li>a{border-radius:4px 4px 0 0}.nav-tabs.nav-justified>li.active>a,.nav-tabs.nav-justified>li.active>a:focus,.nav-tabs.nav-justified>li.active>a:hover{border-color:transparent;border-bottom-color:#62a8ea}.nav-tabs.nav-tabs-bottom{border-top:1px solid #e4eaec;border-bottom:none}.nav-tabs.nav-tabs-bottom>li{margin-top:-1px;margin-bottom:0}.nav-tabs.nav-tabs-bottom>li>a{border-radius:0 0 4px 4px}.nav-tabs.nav-tabs-bottom>li>a:focus,.nav-tabs.nav-tabs-bottom>li>a:hover{border-top-color:#e4eaec;border-bottom-color:transparent}.nav-tabs.nav-tabs-bottom.nav-justified{border-top:none}.nav-tabs.nav-tabs-bottom.nav-justified>li>a{border-top-color:#e4eaec;border-bottom-color:transparent}.nav-tabs.nav-tabs-bottom.nav-justified>li.active>a,.nav-tabs.nav-tabs-bottom.nav-justified>li.active>a:focus,.nav-tabs.nav-tabs-bottom.nav-justified>li.active>a:hover{border-top:1px solid #62a8ea}.nav-tabs-reverse>li{float:right}.nav-tabs-reverse>li>a{margin-right:0;margin-left:2px}.nav-tabs-solid{border-bottom-color:#f3f7f9}.nav-tabs-solid>li>a:hover{border-color:transparent}.nav-tabs-solid>li.active>a,.nav-tabs-solid>li.active>a:focus,.nav-tabs-solid>li.active>a:hover{color:#76838f;background-color:#f3f7f9;border-color:transparent}.nav-tabs-solid~.tab-content{padding:20px;background-color:#f3f7f9}.nav-tabs-solid.nav-justified>li>a{border:none}.nav-tabs-solid.nav-justified>li.active>a,.nav-tabs-solid.nav-justified>li.active>a:focus,.nav-tabs-solid.nav-justified>li.active>a:hover{border:none}.nav-tabs-solid.nav-tabs-bottom>li.active>a,.nav-tabs-solid.nav-tabs-bottom>li.active>a:focus,.nav-tabs-solid.nav-tabs-bottom>li.active>a:hover{border:none}.nav-tabs-line>li>a{padding:10px 20px;border-bottom:2px solid transparent}.nav-tabs-line>li>a:focus,.nav-tabs-line>li>a:hover{background-color:transparent}.nav-tabs-line>li>a:hover{border-bottom-color:#ccd5db}.nav-tabs-line>li.active>a,.nav-tabs-line>li.active>a:focus,.nav-tabs-line>li.active>a:hover{color:#62a8ea;background-color:transparent;border-bottom:2px solid #62a8ea}.nav-tabs-line .open>a,.nav-tabs-line .open>a:focus,.nav-tabs-line .open>a:hover{border-color:transparent;border-bottom-color:#ccd5db}.nav-tabs-line.nav-tabs-bottom>li>a{border-top:2px solid transparent;border-bottom:none}.nav-tabs-line.nav-tabs-bottom>li>a:hover{border-top-color:#ccd5db;border-bottom-color:transparent}.nav-tabs-line.nav-tabs-bottom>li.active>a,.nav-tabs-line.nav-tabs-bottom>li.active>a:focus,.nav-tabs-line.nav-tabs-bottom>li.active>a:hover{border-top:2px solid #62a8ea;border-bottom:none}.nav-tabs-line.nav-justified>li>a{border-bottom:2px solid #e4eaec}.nav-tabs-line.nav-justified>li>a:hover{border-bottom-color:#ccd5db}.nav-tabs-line.nav-justified>li.active>a,.nav-tabs-line.nav-justified>li.active>a:focus,.nav-tabs-line.nav-justified>li.active>a:hover{border-color:transparent;border-bottom:2px solid #62a8ea}.nav-tabs-line.nav-justified.nav-tabs-bottom{border-top:none}.nav-tabs-line.nav-justified.nav-tabs-bottom>li>a{border-top:2px solid #e4eaec;border-bottom:none}.nav-tabs-line.nav-justified.nav-tabs-bottom>li>a:hover{border-top-color:#ccd5db}.nav-tabs-line.nav-justified.nav-tabs-bottom>li.active>a,.nav-tabs-line.nav-justified.nav-tabs-bottom>li.active>a:focus,.nav-tabs-line.nav-justified.nav-tabs-bottom>li.active>a:hover{border-top-color:#62a8ea;border-bottom:none}.nav-tabs-vertical:after,.nav-tabs-vertical:before{display:table;content:" "}.nav-tabs-vertical:after{clear:both}.nav-tabs-vertical .nav-tabs{float:left;border-right:1px solid #e4eaec;border-bottom:none}.nav-tabs-vertical .nav-tabs>li{float:none;margin-right:-1px;margin-bottom:0}.nav-tabs-vertical .nav-tabs>li>a{padding:10px 20px;margin-right:0;margin-bottom:2px;border-radius:4px 0 0 4px}.nav-tabs-vertical .nav-tabs>li>a:hover{border-right-color:#e4eaec;border-bottom-color:transparent}.nav-tabs-vertical .nav-tabs>li.active>a,.nav-tabs-vertical .nav-tabs>li.active>a:focus,.nav-tabs-vertical .nav-tabs>li.active>a:hover{border-right-color:#62a8ea}.nav-tabs-vertical .nav-tabs-reverse{float:right;border-right:none;border-left:1px solid #e4eaec}.nav-tabs-vertical .nav-tabs-reverse>li{margin-right:0;margin-left:-1px}.nav-tabs-vertical .nav-tabs-reverse>li>a{margin-left:0;border-radius:0 4px 4px 0}.nav-tabs-vertical .nav-tabs-reverse>li>a:hover{border-right-color:transparent;border-left-color:#e4eaec}.nav-tabs-vertical .nav-tabs-reverse>li.active>a,.nav-tabs-vertical .nav-tabs-reverse>li.active>a:focus,.nav-tabs-vertical .nav-tabs-reverse>li.active>a:hover{border-left-color:#62a8ea}.nav-tabs-vertical .nav-tabs-solid{border-right-color:#f3f7f9}.nav-tabs-vertical .nav-tabs-solid>li>a:hover{border-color:transparent}.nav-tabs-vertical .nav-tabs-solid>li.active>a,.nav-tabs-vertical .nav-tabs-solid>li.active>a:focus,.nav-tabs-vertical .nav-tabs-solid>li.active>a:hover{border-color:transparent}.nav-tabs-vertical .nav-tabs-solid+.tab-content{padding:20px}.nav-tabs-vertical .nav-tabs-solid.nav-tabs-reverse{border-left-color:#f3f7f9}.nav-tabs-vertical .nav-tabs-line>li>a{border-right:2px solid transparent;border-bottom:none}.nav-tabs-vertical .nav-tabs-line>li>a:hover{border-right-color:#ccd5db}.nav-tabs-vertical .nav-tabs-line>li.active>a,.nav-tabs-vertical .nav-tabs-line>li.active>a:focus,.nav-tabs-vertical .nav-tabs-line>li.active>a:hover{border-right:2px solid #62a8ea;border-bottom:none}.nav-tabs-vertical .nav-tabs-line.nav-tabs-reverse>li>a{border-right-width:1px;border-left:2px solid transparent}.nav-tabs-vertical .nav-tabs-line.nav-tabs-reverse>li>a:hover{border-color:transparent;border-left-color:#ccd5db}.nav-tabs-vertical .nav-tabs-line.nav-tabs-reverse>li.active>a,.nav-tabs-vertical .nav-tabs-line.nav-tabs-reverse>li.active>a:focus,.nav-tabs-vertical .nav-tabs-line.nav-tabs-reverse>li.active>a:hover{border-right:1px solid transparent;border-left:2px solid #62a8ea}.nav-tabs-vertical .tab-content{overflow:hidden}.nav-tabs-inverse .nav-tabs-solid{border-bottom-color:#fff}.nav-tabs-inverse .nav-tabs-solid>li.active>a,.nav-tabs-inverse .nav-tabs-solid>li.active>a:focus,.nav-tabs-inverse .nav-tabs-solid>li.active>a:hover{color:#76838f;background-color:#fff}.nav-tabs-inverse.nav-tabs-vertical .nav-tabs-solid{border-right-color:#fff}.nav-tabs-inverse.nav-tabs-vertical .nav-tabs-solid.nav-tabs-reverse{border-left-color:#fff}.nav-tabs-inverse .tab-content{background:#fff}.nav-tabs-animate .tab-content{overflow:hidden}.nav-tabs-lg>li>a{padding:12px 20px;font-size:18px;line-height:1.3333333}.nav-tabs-sm>li>a{padding:5px 10px;font-size:12px;line-height:1.5}.navbar-toggle{height:66px;padding:22px 15px;margin-top:16px;margin-top:0;margin-bottom:16px;margin-bottom:0;line-height:22px;background:0 0!important;-webkit-transition:color .25s linear;-o-transition:color .25s linear;transition:color .25s linear}.navbar-toggle .icon{margin-top:-1px}.navbar-toggle:hover{background:0 0!important}.navbar-toggle-left{float:left;margin-right:0;margin-left:15px}.navbar{border:none;-webkit-box-shadow:0 2px 4px rgba(0,0,0,.08);box-shadow:0 2px 4px rgba(0,0,0,.08)}.navbar-fixed-bottom,.navbar-fixed-top{width:100%}@media (min-width:768px){.hidden-float{display:block}}@media (max-width:767px){.hidden-float{display:none!important}}.navbar-brand{padding:22px 20px;font-weight:500}.navbar-brand>.navbar-brand-logo{display:inline-block}.navbar-brand-logo{height:32px;margin-top:-5px}.navbar-brand-text{margin-left:6px}@media (max-width:767px){.navbar-brand-center{position:absolute;left:50%;-webkit-transform:translate(-50%,0);-ms-transform:translate(-50%,0);-o-transform:translate(-50%,0);transform:translate(-50%,0)}}@media (min-width:768px){.navbar-mega .container,.navbar-mega .container-fluid{position:relative}}.navbar-mega .dropdown-menu{left:auto}.navbar-mega .dropdown-mega{position:static}.navbar-mega .mega-content{padding:20px 30px}.navbar-mega .mega-menu{min-width:150px;max-width:100%}.navbar-mega .mega-menu>ul{padding-left:0}.navbar-mega .mega-menu .list-icons{margin-bottom:6px}.navbar-mega .dropdown.dropdown-fw .dropdown-menu{right:5px;left:5px}@media (max-width:767px){.navbar-mega .dropdown.dropdown-fw .dropdown-menu{right:0;left:0}}.navbar-nav>li>a.navbar-avatar,.navbar-toolbar>li>a.navbar-avatar{padding-top:18px;padding-bottom:18px}@media (max-width:767px){.navbar-nav>li>a.navbar-avatar{padding-top:6px;padding-bottom:6px}}.navbar-avatar .avatar{width:30px}.navbar-form .icon{font-size:16px;color:rgba(55,71,79,.4)}.navbar-form .form-control{background-color:#f3f7f9;border:none;border-radius:38px}@media (min-width:768px){.navbar-search.collapse{display:block!important;height:auto!important;overflow:visible!important;visibility:visible!important}}@media (max-width:767px){.navbar-search{padding-right:15px;padding-left:15px}}@media (max-width:767px){.navbar-search .navbar-form{margin-top:0;margin-bottom:0;border-bottom:none}}.container-fluid>.navbar-search,.container>.navbar-search{margin-right:-15px;margin-left:-15px}@media (min-width:768px){.container-fluid>.navbar-search,.container>.navbar-search{margin-right:0;margin-left:0}}.navbar-search-overlap{position:absolute!important;top:0;right:0;left:0;background-color:#fff}.navbar-search-overlap .form-control,.navbar-search-overlap .form-group{display:block!important;margin:0}.navbar-search-overlap .form-control{height:66px!important;background-color:transparent!important;border-radius:0}.navbar-search-overlap .form-control:focus{border-color:transparent}.navbar-collapse-toolbar.in{overflow-y:visible}.navbar-toolbar{float:left}.navbar-toolbar:after,.navbar-toolbar:before{display:table;content:" "}.navbar-toolbar:after{clear:both}.navbar-toolbar>li{float:left}.navbar-toolbar>li:after,.navbar-toolbar>li:before{display:table;content:" "}.navbar-toolbar>li:after{clear:both}.navbar-toolbar>li>a{padding-top:22px;padding-bottom:22px;line-height:22px}.navbar-toolbar .dropdown-menu{-webkit-transform-origin:100% 0;-ms-transform-origin:100% 0;-o-transform-origin:100% 0;transform-origin:100% 0;-webkit-animation-duration:.3s;-o-animation-duration:.3s;animation-duration:.3s}@media (max-width:767px){.navbar-toolbar .dropdown-menu:not(.dropdown-menu-media){max-height:400px;overflow-x:hidden;overflow-y:scroll;-webkit-overflow-scrolling:touch;-webkit-transform:translate3d(0,0,0);-ms-transform:translate3d(0,0,0);transform:translate3d(0,0,0)}.navbar-toolbar .open{position:static}.navbar-toolbar .open .dropdown-menu{right:0;left:0;float:none;width:auto;margin-top:0;border-top-left-radius:0;border-top-right-radius:0}}@media (max-width:767px) and (max-device-width:480px) and (orientation:landscape){.navbar-toolbar .dropdown-menu:not(.dropdown-menu-media){max-height:200px}}@media (max-width:767px){.navbar-toolbar-left{float:left!important}.navbar-toolbar-right{float:right!important}}.icon-fullscreen{font-family:"Web Icons"}.icon-fullscreen:before{content:"\f11d"}.icon-fullscreen.active:before{content:"\f11e"}.icon-menubar{font-family:"Web Icons"}.icon-menubar:before{content:"\f119"}.icon-menubar.active:before{content:"\f119"}.navbar-default .navbar-toolbar>li>a{color:#76838f}.navbar-default .navbar-toolbar>li>a:focus,.navbar-default .navbar-toolbar>li>a:hover{color:#526069;background-color:rgba(243,247,249,.3)}.navbar-default .navbar-toolbar>.active>a,.navbar-default .navbar-toolbar>.active>a:focus,.navbar-default .navbar-toolbar>.active>a:hover{color:#526069;background-color:rgba(243,247,249,.6)}.navbar-default .navbar-toolbar>.disabled>a,.navbar-default .navbar-toolbar>.disabled>a:focus,.navbar-default .navbar-toolbar>.disabled>a:hover{color:#ccd5db;background-color:transparent}.navbar-default .navbar-toggle{color:#76838f}.navbar-default .navbar-toolbar>.open>a,.navbar-default .navbar-toolbar>.open>a:focus,.navbar-default .navbar-toolbar>.open>a:hover{color:#526069;background-color:rgba(243,247,249,.6)}.navbar-inverse .navbar-toolbar>li>a{color:#fff}.navbar-inverse .navbar-toolbar>li>a:focus,.navbar-inverse .navbar-toolbar>li>a:hover{color:#fff;background-color:rgba(0,0,0,.1)}.navbar-inverse .navbar-toolbar>.active>a,.navbar-inverse .navbar-toolbar>.active>a:focus,.navbar-inverse .navbar-toolbar>.active>a:hover{color:#fff;background-color:rgba(0,0,0,.1)}.navbar-inverse .navbar-toolbar>.disabled>a,.navbar-inverse .navbar-toolbar>.disabled>a:focus,.navbar-inverse .navbar-toolbar>.disabled>a:hover{color:#fff;background-color:transparent}.navbar-inverse .navbar-toggle{color:#fff}.navbar-inverse .navbar-toolbar>.open>a,.navbar-inverse .navbar-toolbar>.open>a:focus,.navbar-inverse .navbar-toolbar>.open>a:hover{color:#fff;background-color:rgba(0,0,0,.1)}.breadcrumb{margin-bottom:10px}.breadcrumb li+li:before{padding:0 5px}.breadcrumb li .icon{text-decoration:none}.breadcrumb li .icon:before{margin-right:10px}.breadcrumb-arrow>li+li:before{content:"\00bb\00a0"}.pagination li>a,.pagination li>span{padding:9px 15px;-webkit-transition:background .2s ease-out,border-color 0s ease-out,color .2s ease-out;-o-transition:background .2s ease-out,border-color 0s ease-out,color .2s ease-out;transition:background .2s ease-out,border-color 0s ease-out,color .2s ease-out}.pagination li>a:focus,.pagination li>a:hover,.pagination li>span:focus,.pagination li>span:hover{-webkit-transition:background .2s ease-out,border-color .2s ease-out,color .2s ease-out;-o-transition:background .2s ease-out,border-color .2s ease-out,color .2s ease-out;transition:background .2s ease-out,border-color .2s ease-out,color .2s ease-out}.pagination li .icon{margin-top:-1px}.pagination>.disabled>a,.pagination>.disabled>a:focus,.pagination>.disabled>a:hover,.pagination>.disabled>span,.pagination>.disabled>span:focus,.pagination>.disabled>span:hover{color:#ccd5db;cursor:not-allowed;background-color:transparent;border-color:#e4eaec}.pagination-gap>li>a{margin:0 5px;border-radius:5px}.pagination-gap>li>a:hover{background-color:transparent;border-color:#62a8ea}.pagination-gap>li:first-child>a,.pagination-gap>li:last-child>a{border-radius:5px}.pagination-no-border>li>a{border:none}.pagination-lg>li>a,.pagination-lg>li>span{padding:10px 17px;font-size:16px;line-height:1.3333333}.pagination-lg>li:first-child>a,.pagination-lg>li:first-child>span{border-top-left-radius:4px;border-bottom-left-radius:4px}.pagination-lg>li:last-child>a,.pagination-lg>li:last-child>span{border-top-right-radius:4px;border-bottom-right-radius:4px}.pagination-sm>li>a,.pagination-sm>li>span{padding:6px 11px;font-size:14px;line-height:1.5}.pagination-sm>li:first-child>a,.pagination-sm>li:first-child>span{border-top-left-radius:2px;border-bottom-left-radius:2px}.pagination-sm>li:last-child>a,.pagination-sm>li:last-child>span{border-top-right-radius:2px;border-bottom-right-radius:2px}.pager li>a,.pager li>span{padding:10px 20px;color:#76838f;-webkit-transition:all .2s ease;-o-transition:all .2s ease;transition:all .2s ease}.pager li>a:focus,.pager li>a:hover{color:#62a8ea}.pager li .icon{margin-top:-1px}.pager li>a:focus,.pager li>a:hover{border-color:#62a8ea}.pager .disabled>a,.pager .disabled>a:focus,.pager .disabled>a:hover,.pager .disabled>span{border-color:#e4eaec}.pager-round li>a,.pager-round li>span{border-radius:1000px}.label{padding:.25em .6em .25em;font-weight:300;border-radius:.3em}.label.label-outline{color:#f3f7f9;background-color:transparent;border-color:#f3f7f9}.label-outline{border:1px solid transparent}.label-round{border-radius:1em}.label-default{color:#76838f;background-color:#e4eaec}.label-default[href]:focus,.label-default[href]:hover{background-color:#f3f7f9}.label-default.label-outline{color:#e4eaec;background-color:transparent;border-color:#e4eaec}.label-default[href]:focus,.label-default[href]:hover{color:#a3afb7}.label-default.label-outline{color:#76838f}.label-primary{background-color:#62a8ea}.label-primary[href]:focus,.label-primary[href]:hover{background-color:#89bceb}.label-primary.label-outline{color:#62a8ea;background-color:transparent;border-color:#62a8ea}.label-success{background-color:#46be8a}.label-success[href]:focus,.label-success[href]:hover{background-color:#5cd29d}.label-success.label-outline{color:#46be8a;background-color:transparent;border-color:#46be8a}.label-info{background-color:#57c7d4}.label-info[href]:focus,.label-info[href]:hover{background-color:#77d6e1}.label-info.label-outline{color:#57c7d4;background-color:transparent;border-color:#57c7d4}.label-warning{background-color:#f2a654}.label-warning[href]:focus,.label-warning[href]:hover{background-color:#f4b066}.label-warning.label-outline{color:#f2a654;background-color:transparent;border-color:#f2a654}.label-danger{background-color:#f96868}.label-danger[href]:focus,.label-danger[href]:hover{background-color:#fa7a7a}.label-danger.label-outline{color:#f96868;background-color:transparent;border-color:#f96868}.label-dark{background-color:#526069}.label-dark[href]:focus,.label-dark[href]:hover{background-color:#76838f}.label-dark.label-outline{color:#526069;background-color:transparent;border-color:#526069}.label-lg{font-size:16px}.label-sm{padding:.1em .5em .1em;font-size:10px}.badge{padding:3px 6px}.btn .badge{top:0}.badge.up{position:relative;top:-10px;margin:0 -.8em;border-radius:15px}.badge.badge-absolute{position:absolute;top:-8px;right:-10px;z-index:5}.badge-radius{border-radius:3px}.badge-primary{color:#fff;background-color:#62a8ea}.badge-primary[href]:focus,.badge-primary[href]:hover{color:#fff;background-color:#358fe4}.list-group-item.active>.badge-primary,.nav-pills>.active>a>.badge-primary{color:#fff;background-color:#62a8ea}.badge-success{color:#fff;background-color:#46be8a}.badge-success[href]:focus,.badge-success[href]:hover{color:#fff;background-color:#369b6f}.list-group-item.active>.badge-success,.nav-pills>.active>a>.badge-success{color:#fff;background-color:#46be8a}.badge-info{color:#fff;background-color:#57c7d4}.badge-info[href]:focus,.badge-info[href]:hover{color:#fff;background-color:#33b6c5}.list-group-item.active>.badge-info,.nav-pills>.active>a>.badge-info{color:#fff;background-color:#57c7d4}.badge-warning{color:#fff;background-color:#f2a654}.badge-warning[href]:focus,.badge-warning[href]:hover{color:#fff;background-color:#ee8d25}.list-group-item.active>.badge-warning,.nav-pills>.active>a>.badge-warning{color:#fff;background-color:#f2a654}.badge-danger{color:#fff;background-color:#f96868}.badge-danger[href]:focus,.badge-danger[href]:hover{color:#fff;background-color:#f73737}.list-group-item.active>.badge-danger,.nav-pills>.active>a>.badge-danger{color:#fff;background-color:#f96868}.badge-dark{color:#fff;background-color:#526069}.badge-dark[href]:focus,.badge-dark[href]:hover{color:#fff;background-color:#3c464c}.list-group-item.active>.badge-dark,.nav-pills>.active>a>.badge-dark{color:#fff;background-color:#526069}.badge-lg{padding:5px 9px 8px;font-size:16px}.badge-sm{padding:2px 5px;font-size:10px}.jumbotron{padding:0;border-radius:3px}.jumbotron>.jumbotron-photo img{width:100%;border-top-left-radius:3px;border-top-right-radius:3px}.jumbotron-contents{padding:20px}.jumbotron .carousel,.jumbotron .carousel-inner,.jumbotron .carousel-inner>.item.active img{border-top-left-radius:3px;border-top-right-radius:3px}.jumbotron .carousel-inner>.item>a>img,.jumbotron .carousel-inner>.item>img{width:100%}.jumbotron .h1,.jumbotron h1{font-size:28px}.jumbotron .h2,.jumbotron h2{font-size:24px}@media screen and (min-width:768px){.container .jumbotron,.jumbotron{padding:0}.jumbotron .h1,.jumbotron h1{font-size:28px}}.thumbnail{padding:0;border:none;-webkit-transition:all .25s ease-in-out;-o-transition:all .25s ease-in-out;transition:all .25s ease-in-out}.thumbnail .caption{position:relative;display:block;padding-right:0;padding-left:0}.alert{padding-right:20px;padding-left:20px}.alert ul{padding-left:13px}.alert ul li{padding-left:7px}.panel>.alert{margin:0}.alert-alt{color:#76838f;background-color:rgba(243,247,249,.8);border:none;border-left:3px solid transparent}.alert-alt .alert-link,.alert-alt a{text-decoration:none}.alert-dismissible{padding-right:40px}.alert-dismissible .close{top:0;text-decoration:none;opacity:.6}.alert-dismissible .close:focus,.alert-dismissible .close:hover{opacity:1}.alert-dismissible.alert-alt .close{color:#a3afb7;opacity:.6}.alert-dismissible.alert-alt .close:focus,.alert-dismissible.alert-alt .close:hover{color:#a3afb7;opacity:1}.alert-icon{position:relative;padding-left:45px}.alert-icon>.icon{position:absolute;top:18px;left:20px;width:1em;font-size:16px;text-align:center}.alert-avatar{position:relative;padding-top:20px;padding-bottom:20px;padding-left:75px}.alert-avatar>.avatar{position:absolute;top:12px;left:20px}.page-alert .alert-wrap{max-height:0;padding:0;margin:0;overflow:hidden;-webkit-transition:max-height .7s linear 0s;-o-transition:max-height .7s linear 0s;transition:max-height .7s linear 0s}.page-alert .alert-wrap.in{max-height:500px;-webkit-transition:max-height 1s linear 0s;-o-transition:max-height 1s linear 0s;transition:max-height 1s linear 0s}.page-alert .alert-wrap .alert{margin:0;text-align:left;border-radius:0}.alert-primary{color:#62a8ea;background-color:rgba(232,241,248,.8);border-color:#e8f1f8}.alert-primary hr{border-top-color:#d4e5f2}.alert-primary .alert-link{color:#358fe4}.alert-primary .close{color:#62a8ea}.alert-primary .close:focus,.alert-primary .close:hover{color:#62a8ea}.alert-primary .alert-link{color:#4e97d9}.alert-alt.alert-primary{border-color:#62a8ea}.alert-alt.alert-primary .alert-link,.alert-alt.alert-primary a{color:#62a8ea}.alert-success .alert-link{color:#36ab7a}.alert-alt.alert-success{border-color:#46be8a}.alert-alt.alert-success .alert-link,.alert-alt.alert-success a{color:#46be8a}.alert-info .alert-link{color:#47b8c6}.alert-alt.alert-info{border-color:#57c7d4}.alert-alt.alert-info .alert-link,.alert-alt.alert-info a{color:#57c7d4}.alert-warning .alert-link{color:#ec9940}.alert-alt.alert-warning{border-color:#f2a654}.alert-alt.alert-warning .alert-link,.alert-alt.alert-warning a{color:#f2a654}.alert-danger .alert-link{color:#e9595b}.alert-alt.alert-danger{border-color:#f96868}.alert-alt.alert-danger .alert-link,.alert-alt.alert-danger a{color:#f96868}.alert-social{position:relative;padding-left:65px}.alert-social>.icon{position:absolute;top:12px;bottom:0;left:20px;width:1em;font-size:30px;text-align:center}.alert-facebook{color:#fff;background-color:#3b5998;border-color:#3b5998}.alert-facebook hr{border-top-color:#344e86}.alert-facebook .alert-link{color:#e6e6e6}.alert-facebook .close{color:#fff}.alert-facebook .close:focus,.alert-facebook .close:hover{color:#fff}.alert-facebook .alert-link{font-weight:500;color:#fff}.alert-twitter{color:#fff;background-color:#55acee;border-color:#55acee}.alert-twitter hr{border-top-color:#3ea1ec}.alert-twitter .alert-link{color:#e6e6e6}.alert-twitter .close{color:#fff}.alert-twitter .close:focus,.alert-twitter .close:hover{color:#fff}.alert-twitter .alert-link{font-weight:500;color:#fff}.alert-google-plus{color:#fff;background-color:#dd4b39;border-color:#dd4b39}.alert-google-plus hr{border-top-color:#d73925}.alert-google-plus .alert-link{color:#e6e6e6}.alert-google-plus .close{color:#fff}.alert-google-plus .close:focus,.alert-google-plus .close:hover{color:#fff}.alert-google-plus .alert-link{font-weight:500;color:#fff}.alert-linkedin{color:#fff;background-color:#0976b4;border-color:#0976b4}.alert-linkedin hr{border-top-color:#08669c}.alert-linkedin .alert-link{color:#e6e6e6}.alert-linkedin .close{color:#fff}.alert-linkedin .close:focus,.alert-linkedin .close:hover{color:#fff}.alert-linkedin .alert-link{font-weight:500;color:#fff}.alert-flickr{color:#fff;background-color:#ff0084;border-color:#ff0084}.alert-flickr hr{border-top-color:#e60077}.alert-flickr .alert-link{color:#e6e6e6}.alert-flickr .close{color:#fff}.alert-flickr .close:focus,.alert-flickr .close:hover{color:#fff}.alert-flickr .alert-link{font-weight:500;color:#fff}.alert-tumblr{color:#fff;background-color:#35465c;border-color:#35465c}.alert-tumblr hr{border-top-color:#2c3a4c}.alert-tumblr .alert-link{color:#e6e6e6}.alert-tumblr .close{color:#fff}.alert-tumblr .close:focus,.alert-tumblr .close:hover{color:#fff}.alert-tumblr .alert-link{font-weight:500;color:#fff}.alert-github{color:#fff;background-color:#4183c4;border-color:#4183c4}.alert-github hr{border-top-color:#3876b4}.alert-github .alert-link{color:#e6e6e6}.alert-github .close{color:#fff}.alert-github .close:focus,.alert-github .close:hover{color:#fff}.alert-github .alert-link{font-weight:500;color:#fff}.alert-dribbble{color:#fff;background-color:#c32361;border-color:#c32361}.alert-dribbble hr{border-top-color:#ad1f56}.alert-dribbble .alert-link{color:#e6e6e6}.alert-dribbble .close{color:#fff}.alert-dribbble .close:focus,.alert-dribbble .close:hover{color:#fff}.alert-dribbble .alert-link{font-weight:500;color:#fff}.alert-youtube{color:#fff;background-color:#b31217;border-color:#b31217}.alert-youtube hr{border-top-color:#9c1014}.alert-youtube .alert-link{color:#e6e6e6}.alert-youtube .close{color:#fff}.alert-youtube .close:focus,.alert-youtube .close:hover{color:#fff}.alert-youtube .alert-link{font-weight:500;color:#fff}.alert.dark .alert-link{font-weight:500;color:#fff!important}.alert.dark .alert-left-border{border:none;border-left:3px solid transparent}.alert.dark.alert-dismissible.alert-alt .close{color:#fff}.alert.dark.alert-dismissible.alert-alt .close:focus,.alert.dark.alert-dismissible.alert-alt .close:hover{color:#fff}.alert.dark.alert-primary{color:#fff;background-color:#62a8ea;border-color:#62a8ea}.alert.dark.alert-primary hr{border-top-color:#4c9ce7}.alert.dark.alert-primary .alert-link{color:#e6e6e6}.alert.dark.alert-primary .close{color:#fff}.alert.dark.alert-primary .close:focus,.alert.dark.alert-primary .close:hover{color:#fff}.alert-alt.alert.dark.alert-primary{border-color:#2771b4}.alert-alt.alert.dark.alert-primary .alert-link,.alert-alt.alert.dark.alert-primary a{color:#fff}.alert.dark.alert-success{color:#fff;background-color:#46be8a;border-color:#46be8a}.alert.dark.alert-success hr{border-top-color:#3dae7d}.alert.dark.alert-success .alert-link{color:#e6e6e6}.alert.dark.alert-success .close{color:#fff}.alert.dark.alert-success .close:focus,.alert.dark.alert-success .close:hover{color:#fff}.alert-alt.alert.dark.alert-success{border-color:#247151}.alert-alt.alert.dark.alert-success .alert-link,.alert-alt.alert.dark.alert-success a{color:#fff}.alert.dark.alert-info{color:#fff;background-color:#57c7d4;border-color:#57c7d4}.alert.dark.alert-info hr{border-top-color:#43c0cf}.alert.dark.alert-info .alert-link{color:#e6e6e6}.alert.dark.alert-info .close{color:#fff}.alert.dark.alert-info .close:focus,.alert.dark.alert-info .close:hover{color:#fff}.alert-alt.alert.dark.alert-info{border-color:#2e8893}.alert-alt.alert.dark.alert-info .alert-link,.alert-alt.alert.dark.alert-info a{color:#fff}.alert.dark.alert-warning{color:#fff;background-color:#f2a654;border-color:#f2a654}.alert.dark.alert-warning hr{border-top-color:#f09a3c}.alert.dark.alert-warning .alert-link{color:#e6e6e6}.alert.dark.alert-warning .close{color:#fff}.alert.dark.alert-warning .close:focus,.alert.dark.alert-warning .close:hover{color:#fff}.alert-alt.alert.dark.alert-warning{border-color:#cb7314}.alert-alt.alert.dark.alert-warning .alert-link,.alert-alt.alert.dark.alert-warning a{color:#fff}.alert.dark.alert-danger{color:#fff;background-color:#f96868;border-color:#f96868}.alert.dark.alert-danger hr{border-top-color:#f84f4f}.alert.dark.alert-danger .alert-link{color:#e6e6e6}.alert.dark.alert-danger .close{color:#fff}.alert.dark.alert-danger .close:focus,.alert.dark.alert-danger .close:hover{color:#fff}.alert-alt.alert.dark.alert-danger{border-color:#d91d1f}.alert-alt.alert.dark.alert-danger .alert-link,.alert-alt.alert.dark.alert-danger a{color:#fff}.progress{height:15px;-webkit-box-shadow:none;box-shadow:none}.progress-bar{line-height:15px;-webkit-box-shadow:none;box-shadow:none}.progress-square{border-radius:0}.progress-circle{border-radius:1000px}.progress-vertical{position:relative;display:inline-block;width:15px;height:250px;min-height:250px;margin-right:30px;margin-bottom:0}.progress-vertical .progress-bar{width:100%}.progress-bar-indicating.active{position:relative;-webkit-animation:none;-o-animation:none;animation:none}.progress-bar-indicating.active:before{position:absolute;top:0;right:0;bottom:0;left:0;content:'';background-color:#fff;border-radius:inherit;opacity:0;-webkit-animation:progress-active 3s ease 0s infinite;-o-animation:progress-active 3s ease 0s infinite;animation:progress-active 3s ease 0s infinite}.progress-vertical .progress-bar-indicating.active:before{-webkit-animation-name:progress-vertical-active;-o-animation-name:progress-vertical-active;animation-name:progress-vertical-active}.progress-skill{position:relative}.progress-skill .progress-bar>span{position:absolute;top:0;right:10px;color:#526069}.progress-lg{height:22px}.progress-lg.progress-vertical{width:25px}.progress-lg .progress-bar{line-height:22px}.progress-sm{height:10px}.progress-sm.progress-vertical{width:10px}.progress-sm .progress-bar{line-height:10px}.progress-xs{height:4px;border-radius:1px}.progress-xs.progress-vertical{width:4px}.progress-xs .progress-bar{line-height:4px}.contextual-progress{margin:20px 0}.contextual-progress .progress-title{float:left}.contextual-progress .progress-label{position:relative;float:right}.contextual-progress .progress{height:2px;margin:5px 0}@-webkit-keyframes progress-active{0%{width:0;opacity:.4}100%{width:100%;opacity:0}}@-o-keyframes progress-active{0%{width:0;opacity:.4}100%{width:100%;opacity:0}}@keyframes progress-active{0%{width:0;opacity:.4}100%{width:100%;opacity:0}}@-webkit-keyframes progress-vertical-active{0%{top:0;opacity:0}100%{top:175px;opacity:.4}}@-o-keyframes progress-vertical-active{0%{top:0;opacity:0}100%{top:175px;opacity:.4}}@keyframes progress-vertical-active{0%{top:0;opacity:0}100%{top:175px;opacity:.4}}.media-object{width:120px}.media-left,.media>.pull-left{padding-right:20px}.media-right,.media>.pull-right{padding-left:20px}.media-body{overflow:auto}.media .media{padding-bottom:0;border-bottom:none}.media-meta{margin-bottom:3px;font-size:12px;color:#526069}.media-lg .media-object{width:160px}.media-lg .media{margin-left:-110px}.media-sm .media-object{width:80px}.media-sm .media{margin-left:-70px}.media-xs .media-object{width:60px}.media-xs .media{margin-left:-60px}@media screen and (min-width:768px){.media-body{overflow:hidden}.media .media{margin-left:0}}.list-group .media{padding:2px 0;border-bottom:0}.list-group .media .media-left,.list-group .media .pull-left{padding-right:20px}.list-group .media .media-right,.list-group .media .pull-right{padding-left:20px}.list-group .media .pull-right .status{margin-top:15px;margin-right:5px}.list-group .media .media-heading{font-size:14px}.list-group-full>.list-group-item{padding-right:0;padding-left:0}a.list-group-item{border-radius:3px}a.list-group-item.disabled,a.list-group-item.disabled:focus,a.list-group-item.disabled:hover{color:#ccd5db;background-color:#f3f7f9}a.list-group-item.active,a.list-group-item.active:focus,a.list-group-item.active:hover{color:#fff;background-color:#62a8ea}.list-group-item .icon{margin-right:10px}.list-group.bg-inherit{border-radius:3px}.list-group.bg-inherit .list-group-item{background-color:transparent;border-bottom-color:rgba(0,0,0,.075)}.list-group.bg-inherit .list-group-item:last-child{border-bottom-color:transparent}.list-group.bg-inherit .list-group-item:hover{background-color:rgba(0,0,0,.075);border-color:transparent}.list-group-bordered .list-group-item{border-color:#e4eaec}.list-group-bordered .list-group-item.active,.list-group-bordered .list-group-item.active:focus,.list-group-bordered .list-group-item.active:hover{color:#fff;background-color:#4e97d9;border-color:#4e97d9}.list-group-dividered .list-group-item{border-top-color:#e4eaec}.list-group-dividered .list-group-item.active:hover{border-top-color:#e4eaec}.list-group-dividered .list-group-item:last-child{border-bottom-color:#e4eaec}.list-group-dividered .list-group-item:first-child{border-top-color:transparent}.list-group-dividered .list-group-item:first-child.active:hover{border-top-color:transparent}.list-group-gap .list-group-item{margin-bottom:2px;border-radius:3px}.list-group-full .list-group-item{padding-right:0;padding-left:0}.list-group-item-dark{color:#fff;background-color:#526069}a.list-group-item-dark,button.list-group-item-dark{color:#fff}a.list-group-item-dark .list-group-item-heading,button.list-group-item-dark .list-group-item-heading{color:inherit}a.list-group-item-dark:focus,a.list-group-item-dark:hover,button.list-group-item-dark:focus,button.list-group-item-dark:hover{color:#fff;background-color:#47535b}a.list-group-item-dark.active,a.list-group-item-dark.active:focus,a.list-group-item-dark.active:hover,button.list-group-item-dark.active,button.list-group-item-dark.active:focus,button.list-group-item-dark.active:hover{color:#fff;background-color:#fff;border-color:#fff}.panel{position:relative;margin-bottom:30px;border-width:0}.panel>.nav-tabs-vertical .nav-tabs{margin-left:-1px}.panel>.nav-tabs-vertical .nav-tabs>li>a{border-left:none;border-radius:0}.panel>.nav-tabs-vertical .nav-tabs.nav-tabs-reverse{margin-right:-1px}.panel>.nav-tabs-vertical .nav-tabs.nav-tabs-reverse>li>a{border-right:none;border-radius:0}.panel:hover .panel-actions .show-on-hover{display:inline-block}.panel .panel-actions .show-on-hover{display:none}.panel.is-fullscreen{position:fixed;top:0;bottom:0;left:0;z-index:9999;width:100%;margin-bottom:0;border-radius:0}.panel.is-fullscreen .panel-loading{border-radius:0}.panel.is-fullscreen .panel-actions [data-toggle=collapse]{display:none}.panel.is-fullscreen .panel-body{max-height:100%;overflow:auto}.panel.is-close{display:none}.panel.is-collapse .panel-body{display:none;height:0}.panel>.alert{padding-right:30px;padding-left:30px}.panel>.alert-dismissible{padding-right:50px}@media screen and (max-width:480px){.panel>.alert{padding-right:20px;padding-left:20px}.panel>.alert-dismissible{padding-right:40px}}.panel>.table-responsive>.table>tbody>tr>td:first-child,.panel>.table-responsive>.table>tbody>tr>th:first-child,.panel>.table-responsive>.table>tfoot>tr>td:first-child,.panel>.table-responsive>.table>tfoot>tr>th:first-child,.panel>.table-responsive>.table>thead>tr>td:first-child,.panel>.table-responsive>.table>thead>tr>th:first-child,.panel>.table-responsive>.table>tr>td:first-child,.panel>.table-responsive>.table>tr>th:first-child,.panel>.table>tbody>tr>td:first-child,.panel>.table>tbody>tr>th:first-child,.panel>.table>tfoot>tr>td:first-child,.panel>.table>tfoot>tr>th:first-child,.panel>.table>thead>tr>td:first-child,.panel>.table>thead>tr>th:first-child,.panel>.table>tr>td:first-child,.panel>.table>tr>th:first-child{padding-left:30px}@media screen and (max-width:480px){.panel>.table-responsive>.table>tbody>tr>td:first-child,.panel>.table-responsive>.table>tbody>tr>th:first-child,.panel>.table-responsive>.table>tfoot>tr>td:first-child,.panel>.table-responsive>.table>tfoot>tr>th:first-child,.panel>.table-responsive>.table>thead>tr>td:first-child,.panel>.table-responsive>.table>thead>tr>th:first-child,.panel>.table-responsive>.table>tr>td:first-child,.panel>.table-responsive>.table>tr>th:first-child,.panel>.table>tbody>tr>td:first-child,.panel>.table>tbody>tr>th:first-child,.panel>.table>tfoot>tr>td:first-child,.panel>.table>tfoot>tr>th:first-child,.panel>.table>thead>tr>td:first-child,.panel>.table>thead>tr>th:first-child,.panel>.table>tr>td:first-child,.panel>.table>tr>th:first-child{padding-left:20px}}.panel>.table-responsive>.table>tbody>tr>td:last-child,.panel>.table-responsive>.table>tbody>tr>th:last-child,.panel>.table-responsive>.table>tfoot>tr>td:last-child,.panel>.table-responsive>.table>tfoot>tr>th:last-child,.panel>.table-responsive>.table>thead>tr>td:last-child,.panel>.table-responsive>.table>thead>tr>th:last-child,.panel>.table-responsive>.table>tr>td:last-child,.panel>.table-responsive>.table>tr>th:last-child,.panel>.table>tbody>tr>td:last-child,.panel>.table>tbody>tr>th:last-child,.panel>.table>tfoot>tr>td:last-child,.panel>.table>tfoot>tr>th:last-child,.panel>.table>thead>tr>td:last-child,.panel>.table>thead>tr>th:last-child,.panel>.table>tr>td:last-child,.panel>.table>tr>th:last-child{padding-right:30px}@media screen and (max-width:480px){.panel>.table-responsive>.table>tbody>tr>td:last-child,.panel>.table-responsive>.table>tbody>tr>th:last-child,.panel>.table-responsive>.table>tfoot>tr>td:last-child,.panel>.table-responsive>.table>tfoot>tr>th:last-child,.panel>.table-responsive>.table>thead>tr>td:last-child,.panel>.table-responsive>.table>thead>tr>th:last-child,.panel>.table-responsive>.table>tr>td:last-child,.panel>.table-responsive>.table>tr>th:last-child,.panel>.table>tbody>tr>td:last-child,.panel>.table>tbody>tr>th:last-child,.panel>.table>tfoot>tr>td:last-child,.panel>.table>tfoot>tr>th:last-child,.panel>.table>thead>tr>td:last-child,.panel>.table>thead>tr>th:last-child,.panel>.table>tr>td:last-child,.panel>.table>tr>th:last-child{padding-right:20px}}.panel>.table>tbody:first-child>tr:first-child td,.panel>.table>tbody:first-child>tr:first-child th{border-top:1px solid #e4eaec}.panel>.list-group>.list-group-item{padding-right:30px;padding-left:30px}@media screen and (max-width:480px){.panel>.list-group>.list-group-item{padding-right:20px;padding-left:20px}}.panel-content>.row{padding-right:30px;padding-left:30px}.panel-content>.row>[class*=col-]{padding-right:30px;padding-left:30px}.panel-heading{position:relative;padding:0;border-bottom:1px solid transparent}.panel-heading+.alert{border-radius:0}.panel-heading>.nav-tabs{border-bottom:none}.panel-heading+.nav-tabs{margin-top:-10px}.panel-body{position:relative}.panel-heading+.panel-body{padding-top:0}.panel-body .h1:first-child,.panel-body .h2:first-child,.panel-body .h3:first-child,.panel-body .h4:first-child,.panel-body .h5:first-child,.panel-body .h6:first-child,.panel-body h1:first-child,.panel-body h2:first-child,.panel-body h3:first-child,.panel-body h4:first-child,.panel-body h5:first-child,.panel-body h6:first-child{margin-top:0}.panel-body>:last-child{margin-bottom:0}.panel-body>.list-group-dividered:only-child>.list-group-item:last-child{border-bottom-color:transparent}.panel-footer{border-top:1px solid transparent}.table+.panel-footer{padding-top:15px;border-color:#e4eaec}.panel-title{display:block;padding:20px 30px;font-size:18px;color:#37474f}.panel-title>.icon{margin-right:10px}.panel-title>.label{margin-left:10px}.panel-title small{color:#76838f}.panel-desc{display:block;padding:5px 0 0;margin:0;font-size:14px;color:#76838f}.panel-actions{position:absolute;top:50%;right:30px;z-index:1;margin:auto;-webkit-transform:translate(0,-50%);-ms-transform:translate(0,-50%);-o-transform:translate(0,-50%);transform:translate(0,-50%)}@media screen and (max-width:480px){.panel-actions{right:20px}}ul.panel-actions{list-style:none}ul.panel-actions>li{display:inline-block;margin-left:8px}ul.panel-actions>li:first-child{margin-left:0}.panel-actions a{color:inherit}.panel-actions a.dropdown-toggle{text-decoration:none}.panel-actions .dropdown{display:inline-block}.panel-actions .dropdown-toggle{display:inline-block}.panel-actions .panel-action{display:inline-block;padding:8px 10px;color:#a3afb7;text-decoration:none;cursor:pointer;background-color:transparent}.panel-actions .panel-action:hover{color:#526069}.panel-actions .panel-action:active{color:#526069}.panel-actions .panel-action:focus{outline:0}.panel-actions .progress{width:100px;margin:0}.panel-actions .pagination{margin:0}.panel-toolbar{padding:5px 15px;margin:0;background-color:transparent;border-top:1px solid #e4eaec;border-bottom:1px solid #e4eaec}.panel-bordered .panel-toolbar{border-top-color:transparent}.panel-toolbar .btn{padding:5px 10px;color:#a3afb7}.panel-toolbar .btn.icon{width:1em;text-align:center}.panel-toolbar .btn.active,.panel-toolbar .btn:active,.panel-toolbar .btn:hover{color:#76838f}.panel-loading{position:absolute;top:0;left:0;z-index:6;display:none;width:100%;height:100%;border-radius:4px;opacity:.6}.panel-loading .loader{position:absolute;top:50%;left:50%;-webkit-transform:translate(-50%,-50%);-ms-transform:translate(-50%,-50%);-o-transform:translate(-50%,-50%);transform:translate(-50%,-50%)}.panel>:not(.panel-loading):not(.collapsing){-webkit-transition:opacity .3s;-o-transition:opacity .3s;transition:opacity .3s}.panel.is-loading>:not(.panel-loading){opacity:.3}.panel.is-loading .panel-loading{display:block;opacity:1}.panel-footer-chart{padding:0}.panel-control{padding:0;border:none;border-radius:0;-webkit-box-shadow:none;box-shadow:none}.panel-body.scrollable-vertical{padding-right:0!important;padding-left:0!important}.panel-body.scrollable-vertical>.scrollable-container>.scrollable-content{padding-right:30px;padding-left:30px}@media screen and (max-width:480px){.panel-body.scrollable-vertical>.scrollable-container>.scrollable-content{padding-right:20px;padding-left:20px}}.panel-body.scrollable-vertical>.scrollable-bar{height:-webkit-calc(100% - 30px);height:calc(100% - 30px);margin-top:0;margin-bottom:30px;-webkit-transform:translateX(-26px);-ms-transform:translateX(-26px);-o-transform:translateX(-26px);transform:translateX(-26px)}.panel-bordered>.panel-body.scrollable-vertical>.scrollable-bar{height:-webkit-calc(100% - 60px);height:calc(100% - 60px);margin-bottom:30px}.panel-body.scrollable-horizontal{padding-top:0!important;padding-bottom:0!important}.panel-body.scrollable-horizontal>.scrollable-container>.scrollable-content{padding-top:0;padding-bottom:30px}.panel-bordered>.panel-body.scrollable-horizontal>.scrollable-container>.scrollable-content{padding-top:30px;padding-bottom:30px}.panel-body.scrollable-horizontal>.scrollable-bar{width:-webkit-calc(100% - 60px);width:calc(100% - 60px);margin-right:30px;margin-left:0;-webkit-transform:translateY(-26px);-ms-transform:translateY(-26px);-o-transform:translateY(-26px);transform:translateY(-26px)}@media screen and (max-width:480px){.panel-body.scrollable-horizontal>.scrollable-bar{width:-webkit-calc(100% - 40px);width:calc(100% - 40px);margin-right:20px}}.panel-bordered>.panel-body.scrollable-horizontal>.scrollable-bar{-webkit-transform:translateY(-26px);-ms-transform:translateY(-26px);-o-transform:translateY(-26px);transform:translateY(-26px)}.panel-bordered>.panel-heading{border-bottom:1px solid #e4eaec}.panel-bordered>.panel-heading>.panel-title{padding-bottom:20px}.panel-bordered>.panel-footer{padding-top:15px;border-top:1px solid #e4eaec}.panel-bordered>.panel-body{padding-top:30px}.panel-bordered>.table>tbody:first-child>tr:first-child td,.panel-bordered>.table>tbody:first-child>tr:first-child th{border-top:0}.panel.is-dragging{opacity:.8}.panel.is-dragging{cursor:move}.panel.panel-transparent{background:0 0;border-color:transparent;-webkit-box-shadow:none;box-shadow:none}.panel.panel-transparent>.panel-footer,.panel.panel-transparent>.panel-heading{border-color:transparent}.panel-dark{border-color:#526069}.panel-dark>.panel-heading{color:#fff;background-color:#526069;border-color:#526069}.panel-dark>.panel-heading+.panel-collapse>.panel-body{border-top-color:#526069}.panel-dark>.panel-heading .badge{color:#526069;background-color:#fff}.panel-dark>.panel-footer+.panel-collapse>.panel-body{border-bottom-color:#526069}.panel-danger,.panel-dark,.panel-info,.panel-primary,.panel-success,.panel-warning{border:none}.panel-danger .panel-heading,.panel-dark .panel-heading,.panel-info .panel-heading,.panel-primary .panel-heading,.panel-success .panel-heading,.panel-warning .panel-heading{border:none}.panel-danger .panel-title,.panel-dark .panel-title,.panel-info .panel-title,.panel-primary .panel-title,.panel-success .panel-title,.panel-warning .panel-title{color:#fff}.panel-danger .panel-action,.panel-dark .panel-action,.panel-info .panel-action,.panel-primary .panel-action,.panel-success .panel-action,.panel-warning .panel-action{color:#fff}@media screen and (max-width:480px){.panel-actions{right:20px}.panel-actions .progress{min-width:80px}.panel-actions .show-on-hover{display:none}.panel-body,.panel-footer,.panel-title{padding-right:20px;padding-left:20px}}.well{padding:20px}.well-lg{padding:24px}.well-sm{padding:12px}.well{-webkit-box-shadow:inset 0 0 1px rgba(0,0,0,.02);box-shadow:inset 0 0 1px rgba(0,0,0,.02)}.well-primary{color:#fff;background-color:#62a8ea}.well-success{color:#fff;background-color:#46be8a}.well-info{color:#fff;background-color:#57c7d4}.well-warning{color:#fff;background-color:#f2a654}.well-danger{color:#fff;background-color:#f96868}.close.icon{font-size:inherit}body{font-weight:300}th{font-weight:400}b,strong{font-weight:500}optgroup{font-weight:500}.h1 .small,.h1 small,.h2 .small,.h2 small,.h3 .small,.h3 small,.h4 .small,.h4 small,.h5 .small,.h5 small,.h6 .small,.h6 small,h1 .small,h1 small,h2 .small,h2 small,h3 .small,h3 small,h4 .small,h4 small,h5 .small,h5 small,h6 .small,h6 small{font-weight:300}.lead{font-weight:100}dt{font-weight:500}kbd kbd{font-weight:500}label{font-weight:300}.checkbox label,.radio label{font-weight:300}.checkbox-inline,.radio-inline{font-weight:300}.btn-link{font-weight:300}.dropdown-menu>li>a{font-weight:100}.input-group-addon{font-weight:300}.label{font-weight:500}.popover{font-weight:300}.tooltip{font-weight:300}.modal-content{border:none;border-radius:4px;-webkit-box-shadow:0 2px 12px rgba(0,0,0,.2);box-shadow:0 2px 12px rgba(0,0,0,.2)}.modal-header{padding:15px 20px;border-bottom:none}.modal-header .close{margin-top:1px}.modal-body{padding:20px}.modal-footer{padding:20px;border-top:none}.modal-top{margin:0 auto}.modal-center{display:-ms-flexbox;display:-webkit-flex;display:-webkit-box;display:flex;height:100%;margin:0 auto;-webkit-justify-content:center;-ms-flex-pack:center;-webkit-box-pack:center;justify-content:center;-webkit-flex-flow:column nowrap;-ms-flex-flow:column nowrap;flex-flow:column nowrap;-webkit-align-content:stretch;-ms-flex-line-pack:center;align-content:center}.modal-bottom{display:-ms-flexbox;display:-webkit-flex;display:-webkit-box;display:flex;height:100%;margin:0 auto;-webkit-justify-content:flex-end;-ms-flex-pack:end;-webkit-box-pack:end;justify-content:flex-end;-webkit-flex-flow:column nowrap;-ms-flex-flow:column nowrap;flex-flow:column nowrap;-webkit-align-content:stretch;-ms-flex-line-pack:center;align-content:center}.modal-sidebar{position:absolute;right:0;display:-ms-flexbox;display:-webkit-flex;display:-webkit-box;display:flex;height:100%;margin:0;background-color:#fff;-webkit-justify-content:center;-ms-flex-pack:center;-webkit-box-pack:center;justify-content:center;-webkit-flex-flow:column nowrap;-ms-flex-flow:column nowrap;flex-flow:column nowrap;-webkit-align-content:stretch;-ms-flex-line-pack:center;align-content:center}.modal-sidebar .modal-content{background-color:transparent;border-radius:0;-webkit-box-shadow:none;box-shadow:none}.modal-sidebar .modal-header{border-bottom:none}.modal-sidebar .modal-footer{border-top:none}.modal-sidebar button.close{position:fixed;top:20px;right:20px}.modal.fade .modal-dialog.modal-sidebar{-webkit-transform:translate(25%,0);-ms-transform:translate(25%,0);-o-transform:translate(25%,0);transform:translate(25%,0)}.modal.in .modal-dialog.modal-sidebar{-webkit-transform:translate(0,0);-ms-transform:translate(0,0);-o-transform:translate(0,0);transform:translate(0,0)}.modal-fill-in{background-color:transparent}.modal-fill-in.in{background-color:rgba(255,255,255,.95);opacity:1}.modal-fill-in .modal-dialog{display:-ms-flexbox;display:-webkit-flex;display:-webkit-box;display:flex;width:100%;height:100%;margin:0 auto;-webkit-justify-content:center;-ms-flex-pack:center;-webkit-box-pack:center;justify-content:center;-webkit-flex-flow:column nowrap;-ms-flex-flow:column nowrap;flex-flow:column nowrap;-webkit-align-content:stretch;-ms-flex-line-pack:center;align-content:center;-webkit-align-items:center;-ms-flex-align:center;-webkit-box-align:center;align-items:center}@media (min-width:768px){.modal-fill-in .modal-dialog>*{width:600px}.modal-fill-in .modal-dialog.modal-sm>*{width:300px}.modal-fill-in .modal-dialog button.close{position:fixed;top:20px;right:20px;z-index:1;filter:alpha(opacity=50);opacity:.5;-webkit-transform:translate(0,0);-ms-transform:translate(0,0);-o-transform:translate(0,0);transform:translate(0,0)}}@media (min-width:992px){.modal-fill-in .modal-dialog.modal-lg>*{width:900px}}.modal-fill-in .modal-content{background-color:transparent;border-radius:0;-webkit-box-shadow:none;box-shadow:none}.modal-fill-in .modal-header{border-bottom:none}.modal-fill-in .modal-footer{border-top:none}.modal-primary .modal-header{background-color:#62a8ea;border-radius:4px 4px 0 0}.modal-primary .modal-header *{color:#fff}.modal-primary .modal-header .close{opacity:.6}.modal-success .modal-header{background-color:#46be8a;border-radius:4px 4px 0 0}.modal-success .modal-header *{color:#fff}.modal-success .modal-header .close{opacity:.6}.modal-info .modal-header{background-color:#57c7d4;border-radius:4px 4px 0 0}.modal-info .modal-header *{color:#fff}.modal-info .modal-header .close{opacity:.6}.modal-warning .modal-header{background-color:#f2a654;border-radius:4px 4px 0 0}.modal-warning .modal-header *{color:#fff}.modal-warning .modal-header .close{opacity:.6}.modal-danger .modal-header{background-color:#f96868;border-radius:4px 4px 0 0}.modal-danger .modal-header *{color:#fff}.modal-danger .modal-header .close{opacity:.6}.modal.modal-fade-in-scale-up .modal-dialog{opacity:0;-webkit-transition:all .3s ease 0s;-o-transition:all .3s ease 0s;transition:all .3s ease 0s;-webkit-transform:scale(.7);-ms-transform:scale(.7);-o-transform:scale(.7);transform:scale(.7)}.modal.modal-fade-in-scale-up.in .modal-dialog{opacity:1;-webkit-transform:scale(1);-ms-transform:scale(1);-o-transform:scale(1);transform:scale(1)}.modal.modal-slide-in-right .modal-dialog{opacity:0;-webkit-transition:all .3s cubic-bezier(.25,.5,.5,.9 0s);-o-transition:all .3s cubic-bezier(.25,.5,.5,.9 0s);transition:all .3s cubic-bezier(.25,.5,.5,.9 0s);-webkit-transform:translate(20%,0);-ms-transform:translate(20%,0);-o-transform:translate(20%,0);transform:translate(20%,0)}.modal.modal-slide-in-right.in .modal-dialog{opacity:1;-webkit-transform:translate(0,0);-ms-transform:translate(0,0);-o-transform:translate(0,0);transform:translate(0,0)}.modal.modal-slide-from-bottom .modal-dialog{opacity:0;-webkit-transition:all .3s ease 0s;-o-transition:all .3s ease 0s;transition:all .3s ease 0s;-webkit-transform:translate(0,20%);-ms-transform:translate(0,20%);-o-transform:translate(0,20%);transform:translate(0,20%)}.modal.modal-slide-from-bottom.in .modal-dialog{opacity:1;-webkit-transform:translate(0,0);-ms-transform:translate(0,0);-o-transform:translate(0,0);transform:translate(0,0)}.modal.modal-newspaper .modal-dialog{opacity:0;-webkit-transition:all .5s ease 0s;-o-transition:all .5s ease 0s;transition:all .5s ease 0s;-webkit-transform:scale(0) rotate(720deg);-ms-transform:scale(0) rotate(720deg);-o-transform:scale(0) rotate(720deg);transform:scale(0) rotate(720deg)}.modal.modal-newspaper.in .modal-dialog{opacity:1;-webkit-transform:scale(1) rotate(0);-ms-transform:scale(1) rotate(0);-o-transform:scale(1) rotate(0);transform:scale(1) rotate(0)}.modal.modal-fall{-webkit-perspective:1300px;perspective:1300px}.modal.modal-fall .modal-dialog{opacity:0;-webkit-transform:translateZ(600px) rotateX(20deg);-ms-transform:translateZ(600px) rotateX(20deg);transform:translateZ(600px) rotateX(20deg);-ms-transform-style:preserve-3d;-webkit-transform-style:preserve-3d;transform-style:preserve-3d}.modal.modal-fall.in .modal-dialog{opacity:1;-webkit-transition:all .3s ease-in 0s;-o-transition:all .3s ease-in 0s;transition:all .3s ease-in 0s;-webkit-transform:translateZ(0) rotateX(0);-ms-transform:translateZ(0) rotateX(0);transform:translateZ(0) rotateX(0)}.modal.modal-side-fall{-webkit-perspective:1300px;perspective:1300px}.modal.modal-side-fall .modal-dialog{-webkit-transform:translate(30%) translateZ(600px) rotate(10deg);-ms-transform:translate(30%) translateZ(600px) rotate(10deg);transform:translate(30%) translateZ(600px) rotate(10deg);-ms-transform-style:preserve-3d;-webkit-transform-style:preserve-3d;transform-style:preserve-3d}.modal.modal-side-fall.in .modal-dialog{-webkit-transition:all .3s ease-in 0s;-o-transition:all .3s ease-in 0s;transition:all .3s ease-in 0s;-webkit-transform:translate(0) translateZ(0) rotate(0);-ms-transform:translate(0) translateZ(0) rotate(0);transform:translate(0) translateZ(0) rotate(0)}.modal.modal-3d-flip-horizontal{-webkit-perspective:1300px;perspective:1300px}.modal.modal-3d-flip-horizontal .modal-dialog{-webkit-transition:all .3s ease 0s;-o-transition:all .3s ease 0s;transition:all .3s ease 0s;-webkit-transform:rotateY(-70deg);-ms-transform:rotateY(-70deg);-o-transform:rotateY(-70deg);transform:rotateY(-70deg);-ms-transform-style:preserve-3d;-webkit-transform-style:preserve-3d;transform-style:preserve-3d}.modal.modal-3d-flip-horizontal.in .modal-dialog{-webkit-transform:rotateY(0);-ms-transform:rotateY(0);-o-transform:rotateY(0);transform:rotateY(0)}.modal.modal-3d-flip-vertical{-webkit-perspective:1300px;perspective:1300px}.modal.modal-3d-flip-vertical .modal-dialog{-webkit-transition:all .3s ease 0s;-o-transition:all .3s ease 0s;transition:all .3s ease 0s;-webkit-transform:rotateX(-70deg);-ms-transform:rotateX(-70deg);-o-transform:rotateX(-70deg);transform:rotateX(-70deg);-ms-transform-style:preserve-3d;-webkit-transform-style:preserve-3d;transform-style:preserve-3d}.modal.modal-3d-flip-vertical.in .modal-dialog{-webkit-transform:rotateX(0);-ms-transform:rotateX(0);-o-transform:rotateX(0);transform:rotateX(0)}.modal.modal-3d-sign{-webkit-perspective:1300px;perspective:1300px}.modal.modal-3d-sign .modal-dialog{-webkit-transition:all .3s ease 0s;-o-transition:all .3s ease 0s;transition:all .3s ease 0s;-webkit-transform:rotateX(-60deg);-ms-transform:rotateX(-60deg);-o-transform:rotateX(-60deg);transform:rotateX(-60deg);-webkit-transform-origin:50% 0 0;-ms-transform-origin:50% 0 0;-o-transform-origin:50% 0 0;transform-origin:50% 0 0;-ms-transform-style:preserve-3d;-webkit-transform-style:preserve-3d;transform-style:preserve-3d}.modal.modal-3d-sign.in .modal-dialog{-webkit-transform:rotateX(0);-ms-transform:rotateX(0);-o-transform:rotateX(0);transform:rotateX(0)}.modal.modal-super-scaled .modal-dialog{opacity:0;-webkit-transition:all .3s ease 0s;-o-transition:all .3s ease 0s;transition:all .3s ease 0s;-webkit-transform:scale(2);-ms-transform:scale(2);-o-transform:scale(2);transform:scale(2)}.modal.modal-super-scaled.in .modal-dialog{opacity:1;-webkit-transform:scale(1);-ms-transform:scale(1);-o-transform:scale(1);transform:scale(1)}.modal.modal-just-me .modal-dialog{opacity:0;-webkit-transition:all .3s ease 0s;-o-transition:all .3s ease 0s;transition:all .3s ease 0s;-webkit-transform:scale(.8);-ms-transform:scale(.8);-o-transform:scale(.8);transform:scale(.8)}.modal.modal-just-me .modal-backdrop{background-color:#fff}.modal.modal-just-me.in{background:#fff}.modal.modal-just-me.in .modal-dialog{opacity:1;-webkit-transform:scale(1);-ms-transform:scale(1);-o-transform:scale(1);transform:scale(1)}.modal.modal-just-me.in .modal-backdrop{opacity:1}.modal.modal-3d-slit{-webkit-perspective:1300px;perspective:1300px}.modal.modal-3d-slit .modal-dialog{opacity:0;-webkit-transition:all .5s ease 0s;-o-transition:all .5s ease 0s;transition:all .5s ease 0s;-webkit-transform:translateZ(-3000px) rotateY(90deg);-ms-transform:translateZ(-3000px) rotateY(90deg);transform:translateZ(-3000px) rotateY(90deg);-ms-transform-style:preserve-3d;-webkit-transform-style:preserve-3d;transform-style:preserve-3d}.modal.modal-3d-slit.in .modal-dialog{-webkit-animation-name:slit;-o-animation-name:slit;animation-name:slit;-webkit-animation-duration:.7s;-o-animation-duration:.7s;animation-duration:.7s;-webkit-animation-timing-function:ease-out;-o-animation-timing-function:ease-out;animation-timing-function:ease-out;-webkit-animation-fill-mode:forwards;-o-animation-fill-mode:forwards;animation-fill-mode:forwards}.modal.modal-rotate-from-bottom{-webkit-perspective:1300px;perspective:1300px}.modal.modal-rotate-from-bottom .modal-dialog{-webkit-transition:all .3s ease-out 0s;-o-transition:all .3s ease-out 0s;transition:all .3s ease-out 0s;-webkit-transform:translateY(100%) rotateX(90deg);-ms-transform:translateY(100%) rotateX(90deg);transform:translateY(100%) rotateX(90deg);-webkit-transform-origin:0 100% 0;-ms-transform-origin:0 100% 0;-o-transform-origin:0 100% 0;transform-origin:0 100% 0;-ms-transform-style:preserve-3d;-webkit-transform-style:preserve-3d;transform-style:preserve-3d}.modal.modal-rotate-from-bottom.in .modal-dialog{-webkit-transform:translateY(0) rotateX(0);-ms-transform:translateY(0) rotateX(0);transform:translateY(0) rotateX(0)}.modal.modal-rotate-from-left{-webkit-perspective:1300px;perspective:1300px}.modal.modal-rotate-from-left .modal-dialog{-webkit-transition:all .3s ease-out 0s;-o-transition:all .3s ease-out 0s;transition:all .3s ease-out 0s;-webkit-transform:translateZ(100px) translateX(-30%) rotateY(90deg);-ms-transform:translateZ(100px) translateX(-30%) rotateY(90deg);transform:translateZ(100px) translateX(-30%) rotateY(90deg);-webkit-transform-origin:0 100% 0;-ms-transform-origin:0 100% 0;-o-transform-origin:0 100% 0;transform-origin:0 100% 0;-ms-transform-style:preserve-3d;-webkit-transform-style:preserve-3d;transform-style:preserve-3d}.modal.modal-rotate-from-left.in .modal-dialog{-webkit-transform:translateZ(0) translateX(0) rotateY(0);-ms-transform:translateZ(0) translateX(0) rotateY(0);transform:translateZ(0) translateX(0) rotateY(0)}@-webkit-keyframes slit{50%{opacity:.5;-webkit-transform:translateZ(-250px) rotateY(89deg);-ms-transform:translateZ(-250px) rotateY(89deg);transform:translateZ(-250px) rotateY(89deg)}100%{opacity:1;-webkit-transform:translateZ(0) rotateY(0);-ms-transform:translateZ(0) rotateY(0);transform:translateZ(0) rotateY(0)}}@-o-keyframes slit{50%{opacity:.5;-webkit-transform:translateZ(-250px) rotateY(89deg);-ms-transform:translateZ(-250px) rotateY(89deg);transform:translateZ(-250px) rotateY(89deg)}100%{opacity:1;-webkit-transform:translateZ(0) rotateY(0);-ms-transform:translateZ(0) rotateY(0);transform:translateZ(0) rotateY(0)}}@keyframes slit{50%{opacity:.5;-webkit-transform:translateZ(-250px) rotateY(89deg);-ms-transform:translateZ(-250px) rotateY(89deg);transform:translateZ(-250px) rotateY(89deg)}100%{opacity:1;-webkit-transform:translateZ(0) rotateY(0);-ms-transform:translateZ(0) rotateY(0);transform:translateZ(0) rotateY(0)}}.tooltip-inner{padding:6px 12px}.tooltip-primary+.tooltip .tooltip-inner{color:#fff;background-color:#62a8ea}.tooltip-primary+.tooltip.top .tooltip-arrow{border-top-color:#62a8ea}.tooltip-primary+.tooltip.right .tooltip-arrow{border-right-color:#62a8ea}.tooltip-primary+.tooltip.bottom .tooltip-arrow{border-bottom-color:#62a8ea}.tooltip-primary+.tooltip.left .tooltip-arrow{border-left-color:#62a8ea}.tooltip-success+.tooltip .tooltip-inner{color:#fff;background-color:#46be8a}.tooltip-success+.tooltip.top .tooltip-arrow{border-top-color:#46be8a}.tooltip-success+.tooltip.right .tooltip-arrow{border-right-color:#46be8a}.tooltip-success+.tooltip.bottom .tooltip-arrow{border-bottom-color:#46be8a}.tooltip-success+.tooltip.left .tooltip-arrow{border-left-color:#46be8a}.tooltip-info+.tooltip .tooltip-inner{color:#fff;background-color:#57c7d4}.tooltip-info+.tooltip.top .tooltip-arrow{border-top-color:#57c7d4}.tooltip-info+.tooltip.right .tooltip-arrow{border-right-color:#57c7d4}.tooltip-info+.tooltip.bottom .tooltip-arrow{border-bottom-color:#57c7d4}.tooltip-info+.tooltip.left .tooltip-arrow{border-left-color:#57c7d4}.tooltip-warning+.tooltip .tooltip-inner{color:#fff;background-color:#f2a654}.tooltip-warning+.tooltip.top .tooltip-arrow{border-top-color:#f2a654}.tooltip-warning+.tooltip.right .tooltip-arrow{border-right-color:#f2a654}.tooltip-warning+.tooltip.bottom .tooltip-arrow{border-bottom-color:#f2a654}.tooltip-warning+.tooltip.left .tooltip-arrow{border-left-color:#f2a654}.tooltip-danger+.tooltip .tooltip-inner{color:#fff;background-color:#f96868}.tooltip-danger+.tooltip.top .tooltip-arrow{border-top-color:#f96868}.tooltip-danger+.tooltip.right .tooltip-arrow{border-right-color:#f96868}.tooltip-danger+.tooltip.bottom .tooltip-arrow{border-bottom-color:#f96868}.tooltip-danger+.tooltip.left .tooltip-arrow{border-left-color:#f96868}.tooltip-rotate+.tooltip{opacity:0;-webkit-animation:tooltip-rotate3d 1s ease .1s forwards;-o-animation:tooltip-rotate3d 1s ease .1s forwards;animation:tooltip-rotate3d 1s ease .1s forwards}@-webkit-keyframes tooltip-rotate3d{0%{opacity:0;-webkit-transform:rotate(15deg);transform:rotate(15deg)}100%{opacity:1;-webkit-transform:rotate(0);transform:rotate(0)}}@-o-keyframes tooltip-rotate3d{0%{opacity:0;-o-transform:rotate(15deg);transform:rotate(15deg)}100%{opacity:1;-o-transform:rotate(0);transform:rotate(0)}}@keyframes tooltip-rotate3d{0%{opacity:0;-webkit-transform:rotate(15deg);-o-transform:rotate(15deg);transform:rotate(15deg)}100%{opacity:1;-webkit-transform:rotate(0);-o-transform:rotate(0);transform:rotate(0)}}.tooltip-scale+.tooltip{-webkit-animation:tooltip-scale3d 1s ease 0s forwards;-o-animation:tooltip-scale3d 1s ease 0s forwards;animation:tooltip-scale3d 1s ease 0s forwards}@-webkit-keyframes tooltip-scale3d{0%{opacity:0;-webkit-transform:scale3d(.7,.3,1) translate(50%,50%);transform:scale3d(.7,.3,1) translate(50%,50%)}100%{opacity:1;-webkit-transform:scale3d(1,1,1) translate(50%,50%);transform:scale3d(1,1,1) translate(50%,50%)}}@-o-keyframes tooltip-scale3d{0%{opacity:0;transform:scale3d(.7,.3,1) translate(50%,50%)}100%{opacity:1;transform:scale3d(1,1,1) translate(50%,50%)}}@keyframes tooltip-scale3d{0%{opacity:0;-webkit-transform:scale3d(.7,.3,1) translate(50%,50%);transform:scale3d(.7,.3,1) translate(50%,50%)}100%{opacity:1;-webkit-transform:scale3d(1,1,1) translate(50%,50%);transform:scale3d(1,1,1) translate(50%,50%)}}.popover{padding:0;-webkit-box-shadow:0 2px 6px rgba(0,0,0,.05);box-shadow:0 2px 6px rgba(0,0,0,.05)}.popover.bottom>.arrow:after{border-bottom-color:#f3f7f9}.popover-content{padding:20px}.popover-primary+.popover .popover-title{color:#fff;background-color:#62a8ea;border-color:#62a8ea}.popover-primary+.popover.bottom .arrow{border-bottom-color:#62a8ea}.popover-primary+.popover.bottom .arrow:after{border-bottom-color:#62a8ea}.popover-success+.popover .popover-title{color:#fff;background-color:#46be8a;border-color:#46be8a}.popover-success+.popover.bottom .arrow{border-bottom-color:#46be8a}.popover-success+.popover.bottom .arrow:after{border-bottom-color:#46be8a}.popover-info+.popover .popover-title{color:#fff;background-color:#57c7d4;border-color:#57c7d4}.popover-info+.popover.bottom .arrow{border-bottom-color:#57c7d4}.popover-info+.popover.bottom .arrow:after{border-bottom-color:#57c7d4}.popover-warning+.popover .popover-title{color:#fff;background-color:#f2a654;border-color:#f2a654}.popover-warning+.popover.bottom .arrow{border-bottom-color:#f2a654}.popover-warning+.popover.bottom .arrow:after{border-bottom-color:#f2a654}.popover-danger+.popover .popover-title{color:#fff;background-color:#f96868;border-color:#f96868}.popover-danger+.popover.bottom .arrow{border-bottom-color:#f96868}.popover-danger+.popover.bottom .arrow:after{border-bottom-color:#f96868}.popover-rotate+.popover{opacity:0;-webkit-animation:popover-rotate3d 1s ease .1s forwards;-o-animation:popover-rotate3d 1s ease .1s forwards;animation:popover-rotate3d 1s ease .1s forwards}@-webkit-keyframes popover-rotate3d{0%{opacity:0;-webkit-transform:rotate(15deg);transform:rotate(15deg)}100%{opacity:1;-webkit-transform:rotate(0);transform:rotate(0)}}@-o-keyframes popover-rotate3d{0%{opacity:0;-o-transform:rotate(15deg);transform:rotate(15deg)}100%{opacity:1;-o-transform:rotate(0);transform:rotate(0)}}@keyframes popover-rotate3d{0%{opacity:0;-webkit-transform:rotate(15deg);-o-transform:rotate(15deg);transform:rotate(15deg)}100%{opacity:1;-webkit-transform:rotate(0);-o-transform:rotate(0);transform:rotate(0)}}.popover-scale+.popover{-webkit-animation:popover-scale3d 1s ease 0s forwards;-o-animation:popover-scale3d 1s ease 0s forwards;animation:popover-scale3d 1s ease 0s forwards}@-webkit-keyframes popover-scale3d{0%{opacity:0;-webkit-transform:scale3d(.7,.3,1) translate(50%,50%);transform:scale3d(.7,.3,1) translate(50%,50%)}100%{opacity:1;-webkit-transform:scale3d(1,1,1) translate(50%,50%);transform:scale3d(1,1,1) translate(50%,50%)}}@-o-keyframes popover-scale3d{0%{opacity:0;transform:scale3d(.7,.3,1) translate(50%,50%)}100%{opacity:1;transform:scale3d(1,1,1) translate(50%,50%)}}@keyframes popover-scale3d{0%{opacity:0;-webkit-transform:scale3d(.7,.3,1) translate(50%,50%);transform:scale3d(.7,.3,1) translate(50%,50%)}100%{opacity:1;-webkit-transform:scale3d(1,1,1) translate(50%,50%);transform:scale3d(1,1,1) translate(50%,50%)}}.carousel-control{min-width:50px}.carousel-control:focus,.carousel-control:hover{filter:alpha(opacity=40);opacity:.4}.carousel-control .icon{position:absolute;top:50%;z-index:5;display:inline-block;width:16px;height:16px;margin-top:-8px}.carousel-control.left .icon{left:50%;margin-left:-8px}.carousel-control.right .icon{right:50%;margin-right:-8px}.carousel-caption h1,.carousel-caption h2,.carousel-caption h3,.carousel-caption h4,.carousel-caption h5,.carousel-caption h6{color:inherit}.carousel-indicators{margin-bottom:0}.carousel-indicators li{margin:3px;background-color:rgba(255,255,255,.3);border:none}.carousel-indicators .active{width:10px;height:10px;margin:3px}.carousel-indicators-scaleup li{border:none;-webkit-transition:-webkit-transform .3s ease 0s,background-color .3s ease 0s;-o-transition:-o-transform .3s ease 0s,background-color .3s ease 0s;transition:transform .3s ease 0s,background-color .3s ease 0s}.carousel-indicators-scaleup .active{-webkit-transform:scale(1.5);-ms-transform:scale(1.5);-o-transform:scale(1.5);transform:scale(1.5)}.carousel-indicators-fillin li{background-color:transparent;-webkit-box-shadow:0 0 0 2px #fff inset;box-shadow:0 0 0 2px #fff inset;-webkit-transition:-webkit-box-shadow .3s ease 0s;-o-transition:box-shadow .3s ease 0s;transition:box-shadow .3s ease 0s}.carousel-indicators-fillin .active{-webkit-box-shadow:0 0 0 8px #fff inset;box-shadow:0 0 0 8px #fff inset}.carousel-indicators-fall li{position:relative;-webkit-transition:-webkit-transform .3s ease 0s,background-color .3s ease 0s;-o-transition:-o-transform .3s ease 0s,background-color .3s ease 0s;transition:transform .3s ease 0s,background-color .3s ease 0s}.carousel-indicators-fall li:after{position:absolute;top:0;left:0;width:100%;height:100%;visibility:hidden;content:'';background-color:rgba(0,0,0,.3);border-radius:50%;opacity:0;-webkit-transition:opacity .3s ease 0s,visibility 0s ease .3s;-o-transition:opacity .3s ease 0s,visibility 0s ease .3s;transition:opacity .3s ease 0s,visibility 0s ease .3s;-webkit-transform:translate(0,-200%);-ms-transform:translate(0,-200%);-o-transform:translate(0,-200%);transform:translate(0,-200%)}.carousel-indicators-fall .active{background-color:transparent;-webkit-transform:translate(0,200%);-ms-transform:translate(0,200%);-o-transform:translate(0,200%);transform:translate(0,200%)}.carousel-indicators-fall .active:after{visibility:visible;opacity:1;-webkit-transition:opacity .3s ease 0s;-o-transition:opacity .3s ease 0s;transition:opacity .3s ease 0s}@media screen and (min-width:768px){.carousel-control .icon{width:24px;height:24px;margin-top:-12px;font-size:24px}.carousel-control.left .icon{margin-left:-12px}.carousel-control.right .icon{margin-right:-12px}}.vertical-align{font-size:0}.vertical-align:before{display:inline-block;height:100%;vertical-align:middle;content:""}.vertical-align-bottom,.vertical-align-middle{display:inline-block;max-width:100%;font-size:14px}.vertical-align-middle{vertical-align:middle}.vertical-align-bottom{vertical-align:bottom}.inline{display:inline!important}.inline-block{display:inline-block!important}.block{display:block!important}.text-truncate{overflow:hidden;text-overflow:ellipsis;word-wrap:normal;white-space:nowrap}.text-break{-webkit-hyphens:auto;-moz-hyphens:auto;hyphens:auto;word-wrap:break-word;white-space:normal;-ms-hyphens:auto}.text-nowrap{white-space:nowrap}.text-top{vertical-align:top!important}.text-middle{vertical-align:middle!important}.text-bottom{vertical-align:bottom!important}.text-left{text-align:left!important}.text-right{text-align:right!important}.text-center{text-align:center!important}.text-justify{text-align:justify!important}.text-lowercase{text-transform:lowercase!important}.text-uppercase{text-transform:uppercase!important}.text-capitalize{text-transform:capitalize!important}.font-weight-unset{font-weight:unset!important}.font-weight-100{font-weight:100!important}.font-weight-200{font-weight:200!important}.font-weight-300{font-weight:300!important}.font-weight-400{font-weight:400!important}.font-weight-500{font-weight:500!important}.font-weight-600{font-weight:600!important}.font-weight-700{font-weight:700!important}.font-weight-800{font-weight:800!important}.font-weight-900{font-weight:900!important}.font-weight-light{font-weight:100!important}.font-weight-normal{font-weight:300!important}.font-weight-medium{font-weight:400!important}.font-weight-bold{font-weight:500!important}.font-size-0{font-size:0!important}.font-size-10{font-size:10px!important}.font-size-12{font-size:12px!important}.font-size-14{font-size:14px!important}.font-size-16{font-size:16px!important}.font-size-18{font-size:18px!important}.font-size-20{font-size:20px!important}.font-size-24{font-size:24px!important}.font-size-26{font-size:26px!important}.font-size-30{font-size:30px!important}.font-size-40{font-size:40px!important}.font-size-50{font-size:50px!important}.font-size-60{font-size:60px!important}.font-size-70{font-size:70px!important}.font-size-80{font-size:80px!important}.visible-xlg{display:none!important}.visible-xlg-block,.visible-xlg-inline,.visible-xlg-inline-block{display:none!important}@media (min-width:1600px){.visible-xlg{display:block!important}table.visible-xlg{display:table!important}tr.visible-xlg{display:table-row!important}td.visible-xlg,th.visible-xlg{display:table-cell!important}}@media (min-width:1600px){.visible-xlg-block{display:block!important}}@media (min-width:1600px){.visible-xlg-inline{display:inline!important}}@media (min-width:1200px){.visible-xlg-inline-block{display:inline-block!important}}@media (min-width:1600px){.hidden-xlg{display:none!important}}

#dataTable a {
    font-weight: 500;
    text-decoration: none;
}
#dataTable #bread-actions a {
    padding: 5px 10px;
    font-size: 12px;
}
/* Fix navbar responsiveness */
.navbar-nav.navbar-right {
  top: 0;
  right: 0;
  height: 100%;
  width: auto;
  background: none !important;
}
.navbar-nav.navbar-right li.dropdown.open .dropdown-menu {display: block}


/********** MEDIA STYLES *********/

.media-section .modal-footer{
  margin-top:0px;
}

.media-section .modal .modal-header .close{
  padding-bottom:2px;
}

.media-section .modal-content{
  border:0px;
}

.media-section .modal-header{
  background:#21A9E1;
}

.media-section #confirm_delete_modal .modal-header{
  background:#E14421;
}

.media-section #move_file_modal .modal-header{
  background:#FC9A24;
}

.media-section .modal-header h4{
  color:#fff;
}

.confirm_delete_name{
  color:#4DA7E8;
}

#move_btn{
  background:#FABE28;
  border:1px solid #FABE28;
}

/**************************************************/
/***        TOOLBAR CSS         ***/
/**************************************************/

#toolbar{
  background:#E0E0E0;
  padding:20px;
  border-top-left-radius:3px;
  border-top-right-radius:3px;
}

#toolbar .btn{
  padding:8px 13px;
  font-size: 13px;
  border-radius:2px;
}

#toolbar .btn-group .btn{
  border-radius:0px;
}

#toolbar .btn-group .btn:first-child{
  border-top-left-radius: 2px;
  border-bottom-left-radius: 2px;
}

#toolbar .btn-group .btn:last-child{
  border-top-right-radius: 2px;
  border-bottom-right-radius: 2px;
}


#toolbar .btn-group .btn.btn-default:nth-child(2), #toolbar .btn-group .btn.btn-default:last-child{
  border-left:1px solid #CBCBCD;
}

#toolbar .btn-group .btn.btn-default:nth-child(2), #toolbar .btn-group .btn.btn-default:nth-child(1){
  margin-right:1px;
}

#toolbar .btn.btn-default:focus{
  background:#F0F0F1;
  border-color:#F0F0F1;
}

#toolbar .btn.btn-primary{
  background:#4DA7E8;
  border:1px solid #4DA7E8;
}

#toolbar .btn.btn-primary:hover{
  background:#2995E3;
}

#toolbar #refresh.btn{
  margin:0px 10px;
}

#toolbar i{
  position: relative;
    top: 2px;
}


/**************************************************/
/***        BREADCRUMB CSS        ***/
/**************************************************/

.breadcrumb-container{
  position:relative;
}

.breadcrumb.filemanager{
  top:0px;
  background:#f0f0f0;
  border:1px solid #E0E0E0;
  border-bottom:0px;
  border-radius:0px;
  padding-left:20px;
  width: 100%;
    margin-top: 0;
    left: 0;
}

.breadcrumb.filemanager li{
  cursor:pointer;
  transition:color 0.1s linear;
  position:relative;
}

.breadcrumb.filemanager li:hover{
  color:#555;
}

.breadcrumb li .arrow{
  display: none;
    position: absolute;
    bottom: -14px;
    width: 12px;
    height: 12px;
    -ms-transform: rotate(45deg);
    -webkit-transform: rotate(45deg);
    transform: rotate(45deg);
    background: #f0f0f0;
    left: 50%;
    border-right: 1px solid #efefef;
    border-bottom: 1px solid #efefef;
}

.select2-display-none{
  z-index:999999 !important;
}

.breadcrumb li:last-child .arrow{
  display:block;
}

.breadcrumb li:first-child .arrow{
  margin-left:-5px;
}

.breadcrumb li{
  color:#4DA7E8;
  cursor:pointer;
  font-weight:bold;
}

.breadcrumb li:last-child{
  color:#58595f;
  cursor:pointer;
  font-weight:400;
}

.breadcrumb-container .toggle{
  float: right;
    position: absolute;
    top: 11px;
    cursor: pointer;
    right: 5px;
    color: #bbb;
    transition: color 0.1s linear;
    overflow:visible;
}

.breadcrumb-container .toggle:hover{
  color:#aaa;
}

.breadcrumb-container .toggle span{

  font-size:9px;
  text-transform: uppercase;
  float:left;
  top:2px;
  position:relative;
  font-weight:bold;
  right:10px;
}
.breadcrumb-container .toggle i{
  font-size:18px;
  float:right;
  margin-right:5px;
  position:relative;
  top:-4px;
}



.nothingfound{
  display:none;
}
#filemanager{
  position:relative;
  min-height:200px;
}
#filemanager .loader{
  margin-top:25px;
}
#filemanager #content{
  display: block;
  background:#fff;
}

.flex{
  display:flex;
    flex-wrap: wrap;
    border:1px solid #E0E0E0;
    border-top:0px;
}

.flex #left{
  flex:4;
  position:relative;
  min-height:230px;
}

.flex #left #no_files{
  display:none;
}

.flex #left #no_files h3{
  text-align: center;
    margin-top: 55px;
    margin-bottom:75px;
    color:#949494;
}

.flex #right{
  flex:1;
  border-left:1px solid #f1f1f1;
}

#right .right_details{
  display:block;
}

#right .right_none_selected{
  display:none;
  text-align:center;
}

#right .right_none_selected i{
  width: 100%;
    text-align: center;
    font-size: 30px;
    margin-left: 0;
    padding: 50px;
    display:block;
    background: #f9f9f9;
}

#right .right_none_selected p{
  text-align: center;
    color: #bbb;
    padding: 10px;
    border-bottom: 1px solid #f1f1f1;
}

#files{
  display:flex;
  list-style:none;
  width:100%;
  margin:0px;
  padding:0px;
  flex-wrap:wrap;
  padding:10px;
  position:relative;
  -webkit-touch-callout: none; /* iOS Safari */
  -webkit-user-select: none;   /* Chrome/Safari/Opera */
  -khtml-user-select: none;    /* Konqueror */
  -moz-user-select: none;      /* Firefox */
  -ms-user-select: none;       /* Internet Explorer/Edge */
  user-select: none;
}
#files li{
  flex:1;
  width:100%;
  min-width:200px;
  max-width:250px;
}
#files li .file_link{
  background:#eee;
  padding:10px;
  margin:10px;
  cursor:pointer;
  border-radius: 3px;
    border: 1px solid #ecf0f1;
    overflow: hidden;
    background: #f6f8f9;
    display:flex;
}

#files li .file_link .details{
  flex:2;
  overflow:hidden;
  width:100%;
}

#files li .file_link .details small{
  font-size: 11px;
    position: relative;
    top: -3px;
}

#files li .file_link .link_icon{
  flex:1;
}

#files li .file_link img, #files li .file_link .img_icon{
  display:none;
}

#files li .file_link.image img, #files li .file_link.image .img_icon{
  display:block;
}

#files li .file_link.image img{
  height:50px;
}

#files li .file_link.image .img_icon{
  width:50px;
  height:50px;
  display:block;
}

#files li .file_link.selected, #files li .file_link:hover{
  background: #4da7e8 !important;
    border-color: #2581b8;
    color:#fff;
}

#files li .file_link.selected h4, #files li .file_link:hover h4{
  color:#fff;
}

#files li .details h4{
  margin-bottom:2px;
  margin-top:10px;
  max-height: 17px;
  height:17px;
    overflow: hidden;
    font-size:14px;
    text-overflow: ellipsis;
}

#files li .details .folder h4{
  margin-top:16px;
}

.file_link.folder i.icon{
  float:left;
  margin-left:10px;
}

.file_link.folder .num_items{
  display:block;
}

.file_link .link_icon{
  text-align: center;
    padding-left: 0;
    margin-left: 0;
    margin-right: 5px;
}

.file_link .link_icon i{
  padding-left:0px;
  padding-right:0px;
  position: relative;
    top: 5px;
}

.file_link i.icon:before{
  font-size:40px;
}


.detail_img{
  border-bottom:1px solid #f1f1f1;
  background:#eee;
}

.detail_img img{
  width:100%;
  height:auto;
  display:inline-block;
}

.detail_img i{
  display:block;
  width: 100%;
    text-align: center;
    font-size: 70px;
    margin-left: 0;
    padding: 30px;
    background: #f9f9f9;
}

.detail_img .folder i.fa-folder{
  display:block;
}


.detail_img .file i.fa-file{
  display:block;
}

.detail_img .image img{
  display:block;
}

.detail_info{
  padding:10px;
}

.detail_info .selected_file_count, .detail_info.folder .selected_file_size{
  display:none;
}

.detail_info .folder .selected_file_count{
  display:block;
}

.detail_info span{
  display:block;
  clear:both;
}

.detail_info a{
  color:#4DA7E8;
}

.detail_info .selected_file_count, .detail_info .selected_file_size{
  padding-top:0;
}

.detail_info h4{
  float:left;
  color:#bbb;
  margin:0;
  font-size:12px;
  margin-top:3px;
  margin-right:8px;
  padding-bottom:2px;
  font-weight:400;
}

.detail_info p{
  float:left;
  color:#444;
  padding-bottom:3px;
  font-size:12px;
  font-weight:400;
}

/********** file upload progress **********/

#filemanager .progress{
  border-radius:0;
  margin-bottom:0;
}

#uploadProgress{
  display:none;
  background:#eee;
}

/********** end file upload progress **********/

#file_loader{
  position:absolute;
  width:100%;
  height:100%;
  left:0;
  top:0;
  background: rgba(255, 255, 255, 0.7);
    z-index: 9;
    text-align:center;
}

#file_loader #file_loader_inner{
  width:60px;
  height:60px;
  position:absolute;
  top:50%;
  left:50%;
  margin-left:-30px;
  margin-top:-30px;

}

#file_loader img{
  width:80px;
  height:80px;
  margin-top:50px;
  opacity:0.5;
  -webkit-animation:spin 1.2s ease-in-out infinite;
  -moz-animation:spin 1.2s ease-in-out infinite;
  animation:spin 1.2s ease-in-out infinite;

}

#file_loader p{
  margin-top: 40px;
    position: absolute;
    text-align: center;
    width: 100%;
    top:50%;
    font-weight: 400;
    font-size: 12px;
}


/********* END MEDIA STYLES *********/


/********** VOYAGER THEME CSS *********/

/*
 * Skin: Voyager
 * ----------
 */
 html, body{
  padding:0px;
  margin:0px;
  height:100%;
  font-family: Open Sans,sans-serif;
  font-size: 14px;
  line-height: 1.57142857;
  color: #76838f;
  background-color: #fff;
 }
.skin-voyager .main-header .navbar {
  background-color: #fff;
  border-bottom:1px solid #f1f1f1;
}
.skin-voyager .main-header .navbar .nav > li > a {
  color: #212936;
}
.skin-voyager .main-header .navbar .nav > li > a:hover,
.skin-voyager .main-header .navbar .nav > li > a:active,
.skin-voyager .main-header .navbar .nav > li > a:focus,
.skin-voyager .main-header .navbar .nav .open > a,
.skin-voyager .main-header .navbar .nav .open > a:hover,
.skin-voyager .main-header .navbar .nav .open > a:focus,
.skin-voyager .main-header .navbar .nav > .active > a {
  background: rgba(0, 0, 0, 0.05);
  color: #212936;
}
.skin-voyager .main-header .navbar .sidebar-toggle {
  color: #212936;
}
@media (max-width: 767px) {
  .skin-voyager .main-header .navbar .dropdown-menu li.divider {
    background-color: rgba(255, 255, 255, 0.1);
  }
  .skin-voyager .main-header .navbar .dropdown-menu li a {
    color: #fff;
  }
  .skin-voyager .main-header .navbar .dropdown-menu li a:hover {
    background: #367fa9;
  }
}
.skin-voyager .main-header .logo {
  background-color: #212936;
  color: #ffffff;
  border-bottom: 0 solid transparent;
}
.skin-voyager .main-header .logo:hover {
  background-color: #212936;
}
.skin-voyager .main-header li.user-header {
  background-color: #212936;
}
.skin-voyager .content-header {
  background: transparent;
}
.skin-voyager .wrapper,
.skin-voyager .main-sidebar,
.skin-voyager .left-side {
  background-color: #1B1E24;
}
.skin-voyager .user-panel > .info,
.skin-voyager .user-panel > .info > a {
  color: #fff;
}
.skin-voyager .sidebar-menu > li.header {
  color: #4b646f;
  background: #1a2226;
}
.skin-voyager .sidebar-menu > li > a {
  border-left: 3px solid transparent;
}
.skin-voyager .sidebar-menu > li:hover > a,
.skin-voyager .sidebar-menu > li.active > a {
  color: #ffffff;
  background: #1e282c;
  border-left-color: #3c8dbc;
}
.skin-voyager .sidebar-menu > li > .treeview-menu {
  margin: 0 1px;
  background: #2c3b41;
}
.skin-voyager .sidebar a {
  color: #b8c7ce;
}
.skin-voyager .sidebar a:hover {
  text-decoration: none;
}
.skin-voyager .treeview-menu > li > a {
  color: #8aa4af;
}
.skin-voyager .treeview-menu > li.active > a,
.skin-voyager .treeview-menu > li > a:hover {
  color: #ffffff;
}
.skin-voyager .sidebar-form {
  border-radius: 3px;
  border: 1px solid #374850;
  margin: 10px 10px;
}
.skin-voyager .sidebar-form input[type="text"],
.skin-voyager .sidebar-form .btn {
  box-shadow: none;
  background-color: #374850;
  border: 1px solid transparent;
  height: 35px;
  -webkit-transition: all 0.3s ease-in-out;
  -o-transition: all 0.3s ease-in-out;
  transition: all 0.3s ease-in-out;
}
.skin-voyager .sidebar-form input[type="text"] {
  color: #666;
  border-top-left-radius: 2px;
  border-top-right-radius: 0;
  border-bottom-right-radius: 0;
  border-bottom-left-radius: 2px;
}
.skin-voyager .sidebar-form input[type="text"]:focus,
.skin-voyager .sidebar-form input[type="text"]:focus + .input-group-btn .btn {
  background-color: #fff;
  color: #666;
}
.skin-voyager .sidebar-form input[type="text"]:focus + .input-group-btn .btn {
  border-left-color: #fff;
}
.skin-voyager .sidebar-form .btn {
  color: #999;
  border-top-left-radius: 0;
  border-top-right-radius: 2px;
  border-bottom-right-radius: 2px;
  border-bottom-left-radius: 0;
}
.skin-voyager.layout-top-nav .main-header > .logo {
  background-color: #22262E;
  color: #ffffff;
  border-bottom: 0 solid transparent;
}
.skin-voyager.layout-top-nav .main-header > .logo:hover {
  background-color: #3b8ab8;
}

/*
* End Skin: Voyager
* ----------
*/

.voyager {
    background-color: #F9F9F9;
    /* small screen */
}

.voyager .app-footer {
    opacity: 0.7;
    color: #353d47;
    width: 100%;
    text-align: right;
    padding: 10px 0;
    background: #fff;
    left: 0px;
}

.voyager .app-footer i {
    color: #D9534F;
    position: relative;
    top: 2px;
}

.voyager .navbar,
.voyager .navbar.navbar-default {
    border-bottom: 0;
    box-shadow: 0 0 0;
    background:rgba(250, 250, 250, 0.9);
}

.voyager .navbar > .container-fluid,
.voyager .navbar.navbar-default > .container-fluid:after {
    border-bottom: 1px solid #eee;
    width: 99.5%;
    height: 1px;
}

.voyager .expanded .navbar > .container-fluid,
.voyager .expanded .navbar.navbar-default > .container-fluid:after {
  border-bottom:0px;
}

.voyager .navbar .navbar-header .navbar-brand,
.voyager .navbar.navbar-default .navbar-header .navbar-brand {
    color: #F9F9F9;
}

.voyager .navbar .navbar-header .navbar-expand-toggle,
.voyager .navbar.navbar-default .navbar-header .navbar-expand-toggle {
    color: #353d47;
}

.voyager .navbar .navbar-header .navbar-right-expand-toggle,
.voyager .navbar.navbar-default .navbar-header .navbar-right-expand-toggle {
    color: #353d47;
}

.voyager .navbar .navbar-breadcrumb li,
.voyager .navbar.navbar-default .navbar-breadcrumb li {
    color: #353d47;
}

.voyager .navbar .navbar-breadcrumb li a,
.voyager .navbar.navbar-default .navbar-breadcrumb li a {
    color: #353d47;
}

.voyager .navbar .navbar-nav > li,
.voyager .navbar.navbar-default .navbar-nav > li {
    border-left: 1px solid #F9F9F9;
}

.voyager .navbar .navbar-nav > li > a,
.voyager .navbar.navbar-default .navbar-nav > li > a {
    color: #353d47;
}

.voyager .navbar .navbar-nav > li:hover > a,
.voyager .navbar.navbar-default .navbar-nav > li:hover > a {
    color: #22A7F0;
}

.voyager .navbar .navbar-nav > li.open > a,
.voyager .navbar.navbar-default .navbar-nav > li.open > a {
    background-color: transparent;
    color: #22A7F0;
}

.voyager .navbar .navbar-nav > li.danger > a,
.voyager .navbar.navbar-default .navbar-nav > li.danger > a {
    background-color: transparent;
    border-bottom: 4px solid #FA2A00;
    color: #FA2A00;
}

.voyager .navbar .navbar-nav > li.danger.open > a,
.voyager .navbar.navbar-default .navbar-nav > li.danger.open > a {
    background-color: #FA2A00;
    color: #FFF;
}

.voyager .navbar .navbar-nav .dropdown-menu,
.voyager .navbar.navbar-default .navbar-nav .dropdown-menu {
    background-color: #F9F9F9;
    border-color: #E4E4E4;
}

.voyager .navbar .navbar-nav .dropdown-menu .title,
.voyager .navbar.navbar-default .navbar-nav .dropdown-menu .title {
    background-color: #FFF;
}

.voyager .navbar .navbar-nav .dropdown-menu .title .badge,
.voyager .navbar.navbar-default .navbar-nav .dropdown-menu .title .badge {
    background-color: #353d47;
}

.voyager .navbar .navbar-nav .dropdown-menu.danger,
.voyager .navbar.navbar-default .navbar-nav .dropdown-menu.danger {
    border-color: #FA2A00;
}

.voyager .navbar .navbar-nav .dropdown-menu.danger .title,
.voyager .navbar.navbar-default .navbar-nav .dropdown-menu.danger .title {
    background-color: #FA2A00;
    color: #FFF;
}

.voyager .navbar .navbar-nav .dropdown-menu.danger .title .badge,
.voyager .navbar.navbar-default .navbar-nav .dropdown-menu.danger .title .badge {
    background-color: #FFF;
    color: #FA2A00;
}

.voyager .navbar.navbar-inverse {
    background-color: #353d47;
    border-bottom: 0;
    box-shadow: 0 1px 1px rgba(0, 0, 0, 0.1);
}

.voyager .navbar.navbar-inverse > .container-fluid {
    background-color: #353d47;
}

.voyager .navbar.navbar-inverse .navbar-header .navbar-brand {
    color: #F9F9F9;
}

.voyager .navbar.navbar-inverse .navbar-header .navbar-expand-toggle {
    color: #FFF;
}

.voyager .navbar.navbar-inverse .navbar-header .navbar-right-expand-toggle {
    color: #FFF;
}

.voyager .navbar.navbar-inverse .navbar-breadcrumb li {
    color: #FFF;
}

.voyager .navbar.navbar-inverse .navbar-breadcrumb li a {
    color: #FFF;
}

.voyager .navbar.navbar-inverse .navbar-nav > li {
    border-left: 1px solid #363c46;
}

.voyager .navbar.navbar-inverse .navbar-nav > li > a {
    color: #FFF;
}

.voyager .navbar.navbar-inverse .navbar-nav > li:hover > a {
    color: #22A7F0;
}

.voyager .navbar.navbar-inverse .navbar-nav > li.open > a {
    background-color: transparent;
    color: #22A7F0;
}

.voyager .navbar.navbar-inverse .navbar-nav > li.danger > a {
    background-color: transparent;
    border-bottom: 4px solid #FA2A00;
    color: #FFF;
}

.voyager .navbar.navbar-inverse .navbar-nav > li.danger.open > a {
    background-color: #FA2A00;
}

.voyager .navbar.navbar-inverse .navbar-nav .dropdown-menu {
    background-color: #F9F9F9;
    border-color: #353d47;
}

.voyager .navbar.navbar-inverse .navbar-nav .dropdown-menu .title {
    background-color: #FFF;
}

.voyager .navbar.navbar-inverse .navbar-nav .dropdown-menu .title .badge {
    background-color: #353d47;
}

.voyager .navbar.navbar-inverse .navbar-nav .dropdown-menu.danger {
    border-color: #FA2A00;
}

.voyager .navbar.navbar-inverse .navbar-nav .dropdown-menu.danger .title {
    background-color: #FA2A00;
    color: #FFF;
}

.voyager .navbar.navbar-inverse .navbar-nav .dropdown-menu.danger .title .badge {
    background-color: #FFF;
    color: #FA2A00;
}

.voyager .side-menu {
    background-color: #FFF;
    box-shadow: 1px 1px 2px rgba(0, 0, 0, 0.08);
}

.voyager .side-menu .navbar-header {
    background-color: #22A7F0;
    margin-bottom: 4px;
}

.voyager .side-menu .navbar-header .navbar-brand {
    color: #19B5FE;
}

.voyager .side-menu .navbar-nav {
    width: 100%;
}

.voyager .side-menu .navbar {
    background-color: #FFF;
    border-bottom: 0;
    -moz-box-shadow: none;
    -webkit-box-shadow: none;
    box-shadow: none;
}

.voyager .side-menu .navbar li > a {
    color: #363c46;
}

.voyager .side-menu .navbar li.active {
    border-left: 0;
}

.voyager .side-menu .navbar li.active > a {
    border-right: 4px solid #22A7F0;
    background-color: #FFF;
}

.voyager .side-menu .navbar > li:hover > a {
    background-color: #FA2A00;
    color: #FFF;
}

.voyager .side-menu .navbar li.dropdown {
    background-color: transparent;
}

.voyager .side-menu .navbar li.dropdown > .panel-collapse {
    background-color: #E4E4E4;
}

.voyager .side-menu .navbar li.dropdown .panel-body {
    padding: 0 7px;
}

.voyager .side-menu.sidebar-inverse {
    background-color: #353d47;
    box-shadow: 0px 0px 0px;
}

.voyager .side-menu.sidebar-inverse .navbar {
    background-color: #353d47;
    border-bottom: 0;
    -moz-box-shadow: none;
    -webkit-box-shadow: none;
    box-shadow: none;
}

.voyager .side-menu.sidebar-inverse .navbar li {
    border-left: 0;
}

.voyager .side-menu.sidebar-inverse .navbar li > a {
    color: #FFF;
}

.voyager .side-menu.sidebar-inverse .navbar li.active > a {
    color: #353d47;
    border-left: 3px solid #22A7F0;
    border-right: 0 solid #22A7F0;
    background-color: #FFF;
    font-weight:400;
}

.voyager .side-menu.sidebar-inverse .navbar li.active > a .icon {
    margin-left: -3px;
}

.voyager .side-menu.sidebar-inverse .navbar > li:hover > a {
    background-color: #FA2A00;
    color: #FFF;
}

.voyager .side-menu.sidebar-inverse .navbar li.dropdown > .panel-collapse {
    background-color: rgba(0, 0, 0, 0.1);
}

.voyager .side-menu.sidebar-inverse .navbar li.dropdown .panel-body {
    padding: 0 7px;
}

@media (max-width: 768px) {
    .voyager .navbar.navbar-default .navbar-nav > li {
        border-left: 0;
    }
    .voyager .navbar.navbar-default .navbar-right {
        background-color: #FFF;
    }
    .voyager .navbar.navbar-inverse .navbar-nav > li {
        border-left: 0;
    }
    .voyager .navbar.navbar-inverse .navbar-right {
        background-color: #353d47;
    }
}

.voyager .card.red {
    background-color: #FA2A00;
    color: #FFF;
}

.voyager .card.yellow {
    background-color: #ffb400;
    color: #FFF;
}

.voyager .card.green {
    background-color: #1ABC9C;
    color: #FFF;
}

.voyager .card.blue {
    background-color: #22A7F0;
    color: #FFF;
}

.voyager .card.dark {
    background-color: #353d47;
    color: #FFF;
}

.voyager .card.red,
.voyager .card.yellow,
.voyager .card.green,
.voyager .card.blue,
.voyager .card.dark {
    border: 0;
}

.voyager .card.red .card-header,
.voyager .card.yellow .card-header,
.voyager .card.green .card-header,
.voyager .card.blue .card-header,
.voyager .card.dark .card-header {
    border-bottom: 0;
}

.voyager .card.red .card-header .title,
.voyager .card.yellow .card-header .title,
.voyager .card.green .card-header .title,
.voyager .card.blue .card-header .title,
.voyager .card.dark .card-header .title {
    color: #FFF;
}

.voyager .card {
    box-shadow: 0 1px 1px rgba(0, 0, 0, 0.1);
    border: 0 solid #E4E4E4;
}

.voyager .card .card-header {
    border-bottom: 1px solid #E4E4E4;
}

.voyager .card .card-header .title {
    color: #353d47;
}

.voyager .card .card-body .sub-title {
    border-bottom: 1px solid #EAEAEA;
}

.voyager .card .card-header.no-border {
    border-bottom: 0;
}

.voyager .card .card-jumbotron {
    background-color: #EAEAEA;
}

.voyager .card.primary .card-jumbotron {
    background-color: #353d47;
    color: #FFF;
}

.voyager .card.profile .card-footer {
    border-top: 1px solid #F9F9F9;
}

.voyager .card.summary-inline.red:hover {
    background-color: #7c1a06;
}

.voyager .card.summary-inline.yellow:hover {
    background-color: #85630f;
}

.voyager .card.summary-inline.green:hover {
    background-color: #006551;
}

.voyager .card.summary-inline.blue:hover {
    background-color: #353d47;
}

.voyager .card.summary-inline.dark:hover {
    background-color: #09486b;
}

.voyager .card.card-success .card-header {
    background-color: #1ABC9C;
}

.voyager .card.card-success .card-header .title {
    color: #FFF;
}

.voyager .card.card-info .card-header {
    background-color: #22A7F0;
}

.voyager .card.card-info .card-header .title {
    color: #FFF;
}

.voyager .panel.panel-default {
    border: 1px solid #EAEAEA;
}

.voyager .panel.panel-default .panel-heading {
    border-bottom: 1px solid #EAEAEA;
    background-color: #F0F0F0;
}

.voyager .panel.panel-primary {
    border: 1px solid #353d47;
}

.voyager .panel.panel-primary .panel-heading {
    border-bottom: 1px solid #353d47;
    background-color: #73849d;
    color: #FFF;
}

.voyager .panel.panel-success {
    border: 1px solid #1ABC9C;
}

.voyager .panel.panel-success .panel-heading {
    border-bottom: 1px solid #1ABC9C;
    background-color: #99e9d9;
    color: #006551;
}

.voyager .panel.panel-info {
    border: 1px solid #22A7F0;
}

.voyager .panel.panel-info .panel-heading {
    border-bottom: 1px solid #22A7F0;
    background-color: #91d5fb;
    color: #09486b;
}

.voyager .panel.panel-warning {
    border: 1px solid #FABE28;
}

.voyager .panel.panel-warning .panel-heading {
    border-bottom: 1px solid #FABE28;
    background-color: #ffe5a2;
    color: #85630f;
}

.voyager .panel.panel-danger {
    border: 1px solid #fb927d;
}

.voyager .panel.panel-danger .panel-heading {
    border-bottom: 1px solid #fb927d;
    background-color: #ffb8aa;
    color: #7c1a06;
}

.voyager .panel.fresh-color.panel-primary {
    border: 1px solid #353d47;
}

.voyager .panel.fresh-color.panel-primary .panel-heading {
    border-bottom: 1px solid #353d47;
    background-color: #353d47;
    color: #FFF;
}

.voyager .panel.fresh-color.panel-success {
    border: 1px solid #1ABC9C;
}

.voyager .panel.fresh-color.panel-success .panel-heading {
    border-bottom: 1px solid #1ABC9C;
    background-color: #1ABC9C;
    color: #FFF;
}

.voyager .panel.fresh-color.panel-info {
    border: 1px solid #22A7F0;
}

.voyager .panel.fresh-color.panel-info .panel-heading {
    border-bottom: 1px solid #22A7F0;
    background-color: #22A7F0;
    color: #FFF;
}

.voyager .panel.fresh-color.panel-warning {
    border: 1px solid #FABE28;
}

.voyager .panel.fresh-color.panel-warning .panel-heading {
    border-bottom: 1px solid #FABE28;
    background-color: #FABE28;
    color: #FFF;
}

.voyager .panel.fresh-color.panel-danger {
    border: 1px solid #FA2A00;
}

.voyager .panel.fresh-color.panel-danger .panel-heading {
    border-bottom: 1px solid #FA2A00;
    background-color: #FA2A00;
    color: #FFF;
}

.voyager .btn.btn-default {
    background-color: #F0F0F0;
    border-color: #EAEAEA;
}

.voyager .btn.btn-default:hover {
    background-color: #EAEAEA;
}

.voyager .btn.btn-success {
    background:#2ecc71;
    color:#fff;
    border: 0px;
    border-radius: 3px;
    opacity:0.9;
}

.voyager .btn.btn-success:hover {
  
  opacity:1;
}

.voyager .btn.btn-warning {
    background: #f39c12;
    color: #fff;
    border: 0px;
    border-radius: 3px;
    opacity:0.9;
}

.voyager .btn.btn-warning:hover {
  opacity:1;
}

.voyager .btn.btn-info {
    background-color: #22A7F0;
    color: #FFF;
    border-color: #22A7F0;
}

.voyager .btn.btn-sm.btn-info {
  background:#22A7F0;
}

.voyager .btn.btn-danger {
    background:#FA2A00;
    color: #fff;
    border:0px;
    border-radius:3px;
    opacity:0.9;
}

.voyager .btn.btn-danger:hover{
  opacity:1;
}

.voyager .btn.btn-link {
    color: #353d47;
}

.voyager .progress .progress-bar {
    background-color: #353d47;
    color: #FFF;
}

.voyager .progress .progress-bar.progress-bar-success {
    background-color: #1ABC9C;
}

.voyager .progress .progress-bar.progress-bar-info {
    background-color: #22A7F0;
}

.voyager .progress .progress-bar.progress-bar-warning {
    background-color: #FABE28;
}

.voyager .progress .progress-bar.progress-bar-danger {
    background-color: #FA2A00;
}

.voyager .color-white {
    color: #FFF;
}

.voyager .pagination > li > a {
    color: #353d47;
}

.voyager .pagination .active > a,
.voyager .pagination .active > a:focus,
.voyager .pagination .active > a:hover,
.voyager .pagination .active span,
.voyager .pagination .active > span:focus,
.voyager .pagination .active > span:hover {
    background-color: #353d47;
    border-color: #353d47;
    color: #FFF;
}

.voyager .modal.modal-primary .modal-header {
    background-color: #353d47;
    color: #FFF;
}

.voyager .modal.modal-success .modal-header {
    background-color: #1ABC9C;
    color: #FFF;
}

.voyager .modal.modal-info .modal-header {
    background-color: #22A7F0;
    color: #FFF;
}

.voyager .modal.modal-warning .modal-header {
    background-color: #FABE28;
    color: #FFF;
}

.voyager .modal.modal-danger .modal-header {
    background-color: #FA2A00;
    color: #FFF;
}

.voyager .alert.alert-success {
    background-color: #99e9d9;
    color: #006551;
    border-color: #1ABC9C;
}

.voyager .alert.alert-success .alert-link {
    color: #006551;
    text-decoration: underline;
}

.voyager .alert.alert-success .btn-link {
    color: #006551;
}

.voyager .alert.alert-info {
    background-color: #91d5fb;
    color: #09486b;
    border-color: #22A7F0;
}

.voyager .alert.alert-info .alert-link {
    color: #09486b;
    text-decoration: underline;
}

.voyager .alert.alert-info .btn-link {
    color: #09486b;
}

.voyager .alert.alert-warning {
    background-color: #ffe5a2;
    border-color: #FABE28;
    color: #85630f;
}

.voyager .alert.alert-warning .alert-link {
    color: #85630f;
    text-decoration: underline;
}

.voyager .alert.alert-warning .btn-link {
    color: #85630f;
}

.voyager .alert.alert-danger {
    background-color: #ffb8aa;
    border-color: #fb927d;
    color: #7c1a06;
}

.voyager .alert.alert-danger .alert-link {
    color: #7c1a06;
    text-decoration: underline;
}

.voyager .alert.alert-danger .btn-link {
    color: #7c1a06;
}

.voyager .alert.fresh-color {
    color: #FFF;
}

.voyager .alert.fresh-color .alert-link {
    color: #FFF;
    text-decoration: underline;
}

.voyager .alert.fresh-color .btn-link {
    color: #FFF;
}

.voyager .alert.fresh-color.alert-success {
    background-color: #1ABC9C;
}

.voyager .alert.fresh-color.alert-info {
    background-color: #22A7F0;
}

.voyager .alert.fresh-color.alert-warning {
    background-color: #FABE28;
}

.voyager .alert.fresh-color.alert-danger {
    background-color: #FA2A00;
    border-color: #FA2A00;
}

.voyager .list-group .list-group-item.active {
    background-color: #353d47;
    color: #FFF;
    border-color: #353d47;
}

.voyager .list-group .list-group-item.active .badge {
    color: #353d47;
}

.voyager .list-group .list-group-item.list-group-item-success {
    background-color: #99e9d9;
    color: #006551;
    border-color: #99e9d9;
}

.voyager .list-group .list-group-item.list-group-item-success .badge {
    background-color: #FFF;
    color: #1ABC9C;
}

.voyager .list-group .list-group-item.list-group-item-info {
    background-color: #91d5fb;
    color: #09486b;
    border-color: #91d5fb;
}

.voyager .list-group .list-group-item.list-group-item-info .badge {
    background-color: #FFF;
    color: #22A7F0;
}

.voyager .list-group .list-group-item.list-group-item-warning {
    background-color: #ffe5a2;
    color: #85630f;
    border-color: #ffe5a2;
}

.voyager .list-group .list-group-item.list-group-item-warning .badge {
    background-color: #FFF;
    color: #FABE28;
}

.voyager .list-group .list-group-item.list-group-item-danger {
    background-color: #ffb8aa;
    color: #7c1a06;
    border-color: #ffb8aa;
}

.voyager .list-group .list-group-item.list-group-item-danger .badge {
    background-color: #FFF;
    color: #FA2A00;
}

.voyager .bootstrap-switch {
    border-color: #EAEAEA;
}

.voyager .bootstrap-switch .bootstrap-switch-primary {
    background-color: #353d47;
}

.voyager .table .active td,
.voyager .table .active th {
    background-color: #EAEAEA;
}

.voyager .table .success {
    color: #006551;
}

.voyager .table .success td,
.voyager .table .success th {
    background-color: #99e9d9;
}

.voyager .table .info {
    color: #09486b;
}

.voyager .table .info td,
.voyager .table .info th {
    background-color: #91d5fb;
}

.voyager .table .warning {
    color: #85630f;
}

.voyager .table .warning td,
.voyager .table .warning th {
    background-color: #ffe5a2;
}

.voyager .table .danger {
    color: #7c1a06;
}

.voyager .table .danger td,
.voyager .table .danger th {
    background-color: #ffb8aa;
}

.voyager .table > tbody > tr > td,
.voyager .table > tbody > tr > th,
.voyager .table > tfoot > tr > td,
.voyager .table > tfoot > tr > th {
    border-color: #EAEAEA;
}

.voyager .table > thead > tr > th {
    border-color: #EAEAEA;
    background: #F8FAFC;
}

.voyager .table.table-striped > tbody > tr:nth-of-type(odd) {
    background-color: #FDFDFD;
}

.voyager .login-box .login-form .login-header {
    color: #FFF;
}

.voyager .login-box .login-form .login-body {
    background-color: #FFF;
}

.voyager .login-box input {
    background-color: #F9F9F9;
    border: 1px solid #F9F9F9;
}

.voyager .login-box .login-footer a {
    color: #FFF;
}

.voyager .login-box .login-footer a:hover {
    color: #FFF;
    text-decoration: underline;
}

.voyager .badge.primary {
    background-color: #353d47;
}

.voyager .badge.success {
    background-color: #1ABC9C;
}

.voyager .badge.info {
    background-color: #22A7F0;
}

.voyager .badge.warning {
    background-color: #FABE28;
}

.voyager .badge.danger {
    background-color: #FA2A00;
}

.voyager .nav-tabs {
    background-color: #EAEAEA;
}

.voyager .nav-tabs > li > a:hover {
    background-color: #EAEAEA;
}

.voyager .nav-tabs > li.active > a:hover {
    background-color: #FFF;
}

.voyager .tabs-below > .nav-tabs {
    border-top: 1px solid #E4E4E4;
}

.voyager .tabs-below > .nav-tabs > li > a:hover,
.voyager .tabs-below > .nav-tabs > li > a:focus {
    border-top-color: #E4E4E4;
    border-bottom-color: transparent;
}

.voyager .tabs-below > .nav-tabs > .active > a,
.voyager .tabs-below > .nav-tabs > .active > a:hover,
.voyager .tabs-below > .nav-tabs > .active > a:focus {
    border-color: transparent #E4E4E4 #E4E4E4 #E4E4E4;
}

.voyager .tabs-left > .nav-tabs {
    border-right: 1px solid #E4E4E4;
}

.voyager .tabs-left > .nav-tabs > li > a:hover,
.voyager .tabs-left > .nav-tabs > li > a:focus {
    border-color: #E4E4E4 #E4E4E4 #E4E4E4 #E4E4E4;
}

.voyager .tabs-left > .nav-tabs .active > a,
.voyager .tabs-left > .nav-tabs .active > a:hover,
.voyager .tabs-left > .nav-tabs .active > a:focus {
    border-color: #E4E4E4 transparent #E4E4E4 #E4E4E4;
    *border-right-color: #FFF;
}

.voyager .tabs-right > .nav-tabs {
    border-left: 1px solid #E4E4E4;
}

.voyager .tabs-right > .nav-tabs > li > a:hover,
.voyager .tabs-right > .nav-tabs > li > a:focus {
    border-color: #E4E4E4 #E4E4E4 #E4E4E4 #E4E4E4;
}

.voyager .tabs-right > .nav-tabs .active > a,
.voyager .tabs-right > .nav-tabs .active > a:hover,
.voyager .tabs-right > .nav-tabs .active > a:focus {
    border-color: #E4E4E4 #E4E4E4 #E4E4E4 transparent;
    *border-left-color: #FFF;
}

.voyager .step .nav-tabs {
    background-color: #FFF;
}

.voyager .step .nav-tabs > li {
    border: 1px solid #E4E4E4;
    border-right: 0;
}

.voyager .step .nav-tabs > li:after {
    border-top: 15px solid transparent;
    border-bottom: 15px solid transparent;
    border-left: 15px solid #FFF;
}

.voyager .step .nav-tabs > li:before {
    border-top: 16px solid transparent;
    border-bottom: 16px solid transparent;
    border-left: 16px solid #E4E4E4;
}

.voyager .step .nav-tabs > li.active {
    background-color: #EAEAEA;
}

.voyager .step .nav-tabs > li.active > a,
.voyager .step .nav-tabs > li.active > a:focus,
.voyager .step .nav-tabs > li.active > a:hover {
    background: transparent;
}

.voyager .step .nav-tabs > li:hover {
    background-color: #EAEAEA;
}

.voyager .step .nav-tabs > li:hover:after,
.voyager .step .nav-tabs > li.active:after {
    border-left: 15px solid #EAEAEA;
}

.voyager .step .nav-tabs > li:last-child {
    border-right: 1px solid #E4E4E4;
}

.voyager .step .nav-tabs > li.step-success {
    background-color: #99e9d9;
    border: 1px solid #1ABC9C;
}

.voyager .step .nav-tabs > li.step-success a {
    color: #006551;
}

.voyager .step .nav-tabs > li.step-disabled {
    background-color: #99e9d9;
}

.voyager .step .nav-tabs > li.step-success:after {
    border-left: 15px solid #99e9d9;
}

.voyager .step .nav-tabs > li.step-success.active:hover:after {
    border-left: 15px solid #99e9d9;
}

.voyager .step .nav-tabs > li.step-success:hover:after {
    border-left: 15px solid #EAEAEA;
}

.voyager .step.card-no-padding .nav-tabs > li {
    border: 0 solid transparent;
    border-right: 1px solid #E4E4E4;
    border-bottom: 1px solid #E4E4E4;
}

.voyager .step.card-no-padding .nav-tabs > li:last-child {
    border-right: 0 solid #E4E4E4;
}

.voyager .step.tabs-left .nav-tabs > li {
    border: 1px solid #E4E4E4;
}

.voyager .step.tabs-left .nav-tabs > li:after {
    border-top: 15px solid transparent;
    border-bottom: 15px solid transparent;
    border-left: 15px solid #FFF;
}

.voyager .step.tabs-left .nav-tabs > li:before {
    border-top: 16px solid transparent;
    border-bottom: 16px solid transparent;
    border-left: 16px solid #E4E4E4;
}

.voyager .step.tabs-left .nav-tabs > li.active {
    background-color: #EAEAEA;
}

.voyager .step.tabs-left .nav-tabs > li.active > a,
.voyager .step.tabs-left .nav-tabs > li.active > a:focus,
.voyager .step.tabs-left .nav-tabs > li.active > a:hover {
    background: transparent;
}

.voyager .step.tabs-left .nav-tabs > li:hover {
    background-color: #EAEAEA;
}

.voyager .step.tabs-left .nav-tabs > li:hover:after,
.voyager .step.tabs-left .nav-tabs > li.active:after {
    border-left: 15px solid #EAEAEA;
}

.voyager .step.tabs-left.card-no-padding .nav-tabs > li {
    border: 0 solid transparent;
}

.voyager .pricing-table {
    box-shadow: 0 1px 1px #CCC;
}

.voyager .pricing-table .pt-header {
    background-color: #E4E4E4;
}

.voyager .pricing-table .pt-header .plan-pricing .pricing {
    text-shadow: 0 1px 1px #FFF;
}

.voyager .pricing-table .pt-body {
    background-color: #F9F9F9;
}

.voyager .pricing-table .pt-body .plan-detail {
    border-top: 1px dashed rgba(255, 255, 255, 0.6);
    padding-top: 1em;
    margin-top: 1em;
}

.voyager .pricing-table .pt-footer {
    background-color: #F9F9F9;
}

.voyager .pricing-table.dark-blue .pt-header {
    background-color: #353d47;
    color: #FFF;
}

.voyager .pricing-table.dark-blue .pt-body {
    background-color: #9eaabd;
    color: #363c46;
}

.voyager .pricing-table.green .pt-header {
    background-color: #1ABC9C;
    color: #FFF;
}

.voyager .pricing-table.green .pt-body {
    background-color: #99e9d9;
    color: #006551;
}

.voyager .pricing-table.blue .pt-header {
    background-color: #22A7F0;
    color: #FFF;
}

.voyager .pricing-table.blue .pt-body {
    background-color: #91d5fb;
    color: #09486b;
}

.voyager .pricing-table.yellow .pt-header {
    background-color: #FABE28;
    color: #FFF;
}

.voyager .pricing-table.yellow .pt-body {
    background-color: #ffe5a2;
    color: #85630f;
}

.voyager .pricing-table.red .pt-header {
    background-color: #FA2A00;
    color: #FFF;
}

.voyager .pricing-table.red .pt-body {
    background-color: #ffb8aa;
    color: #7c1a06;
}

.voyager.landing-page .navbar-inverse .navbar-toggle:focus,
.voyager.landing-page .navbar-inverse .navbar-toggle:hover {
    background-color: transparent;
}

.voyager.landing-page .navbar {
    background-color: transparent;
    box-shadow: none;
}

.voyager.landing-page .navbar .navbar-nav > .active > a {
    background-color: transparent;
}

.voyager.landing-page .navbar .navbar-nav > li {
    border-left: 0 solid #F9F9F9;
}

.voyager.landing-page .navbar .navbar-nav > li > a {
    color: #FFF;
}

.voyager.landing-page .navbar .navbar-collapse {
    border: 0;
}

.voyager.landing-page .navbar.affix .navbar-nav > li > a {
    color: #353d47;
}

.voyager.landing-page .navbar.affix .navbar-nav > li:hover > a {
    color: #22A7F0;
}

@media (max-width: 768px) {
    .voyager.landing-page .navbar .navbar-collapse {
        background-color: #333;
    }
    .voyager.landing-page .navbar .navbar-right {
        background-color: transparent;
        color: #FFF;
    }
    .voyager.landing-page .navbar.affix .navbar-nav > li > a {
        color: #FFF;
    }
}

.voyager.landing-page .navbar.affix .navbar-brand {
    color: #353d47;
}

.voyager.landing-page .navbar.affix .navbar-toggle .icon-bar {
    background-color: #353d47;
}

.voyager.landing-page .app-header .app-btn {
    background-color: transparent;
    border: 2px solid #FFF;
}

.voyager.landing-page .app-content-a {
    background-color: #EAEAEA;
}


.alert .close{
  position: relative;
  right: -31px;
  top: -16px;
  padding: 13px;
  background: #333;
  border-radius: 2px;
}

.page-login-v2:before {
    background: url('../images/bg.jpg');
    background-repeat: no-repeat;
    background-size: cover;
    background-position-x: -200px !important;
}

.page-login-v2 .page-brand-info .brand-img{
  width:100px;
}

@media (max-width: 767px){

  .page-login-v2 .page-login-main .brand{
    text-align:center;
  }

  .page-login-v2 .page-login-main .brand-text{
    margin-left: 0;
    font-weight: lighter;
    color: #777;
  }

  .page-login-v2 .page-login-main .brand-img{
    width:100px;
  }

}

.page-login-v2 .page-login-main{
  padding:250px 60px 180px;
}

#login-container{
  position: absolute;
  right: 0;
  top: 0;
  width:420px;
  height:100%;
  background:#fff;
}

.login-box, .register-box{
  position: absolute;
  top:50%;
  margin-top:-250px;
  margin-left:30px;
  margin-right:30px;
}

.login-box img{
  width:50px;
  height:50px;
  margin:0px auto;
  display:block;
  -webkit-animation: spinnerRotate 900ms ease-out both;
  animation: spinnerRotate 900ms ease-out both;
}

.main-header .logo .logo-mini img{
  width:25px;
  height:25px;
}

.main-header .logo .logo-lg img{
  width:25px;
  height:25px;
  margin-right:5px;
  position:relative;
  top:-1px;
}

.main-footer{
  background:#F1F5FA;
  border-top:1px solid #f9f9f9;
  font-size:11px;
}

.login-box-body .form-control-feedback, .register-box-body .form-control-feedback{
  color:#ddd;
}

.form-control{
  border-radius:3px;
}

.form-control.json{
  border:2px solid #ddd;
  border-radius:1px;
}

.content-header a.btn{
  margin-left:10px;
}

.content-header i{
  margin-right:3px;
}

.app-container .side-body{
  margin-left: 45px;
}

.navbar .navbar-nav > li > a{
    font-family: 'Open Sans', sans-serif;
    text-transform: capitalize;
}
.app-container .content-container .side-body.padding-top{
  padding-top:62px;
}

.breadcrumb{
  margin-bottom: 0;
  float: left;
  margin-top: 11px;
}

.content-header>.breadcrumb{
  border:1px solid #f1f1f1;
  position:relative;
  top:0px;
  left:0px;
  width:100%;
  display:block;
  margin:10px auto;
}

.breadcrumb>.active{
  color:#58595f;
  line-height:24px;
}

.callout{
  font-size:14px;
}

.content-wrapper{
  background:#fff;
}

table.dataTable{
  margin-top:0px !important;
}

table a.btn-sm{
  text-decoration:none;
}

.btn-sm i{
  position:relative;
  top:1px;
  font-size:12px;
}

#dashboard_bg{
  width:100%;
  height:100px;
  background: url('../images/dashboard-bg.jpg');
  background-size:cover;
  position:absolute;
  top:0px;
  left:0px;
  background-position-y: bottom;
  line-height:100px;
  color: #fff;
}

#dashboard_bg p{
  left:20px;
  position:relative;
}

#dashboard_top_padding{
  height:70px;
  width:100%;
  display:block;
}

.delete, .edit{
  margin-left:5px;
  cursor:pointer;
}

.user-panel .text-info{
  color:#3B3E44;
}

/********** End Hamburger Btn ************/

.spinnerRotate {
  -webkit-animation: spinnerRotate 900ms ease-out both;
  animation: spinnerRotate 900ms ease-out both;
}

@keyframes spinnerRotate
{
    0% {
      transform: scale(0.7) rotate(0deg);
      opacity: 0.0;
    }
    100% {
      transform: scale(1) rotate(270deg);
      opacity: 1;
    }
}

@-webkit-keyframes spinnerRotate
{
    0% {
      -webkit-transform: scale(0.7) rotate(0deg);
      opacity: 0.0;
    }
    100% {
      -webkit-transform: scale(1) rotate(270deg);
      opacity: 1;
    }
}
@-moz-keyframes spinnerRotate
{
    0% {
      -moz-transform: scale(0.7) rotate(0deg);
      opacity: 0.0;
    }
    100% {
      -moz-transform: scale(1) rotate(270deg);
      opacity: 1;
    }
}
@-ms-keyframes spinnerRotate
{
    0% {
      -ms-transform: scale(0.7) rotate(0deg);
      opacity: 0.0;
    }
    100% {
      -ms-transform: scale(1) rotate(270deg);
      opacity: 1;
    }
}


/********** TINY MCE Edits **********/

.mce-window.mce-in{
  border-radius:2px;
}

p#the_plugin_name{
  display:none !important;
}

/********** End Tiny MCE Edits **********/

.app-container .content-container .side-menu .navbar-nav li a .icon{
  margin-top: 2px;
  font-size: 18px;
}

.voyager .side-menu.sidebar-inverse .navbar li.active > a .icon{
  margin-left:0px;
}

.app-container .content-container .side-menu .navbar-header .navbar-brand .icon {
    font-size: 26px;
    top: 3px;
    position: relative;
}

.app-container .content-container .side-menu .navbar-header .navbar-brand .logo-icon-container{
  width:60px;
  height:60px;
  display: inline-block;
  text-align:center;
}

.app-container .content-container .side-menu .navbar-header .navbar-brand img {
    width: 28px;
    height: 28px;
    position: relative;
    top:-1px;
    display:inline-block;
}

.app-container.expanded .content-container .side-menu .navbar-header .navbar-brand .title{
    position: relative;
    top:0px;
    left:4px;
    text-transform: uppercase;
    font-weight:400;

}

.page-content.dashboard{
  margin-top:360px;
}

.app-container .content-container .side-menu .navbar-header .navbar-brand .title{
  text-transform: uppercase;
  position:relative;
  top:0px;
  left:4px;
}

.app-container .content-container .side-menu .navbar-nav li a .title{
  position:relative;
  top:-4px;
}

.voyager .side-menu.sidebar-inverse .navbar li.active > a{
  color: #fff;
  background: none;
  border-left:0px;
}

.voyager .side-menu.sidebar-inverse .navbar li > a {
    color: #76838f;
}

.voyager .side-menu.sidebar-inverse .navbar{
  background:none;
  font-weight:400;
}

.voyager .side-menu.sidebar-inverse{
 /* Permalink - use to edit and share this gradient: http://colorzilla.com/gradient-editor/#353d47+0,21292e+100 */
background: rgb(53,61,71); /* Old browsers */
background: -moz-linear-gradient(45deg,  rgba(53,61,71,1) 0%, rgba(33,41,46,1) 100%); /* FF3.6-15 */
background: -webkit-linear-gradient(45deg,  rgba(53,61,71,1) 0%,rgba(33,41,46,1) 100%); /* Chrome10-25,Safari5.1-6 */
background: linear-gradient(45deg,  rgba(53,61,71,1) 0%,rgba(33,41,46,1) 100%); /* W3C, IE10+, FF16+, Chrome26+, Opera12+, Safari7+ */
filter: progid:DXImageTransform.Microsoft.gradient( startColorstr='#353d47', endColorstr='#21292e',GradientType=1 ); /* IE6-9 fallback on horizontal gradient */
overflow-x: hidden;
    -webkit-transition: width 500ms cubic-bezier(0.19, 1, 0.22, 1);
    transition: width  500ms cubic-bezier(0.19, 1, 0.22, 1);
}

.app-container .side-body, .app-container.expanded .content-container .navbar-top, .app-container .content-container .navbar-top{
  transition:all 500ms cubic-bezier(0.19, 1, 0.22, 1);
}

.voyager .side-menu.sidebar-inverse .navbar li > a:hover{
  color: #fff;
  background: #2A363B;
}

/**** HAMBURGER MENU **********/

.hamburger{
  float:left;
  width:30px;
  height:30px;
  position:relative;
  padding:28px 30px;
  cursor:pointer;
  opacity:1;
  transition:all 500ms cubic-bezier(0.19, 1, 0.22, 1);
<<<<<<< HEAD
=======
  padding-left: 20px;
  margin-right: 0px;
>>>>>>> 18ecff8c
}

.hamburger:hover{
  opacity:0.7;
  transition:all 500ms cubic-bezier(0.19, 1, 0.22, 1);
}

.hamburger-inner{
  width:15px;
  height:2px;
  background:#76838F;
  display:block;
  border-radius:10px;
  top:50%;
  left:50%;
  margin-left:-10px;
  margin-top:-1px;
  position:absolute;
  transition:all 300ms cubic-bezier(0.19, 1, 0.22, 1);
}

.hamburger-inner:after{
  width:10px;
  height:2px;
  background:#76838F;
  display:block;
  border-radius:10px;
  position:absolute;
  bottom:-5px;
  content:'';
  transition: all 500ms cubic-bezier(0.19, 1, 0.22, 1);
}

.hamburger-inner:before{
  width:20px;
  height:2px;
  background:#76838F;
  display:block;
  border-radius:10px;
  position:absolute;
  content:'';
  top:-5px;
  transition: all 500ms cubic-bezier(0.19, 1, 0.22, 1);
}

.hamburger.is-active .hamburger-inner{
  width:20px;
}

.hamburger.is-active .hamburger-inner:before{
    width:20px;
    -webkit-transform: translate3d(-5px,1px,0) rotate(-45deg) scaleX(.5);
    transform: translate3d(-5px,1px,0) rotate(-45deg) scaleX(.5);
}

.hamburger.is-active .hamburger-inner:after{
    width:20px;
    -webkit-transform: translate3d(-5px,-1px,0) rotate(45deg) scaleX(.5);
    transform: translate3d(-5px,-1px,0) rotate(45deg) scaleX(.5);
}

#sidebar-anchor {
  position: absolute;
  top: -50px;
  margin-right: 10px;
  padding: 20px 10px 9px;
  cursor: pointer;
  font-size: 20px;
  float: left;
  text-shadow: 2px 2px #FFF;
  color: #CCC !important;
}
#sidebar-anchor.active {
  color: #76838f !important;
  text-decoration: underline;
}
#sidebar-anchor:hover {
  color: #76838f !important;
}
.expanded #sidebar-anchor {
    position: relative;
    top: 0px;
    transition: top .3s ease, color .2s;
    left: -10px;
    text-decoration: none;
}

#voyager-loader{
  background:#F9F9F9;
  position:fixed;
  width:100%;
  height:100%;
  left:0px;
  top:0px;
  z-index:99;
}

#voyager-loader img{
  width:100px;
  height:100px;
  position:absolute;
  top:50%;
  left:50%;
  margin-left:-50px;
  margin-right:-50px;
  -webkit-animation:spin 1s linear infinite;
  -moz-animation:spin 1s linear infinite;
  animation:spin 1s linear infinite;
}


.voyager .navbar .navbar-nav .dropdown-menu, .voyager .navbar.navbar-default .navbar-nav .dropdown-menu{
  background-color:#fff;
}

.navbar .dropdown-menu.dropdown-menu-animated{
  display: block;
    padding: 1.5rem 1.75rem;
    visibility: hidden;
    border: 0 none;
    box-shadow: 0 0 4px 0 rgba(0,0,0,0.25);
    opacity: 0;
    transition: opacity .5s, transform .5s, visibility 0s .5s;
    transition-timing-function: cubic-bezier(0.7, 0, 0.3, 1);
    transform: scale3d(0.95, 0.95, 1) translate3d(0, -15px, 0);
    transform-origin: 100% 0;
    border-radius:4px;
    border: 0 none;
    box-shadow: 0 0 4px 0 rgba(0,0,0,0.25);
    background-color: #fff;
    background-clip: padding-box;
    width:250px;
    z-index:98;
    margin-right:5px;
    margin-top:5px;
}

.navbar .dropdown.profile .dropdown-menu{
  width:250px;
  padding: 18px;
  display: none;
  position: relative !important
}

.navbar .dropdown.profile .dropdown-menu h5, .navbar .dropdown.profile .dropdown-menu h6{
  float:left;
}

.navbar .dropdown.profile .dropdown-menu h6{
    margin-top: 0;
    font-weight: 200;
    width:115px;
    text-overflow: ellipsis;
    overflow:hidden;
}

.profile .dropdown-toggle img{
  width:30px;
  height:30px;
  border-radius:50%;
}

.navbar .dropdown.profile .dropdown-menu h5{
float: left;
    margin-bottom: 5px;
    margin-top: 12px;
  }


.dropdown-menu>li>a{
   display: block;
    padding: 10px 5px;
    clear: both;
    font-weight: 400;
    line-height: 1.42857143;
    color: #777;
    white-space: nowrap;
    text-align: left;
    transition:color 0.3s ease;
}

.dropdown-menu>li>a i{
  position:relative;
  top:2px;
}

.dropdown-menu .divider{
  margin-top:20px;
  background-color:#f1f1f1;
}

.dropdown-menu>li:last-child>a{
  margin-bottom:10px;
}

.dropdown-menu>li>a:focus, .dropdown-menu>li>a:hover{
  background:none;
  color: #333;
  transition:color 0.3s ease;
}

.navbar .dropdown.profile .dropdown-menu .profile-body{
  padding-left:10px;
}

.navbar .open .dropdown-menu.dropdown-menu-animated {
    visibility: visible;
    opacity: 1;
    transition: opacity .5s, transform .5s;
    transition-timing-function: cubic-bezier(0.2, 1, 0.3, 1);
    transform: scale3d(1, 1, 1) translate3d(0, 0, 0);
}

.navbar .dropdown.profile .dropdown-menu li.profile-img img.profile-img{
  height: 60px;
    width: 60px;
    float:left;
    border-radius:50%;
    margin-right:10px;
}

.page-title .btn.btn-success{
  position:relative;
  left:15px;
  top:-1px;
}

.breadcrumb{
    padding: 4px 10px;
    list-style: none;
    background-color: #fff;
    border-radius: 25px;
    position: relative;
    top: 2px;
    border: 1px solid #f9f9f9;
    font-size: 12px;
    padding-right: 15px;
}

.breadcrumb a{
  color:#22A7F0;
  font-family:'Open Sans';
  font-weight:400;
}

.breadcrumb i{
  position:relative;
  top:2px;
}

.breadcrumb>.active, .breadcrumb>li{
  font-weight:400;
}

.site-footer-right{
  padding-right:20px;
}

.form-control{
    color: #76838f;
    background-color: #fff;
    background-image: none;
    border: 1px solid #e4eaec;
}

.form-control.focus, .form-control:focus {
    border-color: #62a8ea;
    -webkit-box-shadow: none;
    box-shadow: none;
}

.input-sm {
    height: 32px;
    padding: 6px 13px;
    font-size: 12px;
    line-height: 1.5;
  }

.voyager .panel.panel-warning .panel-heading {
    background-color: #F2A654;
    border-bottom:0px;
}

.voyager .panel.panel-primary .panel-heading{
  background-color:#62A8EA;
  border-bottom:0px;
}

.voyager .panel.panel-primary .panel-info, .voyager .panel.panel-info .panel-heading{
  background-color:#57C7D4;
  border-bottom:0px;
}

.panel-title {
    display: block;
    padding: 20px 30px;
    padding-left:15px;
    font-size: 18px;
    text-align:left;
}

.panel-footer{
  /* Permalink - use to edit and share this gradient: http://colorzilla.com/gradient-editor/#fcfcfc+0,ffffff+100 */
  background: #fdfdfd; /* Old browsers */
  background: -moz-linear-gradient(top,  rgba(252,252,252,1) 0%, rgba(255,255,255,1) 100%); /* FF3.6-15 */
  background: -webkit-linear-gradient(top,  rgba(252,252,252,1) 0%,rgba(255,255,255,1) 100%); /* Chrome10-25,Safari5.1-6 */
  background: linear-gradient(to bottom,  rgba(252,252,252,1) 0%,rgba(255,255,255,1) 100%); /* W3C, IE10+, FF16+, Chrome26+, Opera12+, Safari7+ */
  filter: progid:DXImageTransform.Microsoft.gradient( startColorstr='#fcfcfc', endColorstr='#ffffff',GradientType=0 ); /* IE6-9 */

}

.voyager .panel.panel-warning, .voyager .panel.panel-primary, .voyager .panel.panel-info{
  border:0px;
}

.voyager .pagination .active > a, .voyager .pagination .active > a:focus, .voyager .pagination .active > a:hover, .voyager .pagination .active span, .voyager .pagination .active > span:focus, .voyager .pagination .active > span:hover {
    z-index: 3;
    color: #fff;
    cursor: default;
    background-color: #62a8ea;
    border-color: #62a8ea;
    outline: none;
}

.pagination li>a:focus, .pagination li>a:hover, .pagination li>span:focus, .pagination li>span:hover{
  outline:none;
}

.panel-bordered>.panel-body {
    padding-top: 30px;
}

.voyager .panel {
    margin-bottom: 22px;
    background-color: #fff;
    border: 1px solid transparent;
    border-radius: 4px;
    -webkit-box-shadow: 0 2px 10px rgba(0,0,0,.05);
    box-shadow:0 2px 10px rgba(0,0,0,.05);
}

.btn.btn-primary {
    color: #fff;
    opacity:0.9;
    background:#22A7F0;
    border: 0px;
    border-radius: 3px;

}

.btn.btn-primary:hover{
  opacity:1;
}

.voyager .btn.btn-circle{
  border-radius:50px;
}

.voyager .btn.btn-sm{
  opacity:0.9;
}

.voyager .btn.btn-sm:hover{
  opacity:1;
}

.voyager .btn.btn-sm, .voyager .btn.btn-sm:hover{
  border-width:1px;
  border-color:rgba(255, 255, 255, 0);
  color:#fff;
}

.btn-primary.focus, .btn-primary:focus, .btn-primary:hover, .btn-primary:active {
    opacity:1;
}

.widgets{
  display:flex;
  flex-direction:row;
  padding:0px;
}

.panel.widget{
  padding:30px;
  border:0px;
  border-radius:3px;
  flex:1;
  margin:10px;
}

.panel.widget.center{
  text-align:center;
}

.panel.widget .avatar{
    width: 100px;
    height: auto;
    border: 0 none;
    border-radius: 50%;
}

.panel.widget i{
    font-size: 48px;
    background: rgba(0, 0, 0, 0.3);
    border-radius: 50%;
    width: 100px;
    height: 100px;
    display: block;
    margin: 0 auto;
    color: #eee;
    line-height: 110px;
}

.panel.widget h4{
  color:#fff;
  font-weight:300;
  margin-top:20px;
  font-size:20px;
}

.panel.widget p{
  margin:30px 0;
  font-size:20px;
  font-size: 14px;
  line-height: 1.57142857;
  color: #DDD;
  display:block;
  max-height:65px;
  margin-bottom:0px;
}

.panel.widget .readm-link{
  margin-top:20px;
  color:#fff;
  text-decoration: underline;
}

.panel.widget .btn-primary{
  margin-top:20px;
  color:#fff;
}

.btn{
    padding: 6px 15px;
    font-size: 14px;
    line-height: 1.57142857;
    border-radius: 3px;
    -webkit-transition: border .2s linear,color .2s linear,width .2s linear,background-color .2s linear;
    -o-transition: border .2s linear,color .2s linear,width .2s linear,background-color .2s linear;
    transition: border .2s linear,color .2s linear,width .2s linear,background-color .2s linear;
    -webkit-font-smoothing: subpixel-antialiased;
}

.panel.widget.bgimage{
  background-size:cover;
  background-position:center center;
  position:relative;
}

.panel.widget .panel-content{
  z-index:9;
  position:relative;
}

.panel.widget .dimmer{
  background:rgba(45,53,61, 0.5);
  /* Permalink - use to edit and share this gradient: http://colorzilla.com/gradient-editor/#2d353d+0,2d353d+100&0.79+0,0.5+100 */
  background: -moz-linear-gradient(-45deg,  rgba(45,53,61,0.79) 0%, rgba(45,53,61,0.5) 100%); /* FF3.6-15 */
  background: -webkit-linear-gradient(-45deg,  rgba(45,53,61,0.79) 0%,rgba(45,53,61,0.5) 100%); /* Chrome10-25,Safari5.1-6 */
  background: linear-gradient(135deg,  rgba(45,53,61,0.79) 0%,rgba(45,53,61,0.5) 100%); /* W3C, IE10+, FF16+, Chrome26+, Opera12+, Safari7+ */
  filter: progid:DXImageTransform.Microsoft.gradient( startColorstr='#c92d353d', endColorstr='#802d353d',GradientType=1 ); /* IE6-9 fallback on horizontal gradient */
  opacity:1;
  transition:all 0.3s ease;
  position:absolute;
  left:0px;
  top:0px;
  width:100%;
  height:100%;
  border-radius:0px;
}

.side-menu .panel.widget .dimmer{
  border-radius: 0px;
}

.side-menu:hover .panel.widget .dimmer, .expanded .side-menu .panel.widget .dimmer{

  background: -moz-linear-gradient(275deg, rgba(36,44,50,1) 0%, rgba(36,44,50,0.95) 34%, rgba(36,44,50,0.7) 100%);
  background: -webkit-linear-gradient(275deg, rgba(36,44,50,1) 0%,rgba(36,44,50,0.95) 34%,rgba(36,44,50,0.7) 100%);
  background: linear-gradient(275deg, rgba(36,44,50,1) 0%,rgba(36,44,50,0.95) 34%,rgba(36,44,50,0.7) 100%);
  filter: progid:DXImageTransform.Microsoft.gradient( startColorstr='#242c32', endColorstr='#00242c32',GradientType=1 );
}

 .side-menu .navbar-header, .voyager .side-menu .navbar-header{
  float:none;
  margin-bottom:0px;
}

 .side-menu .panel.widget{
  padding:12px 0;
  margin:0px;
  border-radius:0px;
}

.side-menu-container  .side-menu .panel.widget .dimmer{
  border-radius:0px;
}


.app-container  .side-menu .panel.widget p, .app-container  .side-menu .panel.widget h4, .app-container  .side-menu .panel.widget a {
  display:none;
}

.app-container  .side-menu .panel.widget p{
  font-size:12px;
  margin-top:0px;
}

.app-container  .side-menu .panel.widget .avatar{
    width: 36px;
    float: left;
    margin-left: 12px;
    border: 0px;
    position: relative;
    top: 3px;
}

.app-container .side-menu .panel.widget h4 {
    float: left;
    display: block;
    position: absolute;
    left: 60px;
    top: -7px;
    width: 190px;
    text-align: left;
    opacity:0;
    transition:opacity 0.3s ease;
    margin-top: 17px;
    left: 56px;
    overflow: hidden;
    height: 26px;
}

.app-container.expanded .panel.widget h4 {
  opacity:1;
}

.app-container .side-menu:hover .panel.widget h4 {
  opacity:1;
}

.app-container .side-menu:hover .panel.widget .avatar{
  float:left;
  margin-left:12px;
  transition:none;
}

.app-container.expanded .fadetoblack {
    background: rgba(0, 0, 0, 0.6);
    position: absolute;
    top: 0;
    bottom: 0;
    right: 0;
    left: 0;
    z-index: 800;
}

.dd .item_actions{
  z-index:9;
  position:relative;
  top:10px;
  right:10px;
}

.dd .item_actions .delete, .dd .item_actions .edit{
  cursor:pointer;
}

.dd .item_actions .edit{
  margin-right:5px;
}

.dd .dd-handle .url{
  font-weight:normal;
  margin-left:10px;
}

.modal-open .select2-container{
  z-index: 999999 !important;
  width:100% !important;
}

.toggle-group .btn, .toggle-group .btn.btn-default{
  padding-bottom:0px;
  margin-top:0px;
  margin-bottom:0px;
  padding-top:5px;
}

.toggle-group span.btn, .toggle-group span.btn-default{
  margin-top:0px;
  margin-bottom:0px;
  line-height:20px;
}

.toggle.btn{
  margin-top:0px;
  height:30px !important;
  line-height:20px !important;
  margin-bottom:0px;
}

.delete-row{
  margin-top:0px;
  margin-bottom:0px;
  padding-bottom:4px;
}

.drag{
  text-align:center;
}

.drag i{
  font-size:20px;
  margin-top:5px;
  cursor:move;
  display:block;
  color:#A6B3BF;
}

.drag i:hover{
  color:#76838F;
}

.newTableRow.ui-sortable-helper{
  width:100%;
  border:1px solid #EAEAEA;
  border-top:0px;
  background:#fff;
  display: table;
}

.newTableRow{
  position:relative;
  width:100%;
}

.newTableRow td{
  position:relative;
}

.enum_val{
  display:none;
}

.enum_val input{
  width:auto;
}

#delete_builder_form{
  margin-left:10px;
  float:right;
}

.btn-outline{
  background:none;
  border:1px solid #ddd;
}

@media(min-width:800px){
  #table_info .modal-dialog{
    width:750px;
  }
}

#table_info .modal-title{
  padding-left:36px;
}

#table_info .modal-title i{
  font-size: 25px;
  position: absolute;
  left: 20px;
  top: 13px;
}

.database-tables .name{
  float:left;
  position:relative;
}

.database-tables .name a{
  float:left;
}

.database-tables tr .btn-default:hover{
  background:#ffffff;
}

.database-tables tr .btn-danger:hover{
  background:#f96868;
}

.database-tables tr .bread_actions{
  opacity:0.6;
  -webkit-transition: opacity 0.3s ease;
  -moz-transition: opacity 0.3s ease;
  -o-transition: opacity 0.3s ease;
  transition: opacity 0.3s ease;
}

.database-tables tr:hover .bread_actions{
  opacity:1;
  -webkit-transition: opacity 0.3s ease;
  -moz-transition: opacity 0.3s ease;
  -o-transition: opacity 0.3s ease;
  transition: opacity 0.3s ease;
}

.database-tables .bread_actions .edit {
  margin-left:0px;
  display:inline-block;
}

.database-tables .btn-default{
  border:1px solid #eeeeee;
}

.database-tables .bread_actions form .btn-default{
  border:1px solid #eeeeee;
}

.voyager .side-menu.sidebar-inverse .navbar li.dropdown .panel-body{
  padding:0px;
}

.voyager .alert{
    margin-right: 0px;
    margin-bottom: 5px;
    border-radius: 0;
    color: #fff;
    border: 0;
    border-left: 5px solid rgba(0, 0, 0, 0.1);
    border-color:rgba(0, 0, 0, 0.1);
    border-radius:3px;
    margin-bottom:30px;
}

.voyager .alert.alert-success{
  background-color: #55B559;
  color:#fff;
  border-color:rgba(0, 0, 0, 0.1);
}
.voyager .alert.alert-danger{
  background-color: #F55145;
  color:#fff;
  border-color:rgba(0, 0, 0, 0.1);
}
.voyager .alert.alert-warning{
  background-color: #FF9E0F;
  color:#fff;
  border-color:rgba(0, 0, 0, 0.1);
}
.voyager .alert.alert-info{
  background-color:#22A7F0;
  color:#fff;
  border-color:rgba(0, 0, 0, 0.1);
}

.voyager .panel-body .alert{
  margin-right:0px;
  margin-bottom:10px;
  margin-top:10px;
}

.voyager input[type="file"]{
  padding: 20px;
  background: #fff;
  border-radius: 4px;
  border: 1px solid #f1f1f1;
  outline: none;
  cursor: pointer;
  line-height: 16px;
  color: #aaa;
  font-weight: 500;
  font-size: 12px;
  transition:all 0.3s ease-in-out;
}

.voyager input[type="file"]:hover, .voyager input[type="file"]:active{
  background: #fcfcfc;
}

/********** CUSTOM RADIO BUTTON STYLES **********/

ul.radio{
  list-style: none;
  height: 100%;
  width: 100%;
  margin: 0;
  padding: 0;
}


ul.radio li{
  color: #AAAAAA;
  display: block;
  position: relative;
  float: left;
  width: 100%;
  height: auto;
  border-bottom: 1px dotted #f1f1f1;
}

ul.radio li input[type=radio]{
  position: absolute;
  visibility: hidden;
}

ul.radio li label{
  display: block;
  position: relative;
  font-weight: normal;
  font-size: 14px;
  padding-left: 40px;
  margin: 9px auto;
  height: 25px;
  z-index: 9;
  cursor: pointer;
  -webkit-transition: all 0.25s linear;
  margin-bottom: 5px;
}

ul.radio li:hover label{
  color: #535B65;
}

ul.radio li .check{
  display: block;
  position: absolute;
  border: 4px solid #AAAAAA;
  border-radius: 100%;
  height: 20px;
  width: 20px;
  top: 10px;
  left: 10px;
  z-index: 5;
  transition: border .25s linear;
  -webkit-transition: border .25s linear;
}

ul.radio li:hover .check {
  border: 4px solid #22A7F0;
}

ul.radio li .check::before {
  display: block;
  position: absolute;
  content: '';
  border-radius: 100%;
  height: 8px;
  width: 8px;
  top: 2px;
  left: 2px;
  margin: auto;
  transition: background 0.25s linear;
  -webkit-transition: background 0.25s linear;
}

input[type=radio]:checked ~ .check {
  border: 4px solid #22A7F0;
}

input[type=radio]:checked ~ .check::before{
  background: #22A7F0;
}

input[type=radio]:checked ~ label{
  color: #535B65;
}

/********** CUSTOM CHECKBOX BUTTON STYLES **********/

ul.checkbox {
  padding-left: 20px;
}

ul.checkbox li {
  margin-bottom: 20px;
}

ul.checkbox li ul li {
  margin-bottom: 0;
}


ul.checkbox label {
  padding-left: 0;
}

/********** END CUSTOM RADIO BUTTON STYLES **********/

/********** ACE editor defaults **********/

.ace_editor.min_height_400{
    min-height:400px;
    width:100%;
}

.ace_editor.min_height_200{
  min-height:200px;
  width:100%;
}

/********** End ACE editor defaults **********/

.btn-success i.voyager-plus{
  position:relative;
  top:2px;
}

.show-res{
  margin-left: 5px;
  margin-top: 15px;
}

.alerts {
  padding: 10px 10px 0;
  padding-left: 25px;
  padding-right: 25px;
  position: relative;
  top: 10px;
}

.alerts .alert {
  margin-right: 0px;
}

.alerts .alert>p,
.alerts .alert>ul {
  margin-top: 0;
}


/******** END VOYAGER THEME CSS *********/

/********** CHECK Box 3 - Possible Delete **********/

.checkbox3 label::before,.radio3 label::before{overflow:hidden;vertical-align:middle;text-align:center}.checkbox3 label,.radio3 label{white-space:nowrap;cursor:pointer}.checkbox3{position:relative}.checkbox3 input{position:absolute;left:-9999px}.checkbox3 label::after,.checkbox3 label::before{content:'';top:10px;bottom:10px;left:0;display:block}.checkbox3 label{display:block;position:relative;padding:11px 0 11px 30px;font-size:12px;margin-bottom:0;margin-top:-4px}.checkbox3 label::before{position:absolute;width:21px;height:21px;border:1px solid #CCC;-moz-border-radius:1px;border-radius:1px;-webkit-transition:background-color .2s;-moz-transition:background-color .2s;transition:background-color .2s}.checkbox3 label::after{position:absolute;width:19px;height:19px;border:12px solid #FFF;margin:1px;-webkit-transition:all 50ms;-moz-transition:all 50ms;transition:all 50ms;opacity:0}.checkbox3 input:checked+label::before{border-width:1px;border-style:solid;background-color:#444;border-color:#444;color:#fff}.checkbox3 input:checked+label::after{border:3px solid #FFF;opacity:1}.checkbox3.checkbox-sm label{padding:8px 0 8px 22px}.checkbox3.checkbox-sm label::before{width:14px;height:14px;line-height:14px}.checkbox3.checkbox-sm label::after{width:12px;height:12px}.checkbox3.checkbox-lg label{padding:15px 0 15px 40px}.checkbox3.checkbox-lg label::before{width:28px;height:27px;line-height:24px}.checkbox3.checkbox-lg label::after{width:26px;height:25px}.checkbox3.checkbox-inline,.radio3.radio-inline{padding-top:0;padding-left:0;padding-right:0;margin-left:0;margin-right:20px}.checkbox3.checkbox-inline input[type=checkbox],.checkbox3.checkbox-inline input[type=radio],.radio3.radio-inline input[type=checkbox],.radio3.radio-inline input[type=radio]{position:absolute}.checkbox3.checkbox-check input:checked+label::after,.checkbox3.checkbox-check label::after{border:0}.checkbox3.checkbox-check label::after{content:"l";font-family:Voyager;font-size:12px;color:#FFF;width:19px;height:20px;line-height:20px;vertical-align:middle;text-align:center;border-width:0}.checkbox3.checkbox-check.checkbox-sm label::after{font-size:9px;line-height:12px;width:12px}.checkbox3.checkbox-check.checkbox-lg label::after{font-size:16px;line-height:26px;width:26px}.checkbox3.checkbox-check.checkbox-light label::after{color:#444}.checkbox3.checkbox-circle label::after,.checkbox3.checkbox-circle label::before{-moz-border-radius:20px;border-radius:20px}.checkbox3.checkbox-round label::after,.checkbox3.checkbox-round label::before,.checkbox3.checkbox-s1 label::after,.checkbox3.checkbox-s1 label::before{-moz-border-radius:4px;border-radius:4px}.checkbox3.checkbox-light label::before{background-color:transparent}.checkbox3.checkbox-light input:checked+label::before{background-color:transparent;border-color:#444}.checkbox3.checkbox-info input:checked+label::before{background-color:#2caef5;border-color:#2caef5}.checkbox3.checkbox-primary input:checked+label::before{background-color:#4183d7;border-color:#4183d7}.checkbox3.checkbox-success input:checked+label::before{background-color:#36b846;border-color:#36b846}.checkbox3.checkbox-warning input:checked+label::before{background-color:#ff9c00;border-color:#ff9c00}.checkbox3.checkbox-danger input:checked+label::before{background-color:#e50011;border-color:#e50011}.checkbox3.checkbox-primary.checkbox-light input:checked+label::before{background-color:transparent;border-color:#4183d7}.checkbox3.checkbox-primary.checkbox-light input:checked+label::after{color:#4183d7}.checkbox3.checkbox-info.checkbox-light input:checked+label::before{background-color:transparent;border-color:#2caef5}.checkbox3.checkbox-info.checkbox-light input:checked+label::after{color:#2caef5}.checkbox3.checkbox-success.checkbox-light input:checked+label::before{background-color:transparent;border-color:#36b846}.checkbox3.checkbox-success.checkbox-light input:checked+label::after{color:#36b846}.checkbox3.checkbox-warning.checkbox-light input:checked+label::before{background-color:transparent;border-color:#ff9c00}.checkbox3.checkbox-warning.checkbox-light input:checked+label::after{color:#ff9c00}.checkbox3.checkbox-danger.checkbox-light input:checked+label::before{background-color:transparent;border-color:#e50011}.checkbox3.checkbox-danger.checkbox-light input:checked+label::after{color:#e50011}.radio3{position:relative}.radio3 input{position:absolute;left:-9999px}.radio3 label{display:block;position:relative;padding:11px 0 11px 30px;font-size:12px;margin-bottom:0;margin-top:-4px}.radio3 label::after,.radio3 label::before{content:'';display:block;position:absolute;top:10px;bottom:10px;left:0}.radio3 label::before{width:21px;height:21px;border:1px solid #CCC;-webkit-transition:background-color .2s;-moz-transition:background-color .2s;transition:background-color .2s}.radio3 label::after{width:19px;height:19px;border:12px solid #FFF;margin:1px;-webkit-transition:all 50ms;-moz-transition:all 50ms;transition:all 50ms;opacity:0}.radio3 input:checked+label::before{font-family:Voyager;border-width:1px;border-style:solid;background-color:#444;border-color:#444;color:#fff}.radio3 input:checked+label::after{border:3px solid #FFF;opacity:1}.radio3.radio-check label::after,.radio3.radio-check.radio-light label::after{content:"l";font-family:Voyager;color:#FFF;width:19px;height:20px;line-height:20px;vertical-align:middle;text-align:center;border-width:0}.radio3 label::after,.radio3 label::before{-moz-border-radius:20px;border-radius:20px}.radio3.radio-check input:checked+label::after{border-width:0}.radio3.radio-check.radio-light input:checked+label::before{background-color:transparent}.radio3.radio-check.radio-light input:checked+label::after{border-width:0;color:#444}.radio3.radio-sm label{padding:8px 0 8px 22px}.radio3.radio-sm label::before{width:14px;height:14px;line-height:14px}.radio3.radio-sm label::after{width:12px;height:12px}.radio3.radio-lg label{padding:15px 0 15px 40px}.radio3.radio-lg label::before{width:28px;height:27px;line-height:24px}.radio3.radio-lg label::after{width:26px;height:25px}.radio3.radio-check.radio-sm label::after{font-size:9px;line-height:12px;width:12px}.radio3.radio-check.radio-lg label::after{font-size:16px;line-height:26px;width:26px}.radio3.radio-primary input:checked+label::before{background-color:#4183d7;border-color:#4183d7}.radio3.radio-info input:checked+label::before{background-color:#2caef5;border-color:#2caef5}.radio3.radio-success input:checked+label::before{background-color:#36b846;border-color:#36b846}.radio3.radio-warning input:checked+label::before{background-color:#ff9c00;border-color:#ff9c00}.radio3.radio-danger input:checked+label::before{background-color:#e50011;border-color:#e50011}.radio3.radio-primary.radio-light input:checked+label::before{background-color:transparent}.radio3.radio-primary.radio-light input:checked+label::after{color:#4183d7}.radio3.radio-info.radio-light input:checked+label::before{background-color:transparent}.radio3.radio-info.radio-light input:checked+label::after{color:#2caef5}.radio3.radio-success.radio-light input:checked+label::before{background-color:transparent}.radio3.radio-success.radio-light input:checked+label::after{color:#36b846}.radio3.radio-warning.radio-light input:checked+label::before{background-color:transparent}.radio3.radio-warning.radio-light input:checked+label::after{color:#ff9c00}.radio3.radio-danger.radio-light input:checked+label::before{background-color:transparent}.radio3.radio-danger.radio-light input:checked+label::after{color:#e50011}

/********** End Checkbox 3 **********/

/********** GA EMBED **********/

/*
Copyright 2015 Google Inc. All rights reserved.

Licensed under the Apache License, Version 2.0 (the "License");
you may not use this file except in compliance with the License.
You may obtain a copy of the License at

    http://www.apache.org/licenses/LICENSE-2.0

Unless required by applicable law or agreed to in writing, software
distributed under the License is distributed on an "AS IS" BASIS,
WITHOUT WARRANTIES OR CONDITIONS OF ANY KIND, either express or implied.
See the License for the specific language governing permissions and
limitations under the License.
*/


/*
Version: 3.5.2 Timestamp: Sat Nov  1 14:43:36 EDT 2014
*/
.select2-container {
  margin: 0;
  position: relative;
  display: inline-block;

  vertical-align: middle;
}

.select2-container,.select2-drop,.select2-search,.select2-search input {
  box-sizing: border-box;
}

.select2-container .select2-choice {
  display: block;
  height: 26px;
  padding: 0 0 0 8px;
  overflow: hidden;
  position: relative;

  border: 1px solid #aaa;
  white-space: nowrap;
  line-height: 26px;
  color: #444;
  text-decoration: none;

  border-radius: 4px;

  background-clip: padding-box;

  -webkit-touch-callout: none;
  -webkit-user-select: none;
     -moz-user-select: none;
      -ms-user-select: none;
          user-select: none;

  background-color: #fff;
  /*background-image: linear-gradient(to top, #eee 0%, #fff 50%);*/
}

html[dir="rtl"] .select2-container .select2-choice {
  padding: 0 8px 0 0;
}

.select2-container.select2-drop-above .select2-choice {
  border-bottom-color: #aaa;
  border-radius: 0 0 4px 4px;
  /*background-image: linear-gradient(to bottom, #eee 0%, #fff 90%);*/
}

.select2-container.select2-allowclear .select2-choice .select2-chosen {
  margin-right: 42px;
}

.select2-container .select2-choice > .select2-chosen {
  margin-right: 26px;
  display: block;
  overflow: hidden;

  white-space: nowrap;

  text-overflow: ellipsis;
  float: none;
  width: auto;
}

html[dir="rtl"] .select2-container .select2-choice > .select2-chosen {
  margin-left: 26px;
  margin-right: 0;
}

.select2-container .select2-choice abbr {
  display: none;
  width: 12px;
  height: 12px;
  position: absolute;
  right: 24px;
  top: 8px;

  font-size: 1px;
  text-decoration: none;

  border: 0;
  /*background: url('select2.png') right top no-repeat;*/
  cursor: pointer;
  outline: 0;
}

.select2-container.select2-allowclear .select2-choice abbr {
  display: inline-block;
}

.select2-container .select2-choice abbr:hover {
  /*background-position: right -11px;*/
  cursor: pointer;
}

.select2-drop-mask {
  border: 0;
  margin: 0;
  padding: 0;
  position: fixed;
  left: 0;
  top: 0;
  min-height: 100%;
  min-width: 100%;
  height: auto;
  width: auto;
  opacity: 0;
  z-index: 9998;
  /* styles required for IE to work */
  background-color: #fff;
  filter: alpha(opacity=0);
}

.select2-drop {
  width: 100%;
  margin-top: -1px;
  position: absolute;
  z-index: 9999;
  top: 100%;

  background: #fff;
  color: #000;
  border: 1px solid #aaa;
  border-top: 0;

  border-radius: 0 0 4px 4px;
  /*box-shadow: 0 4px 5px rgba(0, 0, 0, .15);*/
}

.select2-drop.select2-drop-above {
  margin-top: 1px;
  border-top: 1px solid #aaa;
  border-bottom: 0;

  border-radius: 4px 4px 0 0;
  /*box-shadow: 0 -4px 5px rgba(0, 0, 0, .15);*/
}

.select2-drop-active {
  border: 1px solid #5897fb;
  border-top: none;
}

.select2-drop.select2-drop-above.select2-drop-active {
  border-top: 1px solid #5897fb;
}

.select2-drop-auto-width {
  border-top: 1px solid #aaa;
  width: auto;
}

.select2-drop-auto-width .select2-search {
  padding-top: 4px;
}

.select2-container .select2-choice .select2-arrow {
  display: inline-block;
  width: 18px;
  height: 100%;
  position: absolute;
  right: 0;
  top: 0;

  border-left: 1px solid #aaa;
  border-radius: 0 4px 4px 0;

  background-clip: padding-box;

  background: #ccc;
  /*background-image: linear-gradient(to top, #ccc 0%, #eee 60%);*/
}

html[dir="rtl"] .select2-container .select2-choice .select2-arrow {
  left: 0;
  right: auto;

  border-left: none;
  border-right: 1px solid #aaa;
  border-radius: 4px 0 0 4px;
}

.select2-container .select2-choice .select2-arrow b {
  display: block;
  width: 100%;
  height: 100%;
  /*background: url('select2.png') no-repeat 0 1px;*/
}

html[dir="rtl"] .select2-container .select2-choice .select2-arrow b {
  /*background-position: 2px 1px;*/
}

.select2-search {
  display: inline-block;
  padding-left: 4px;
  padding-right: 4px;

  position: relative;
  z-index: 10000;

  white-space: nowrap;
}

.select2-search,.select2-search input{width:100%;min-height:26px;margin:0;}

.select2-search input {
  height: auto !important;
  padding: 4px 20px 4px 5px;

  outline: 0;
  font-family: sans-serif;
  font-size: 1em;

  border: 1px solid #aaa;
  border-radius: 0;

  /*box-shadow: none;*/

  /*background: url('select2.png') no-repeat 100% -22px, linear-gradient(to bottom, #fff 85%, #eee 99%) 0 0;*/
}

html[dir="rtl"] .select2-search input {
  padding: 4px 5px 4px 20px;
  /*background: url('select2.png') no-repeat -37px -22px, linear-gradient(to bottom, #fff 85%, #eee 99%) 0 0;*/
}

.select2-drop.select2-drop-above .select2-search input {
  margin-top: 4px;
}

.select2-search input.select2-active {
  /*background: url('select2-spinner.gif') no-repeat 100%, linear-gradient(to bottom, #fff 85%, #eee 99%) 0 0;*/
}

.select2-container-active .select2-choice,.select2-container-active .select2-choices {
  border: 1px solid #5897fb;
  outline: none;
  /*box-shadow: 0 0 5px rgba(0, 0, 0, .3);*/
}

.select2-dropdown-open .select2-choice {
  border-bottom-color: transparent;
  /*box-shadow: 0 1px 0 #fff inset;*/

  border-bottom-left-radius: 0;
  border-bottom-right-radius: 0;

  background-color: #eee;
  /*background-image: linear-gradient(to top, #fff 0%, #eee 50%);*/
}

.select2-dropdown-open.select2-drop-above .select2-choice,.select2-dropdown-open.select2-drop-above .select2-choices {
  border: 1px solid #5897fb;
  border-top-color: transparent;
  /*background-image: linear-gradient(to bottom, #fff 0%, #eee 50%);*/
}

.select2-dropdown-open .select2-choice .select2-arrow {
  background: transparent;
  border-left: none;
  -webkit-filter: none;
          filter: none;
}
html[dir="rtl"] .select2-dropdown-open .select2-choice .select2-arrow {
  border-right: none;
}

.select2-dropdown-open .select2-choice .select2-arrow b {
  /*background-position: -18px 1px;*/
}

html[dir="rtl"] .select2-dropdown-open .select2-choice .select2-arrow b {
  /*background-position: -16px 1px;*/
}

.select2-hidden-accessible {
  border: 0;
  clip: rect(0 0 0 0);
  height: 1px;
  margin: -1px;
  overflow: hidden;
  padding: 0;
  position: absolute;
  width: 1px;
}

/* results */
.select2-results {
  max-height: 300px;
  padding: 0 0 0 4px;
  margin: 4px 4px 4px 0;
  position: relative;
  overflow-x: hidden;
  overflow-y: auto;
  -webkit-tap-highlight-color: rgba(0, 0, 0, 0);
}

html[dir="rtl"] .select2-results {
  padding: 0 4px 0 0;
  margin: 4px 0 4px 4px;
}

.select2-results ul.select2-result-sub {
  margin: 0;
  padding-left: 0;
}

.select2-results li {
  list-style: none;
  display: list-item;
  /*background-image: none;*/
}

.select2-results li.select2-result-with-children > .select2-result-label {
  font-weight: bold;
}

.select2-results .select2-result-label {
  padding: 3px 7px 4px;
  margin: 0;
  cursor: pointer;

  min-height: 1em;

  -webkit-touch-callout: none;
  -webkit-user-select: none;
     -moz-user-select: none;
      -ms-user-select: none;
          user-select: none;
}

.select2-results-dept-1 .select2-result-label { padding-left: 20px }
.select2-results-dept-2 .select2-result-label { padding-left: 40px }
.select2-results-dept-3 .select2-result-label { padding-left: 60px }
.select2-results-dept-4 .select2-result-label { padding-left: 80px }
.select2-results-dept-5 .select2-result-label { padding-left: 100px }
.select2-results-dept-6 .select2-result-label { padding-left: 110px }
.select2-results-dept-7 .select2-result-label { padding-left: 120px }

.select2-results .select2-highlighted {
  background: #3875d7;
  color: #fff;
}

.select2-results li em {
  background: #feffde;
  font-style: normal;
}

.select2-results .select2-highlighted em {
  background: transparent;
}

.select2-results .select2-highlighted ul {
  background: #fff;
  color: #000;
}

.select2-results .select2-ajax-error,.select2-results .select2-no-results,.select2-results .select2-searching,.select2-results .select2-selection-limit {
  background: #f4f4f4;
  display: list-item;
  padding-left: 5px;
}

/*
disabled look for disabled choices in the results dropdown
*/
.select2-results .select2-disabled.select2-highlighted {
  color: #666;
}
.select2-results .select2-disabled,.select2-results .select2-disabled.select2-highlighted{background:#f4f4f4;display:list-item;cursor:default;}

.select2-results .select2-selected {
  display: none;
}

.select2-more-results.select2-active {
  /*background: #f4f4f4 url('select2-spinner.gif') no-repeat 100%;*/
}

.select2-results .select2-ajax-error {
  background:#FF3232;
  background: rgba(255, 50, 50, .2);
}

.select2-more-results {
  background: #f4f4f4;
  display: list-item;
}

/* disabled styles */

.select2-container.select2-container-disabled .select2-choice {
  background-color: #f4f4f4;
  /*background-image: none;*/
  border: 1px solid #ddd;
  cursor: default;
}

.select2-container.select2-container-disabled .select2-choice .select2-arrow {
  background-color: #f4f4f4;
  /*background-image: none;*/
  border-left: 0;
}

.select2-container.select2-container-disabled .select2-choice abbr {
  display: none;
}


/* multiselect */

.select2-container-multi .select2-choices {
  height: auto !important;
  height: 1%;
  margin: 0;
  padding: 0 5px 0 0;
  position: relative;

  border: 1px solid #aaa;
  cursor: text;
  overflow: hidden;

  background-color: #fff;
  /*background-image: linear-gradient(to bottom, #eee 1%, #fff 15%);*/
}

html[dir="rtl"] .select2-container-multi .select2-choices {
  padding: 0 0 0 5px;
}

.select2-locked {
  padding: 3px 5px 3px 5px !important;
}

.select2-container-multi .select2-choices {
  min-height: 26px;
}

.select2-container-multi.select2-container-active .select2-choices {
  border: 1px solid #5897fb;
  outline: none;

  /*box-shadow: 0 0 5px rgba(0, 0, 0, .3);*/
}
.select2-container-multi .select2-choices li {
  float: left;
  list-style: none;
}
html[dir="rtl"] .select2-container-multi .select2-choices li
{
  float: right;
}
.select2-container-multi .select2-choices .select2-search-field {
  margin: 0;
  padding: 0;
  white-space: nowrap;
}

.select2-container-multi .select2-choices .select2-search-field input {
  padding: 5px;
  margin: 1px 0;

  font-family: sans-serif;
  font-size: 100%;
  color: #666;
  outline: 0;
  border: 0;
  /*box-shadow: none;*/
  background: transparent !important;
}

.select2-container-multi .select2-choices .select2-search-field input.select2-active {
  /*background: #fff url('select2-spinner.gif') no-repeat 100% !important;*/
}

.select2-default {
  color: #999 !important;
}

.select2-container-multi .select2-choices .select2-search-choice {
  padding: 3px 5px 3px 18px;
  margin: 3px 0 3px 5px;
  position: relative;

  line-height: 13px;
  color: #333;
  cursor: default;
  border: 1px solid #aaaaaa;

  border-radius: 3px;

  /*box-shadow: 0 0 2px #fff inset, 0 1px 0 rgba(0, 0, 0, 0.05);*/

  background-clip: padding-box;

  -webkit-touch-callout: none;
  -webkit-user-select: none;
     -moz-user-select: none;
      -ms-user-select: none;
          user-select: none;

  background-color: #e4e4e4;
  /*background-image: linear-gradient(to bottom, #f4f4f4 20%, #f0f0f0 50%, #e8e8e8 52%, #eee 100%);*/
}
html[dir="rtl"] .select2-container-multi .select2-choices .select2-search-choice
{
  margin: 3px 5px 3px 0;
  padding: 3px 18px 3px 5px;
}
.select2-container-multi .select2-choices .select2-search-choice .select2-chosen {
  cursor: default;
}
.select2-container-multi .select2-choices .select2-search-choice-focus {
  background: #d4d4d4;
}

.select2-search-choice-close {
  display: block;
  width: 12px;
  height: 13px;
  position: absolute;
  right: 3px;
  top: 4px;

  font-size: 1px;
  outline: none;
  /*background: url('select2.png') right top no-repeat;*/
}
html[dir="rtl"] .select2-search-choice-close {
  right: auto;
  left: 3px;
}

.select2-container-multi .select2-search-choice-close {
  left: 3px;
}

html[dir="rtl"] .select2-container-multi .select2-search-choice-close {
  left: auto;
  right: 2px;
}
.select2-container-multi .select2-choices .select2-search-choice .select2-search-choice-close:hover,.select2-container-multi .select2-choices .select2-search-choice-focus .select2-search-choice-close {
  /*background-position: right -11px;*/
}

/* disabled styles */
.select2-container-multi.select2-container-disabled .select2-choices {
  background-color: #f4f4f4;
  /*background-image: none;*/
  border: 1px solid #ddd;
  cursor: default;
}

.select2-container-multi.select2-container-disabled .select2-choices .select2-search-choice {
  padding: 3px 5px 3px 5px;
  border: 1px solid #ddd;
  /*background-image: none;*/
  background-color: #f4f4f4;
}

.select2-container-multi.select2-container-disabled .select2-choices .select2-search-choice .select2-search-choice-close {    display: none;
  background: none;
}
/* end multiselect */


.select2-result-selectable .select2-match,.select2-result-unselectable .select2-match {
  text-decoration: underline;
}

.select2-offscreen,.select2-offscreen:focus {
  clip: rect(0 0 0 0) !important;
  width: 1px !important;
  height: 1px !important;
  border: 0 !important;
  margin: 0 !important;
  padding: 0 !important;
  overflow: hidden !important;
  position: absolute !important;
  outline: 0 !important;
  left: 0px !important;
  top: 0px !important;
}

.select2-display-none {
  display: none;
}

.select2-measure-scrollbar {
  position: absolute;
  top: -10000px;
  left: -10000px;
  width: 100px;
  height: 100px;
  overflow: scroll;
}

/* Retina-ize icons */

@media only screen and (-webkit-min-device-pixel-ratio: 1.5), only screen and (-webkit-min-device-pixel-ratio: 2), only screen and (min-resolution: 2dppx)  {
  .select2-container .select2-choice .select2-arrow b,.select2-container .select2-choice abbr,.select2-search input,.select2-search-choice-close {
    /*background-image: url('select2x2.png') !important;*/
    background-repeat: no-repeat !important;
    background-size: 60px 40px !important;
  }

  .select2-search input {
    /*background-position: 100% -21px !important;*/
  }
}


.select2-container-multi  {
  display: block!important;
  vertical-align: inherit!important;
}

/**
 * The generated input box (looks like a text field).
 */

.select2-container-multi .select2-choices {
  background: #fff!important;
  border:1px solid #d4d2d0;
  border-radius: 4px;
  box-shadow: none;
  box-sizing: border-box;
  font: inherit;
  font-weight: 400;
  height: auto;
  line-height: inherit;
  min-height: 0;
  padding: 0.42857em 0.42857em 0;
}

.select2-container-multi.select2-container-active .select2-choices {
  border-color:#3b99fc;
}

.select2-container-multi.select2-dropdown-open .select2-choices {
  border-radius: 4px 4px 0 0;
}

.select2-container-multi.select2-dropdown-open.select2-drop-above .select2-choices {
  border-radius: 0 0 4px 4px;
}


/**
 * The select dropdown and its contents.
 */

.select2-drop {
  borde-radius: 0 0 4px 4px!important;
}
.select2-drop.select2-drop-above {
  borde-radius: 4px 4px 0 0!important;
  border-width: 1px 1px 0;
}
.select2-drop.select2-drop-active {
  border-color:#3b99fc;
  border-width: 0 1px 1px;
}

.select2-drop .select2-results {
  border: solid #eee;
  border-width: 1px 0 0;
  max-height: 300px;
  margin: 0;
  padding: 0;
}

.select2-drop.select2-drop-above .select2-results {
  border-width: 0 0 1px;
}

.select2-drop .select2-result {
  border: solid #eee;
  border-width: 1px 0 0;
}

.select2-drop .select2-result:first-child {
  border-width: 0;
}

.select2-drop .select2-result.select2-highlighted {
  border-color: transparent;
  background:#3b99fc;
}

.select2-drop .select2-result.select2-highlighted * {
  color: #fff!important;
}

.select2-drop .select2-results .select2-result-label {
  padding: 0;
}

.select2-drop .select2-results .select2-selection-limit {
  background: 0;
  color:#777;
  font-size: .85em;
  padding: .5em;
}


/**
 * The search field within the input box.
 */

.select2-container-multi .select2-choices .select2-search-field {
  display: inline-block;
  float: none;
  margin: 0 0 0.42857em;
  padding: 0.14286em 0;
}

.select2-container-multi .select2-choices .select2-search-field input {
  color: inherit;
  font: inherit;
  height: auto;
  margin: 0;
  padding: 0;
}


/**
 * The tags.
 */

.select2-container-multi .select2-choices .select2-search-choice {
  background: hsl(0,0%,92.5%);
  border: 0;
  display: -webkit-inline-box;
  display: -webkit-inline-flex;
  display: -ms-inline-flexbox;
  display: inline-flex;
  float: none;
  font: inherit;
  margin: 0 0.42857em 0.42857em 0;
  max-width: 100%;
  padding: 0.14286em 0.42857em;
}

.select2-container-multi .select2-choices .select2-search-choice-focus {
  background: hsl(0,0%,87.5%);
}

.select2-container-multi .select2-choices .select2-search-choice > div {
  cursor: text;
  font: inherit;
  margin-right: .4em;
  -webkit-user-select: initial;
     -moz-user-select: initial;
      -ms-user-select: initial;
          user-select: initial;
  word-wrap: break-word;
}

.select2-container-multi .select2-choices .select2-search-choice-close {
  color: inherit;
  font: inherit;
  height: auto;
  opacity: .25;
  position: static;
  width: auto;
}

.select2-container-multi .select2-choices .select2-search-choice-close:hover,.select2-container-multi .select2-choices .select2-search-choice-focus .select2-search-choice-close {
  opacity: 1;
}

.select2-container-multi .select2-choices  .select2-search-choice-close:after {
  display: inline-block;
  content: '\2715';
  font-size: .9em;
}
/*
Copyright 2016 Google Inc. All rights reserved.

Licensed under the Apache License, Version 2.0 (the "License");
you may not use this file except in compliance with the License.
You may obtain a copy of the License at

    http://www.apache.org/licenses/LICENSE-2.0

Unless required by applicable law or agreed to in writing, software
distributed under the License is distributed on an "AS IS" BASIS,
WITHOUT WARRANTIES OR CONDITIONS OF ANY KIND, either express or implied.
See the License for the specific language governing permissions and
limitations under the License.
*/


/**
 * Styles for gapi analytics table.
 */


.gapi-analytics-data-chart .gapi-analytics-data-chart-styles-table-tr-odd {
  background: hsl(30,15%,96.7%)!important;
}

.gapi-analytics-data-chart .gapi-analytics-data-chart-styles-table-tr-over {
  background: hsl(30,15%,93.3%)!important;
}

/* Components. */
/*
Copyright 2014 Google Inc. All rights reserved.

Licensed under the Apache License, Version 2.0 (the "License");
you may not use this file except in compliance with the License.
You may obtain a copy of the License at

    http://www.apache.org/licenses/LICENSE-2.0

Unless required by applicable law or agreed to in writing, software
distributed under the License is distributed on an "AS IS" BASIS,
WITHOUT WARRANTIES OR CONDITIONS OF ANY KIND, either express or implied.
See the License for the specific language governing permissions and
limitations under the License.
*/


.AccountExplorerResults {
  padding-top:1.5em;
}

.AccountExplorerResults-title {
  font-size: 1.4em;
  font-weight: 300;
  margin:0 0 2em;
  text-align: center;
}

.AccountExplorerResults table {
  width: 100%;
  table-layout: fixed;
}

.AccountExplorerResults td,.AccountExplorerResults th {
  text-align: left;
  padding: .75em 1em;
  vertical-align: top;
}

.AccountExplorerResults td {
  border-top: 1px solid #e8e8e8;
  word-break: break-word;
}

.AccountExplorerResults-id {
  color:#777;
  font-size: .9em;
  margin-top: .5em;
}
/*
Copyright 2014 Google Inc. All rights reserved.

Licensed under the Apache License, Version 2.0 (the "License");
you may not use this file except in compliance with the License.
You may obtain a copy of the License at

    http://www.apache.org/licenses/LICENSE-2.0

Unless required by applicable law or agreed to in writing, software
distributed under the License is distributed on an "AS IS" BASIS,
WITHOUT WARRANTIES OR CONDITIONS OF ANY KIND, either express or implied.
See the License for the specific language governing permissions and
limitations under the License.
*/


/*
Copyright 2015 Google Inc. All rights reserved.

Licensed under the Apache License, Version 2.0 (the "License");
you may not use this file except in compliance with the License.
You may obtain a copy of the License at

    http://www.apache.org/licenses/LICENSE-2.0

Unless required by applicable law or agreed to in writing, software
distributed under the License is distributed on an "AS IS" BASIS,
WITHOUT WARRANTIES OR CONDITIONS OF ANY KIND, either express or implied.
See the License for the specific language governing permissions and
limitations under the License.
*/


.FormField {
  width: 100%;
}

input.FormField,select.FormField,textarea.FormField {
  background: #fff;
  border:1px solid #d4d2d0;
  border-radius: 4px;
  box-sizing: border-box;
  font: inherit;
  font-weight: 400;
  height: 2.42857em; /* 34px @ 14px body font */
  line-height: 1.42857em; /* 20px @ 14px body font */
  padding: 0.42857em; /* 6px @ 14px body font */
  -webkit-transition:border-color .2s cubic-bezier(.4,0,.2,1);
          transition:border-color .2s cubic-bezier(.4,0,.2,1);
}

textarea.FormField {
  display: block;
  height: auto;
  resize: vertical;
}

input.FormField:focus,select.FormField:focus,textarea.FormField:focus {
  border-color:#3b99fc;
  outline: 0;
}

.FormField--invalid {
  border-color:hsl(0,60%,50%)!important;
}


.AccountExplorerSearch {
  padding: 1.5em;
}

.AccountExplorerSearch-title {
  font-size: 1.4em;
  font-weight: 300;
  margin:0 0 2em;
  text-align: center;
}

input.AccountExplorerSearch-field {
  display: block;
  height: auto;
  margin: 0 auto 3em;
  max-width: 32em;
  padding: .75em 1em;
}
/*
Copyright 2014 Google Inc. All rights reserved.

Licensed under the Apache License, Version 2.0 (the "License");
you may not use this file except in compliance with the License.
You may obtain a copy of the License at

    http://www.apache.org/licenses/LICENSE-2.0

Unless required by applicable law or agreed to in writing, software
distributed under the License is distributed on an "AS IS" BASIS,
WITHOUT WARRANTIES OR CONDITIONS OF ANY KIND, either express or implied.
See the License for the specific language governing permissions and
limitations under the License.
*/


/*
Copyright 2014 Google Inc. All rights reserved.

Licensed under the Apache License, Version 2.0 (the "License");
you may not use this file except in compliance with the License.
You may obtain a copy of the License at

    http://www.apache.org/licenses/LICENSE-2.0

Unless required by applicable law or agreed to in writing, software
distributed under the License is distributed on an "AS IS" BASIS,
WITHOUT WARRANTIES OR CONDITIONS OF ANY KIND, either express or implied.
See the License for the specific language governing permissions and
limitations under the License.
*/

.Site {
  background:hsl(30,10%,95%);
  min-height: 100%;
  min-width:260px;
}

.Site-sidebar {
  background:#444;
  bottom: 0;
  box-shadow:0 0 1.5em rgba(0, 0, 0, 0);
  left:-260px;
  max-width: 100%;
  min-width:260px;
  overflow-y: auto;
  position: fixed;
  top: 0;
  -webkit-transform: translate3d(0,0,0);
          transform: translate3d(0,0,0);
  -webkit-transition: -webkit-transform .3s cubic-bezier(.4,0,.2,1);
          transition: transform .3s cubic-bezier(.4,0,.2,1);
  width:260px;
  z-index: 1;
}

.Site.is-expanded {
  overflow: hidden;
}

.Site.is-expanded .Site-sidebar {
  box-shadow:0 0 1.5em rgba(0, 0, 0, 0.5);
  -webkit-transform:translate3d(260px,0,0);
          transform:translate3d(260px,0,0);
}


.Site-main {
  /* TODO(philipwalton): fallback for non-flexbox.
  min-height: 100%;
  */
}

@media (min-width: 570px) {
  .Site {
    /* TODO(philipwalton): remove this once Query Explorer is responsive. */
    /* min-width: 768px; */
  }
  .Site-sidebar {
    left:-280px;
    min-width:280px;
    width:280px;
  }
  .Site.is-expanded .Site-sidebar {
    -webkit-transform:translate3d(280px,0,0);
            transform:translate3d(280px,0,0);
  }
}

@media (min-width: 1024px) {
  .Site {
    display: -webkit-box;
    display: -webkit-flex;
    display: -ms-flexbox;
    display: flex;

    /* TODO(philipwalton): add fallback for non-supporting browsers; */
    /* TODO(philipwalton): Two column, equal height hack for fallback.
    background-image: linear-gradient(
      to right,
      var(--bg-color-dark-faded) 0%,
      var(--bg-color-dark-faded) var(--sidebar-width-lg));
    background-size: var(--sidebar-width-lg) 1px;
    background-repeat: repeat-y;
    */
  }

  .Site-sidebar {
    background:#444;
    border-top: .4em solid #222;
    box-shadow: none;
    overflow: visible;
    position: static;
    -webkit-transition: none;
            transition: none;
    z-index: 0;
  }

  .Site.is-expanded .Site-sidebar {
    -webkit-transform: none;
        -ms-transform: none;
            transform: none;
  }

  .Site-main {
    border-top: .4em solid #f7991c;
    box-shadow: 0 0 1em rgba(0,0,0,.3);
    -webkit-box-flex: 1;
    -webkit-flex: 1;
        -ms-flex: 1;
            flex: 1;
    position: relative; /* To get it stacked above the sidebar */

    /* TODO(philipwalton): fallback for non-flexbox
    margin-left: var(--sidebar-width-lg);
    */
  }
}

/**
 * ActiveUsers Component
 */

.ActiveUsers {
  background:hsl(30,10%,95%);
  border:1px solid #d4d2d0;
  border-radius: 4px;
  font-weight: 300;
  padding:.5em 1.5em;
  white-space: nowrap;
}

.ActiveUsers-value {
  display: inline-block;
  font-weight: 600;
  margin-right: -.25em;
}

.ActiveUsers.is-increasing {
  -webkit-animation: increase 3s;
          animation: increase 3s;
}

.ActiveUsers.is-decreasing {
  -webkit-animation: decrease 3s;
          animation: decrease 3s;
}

@-webkit-keyframes increase {
  10% {
    background-color: hsl(120,100%,96%);
    border-color: hsla(120, 100%, 25%, .5);
    color: hsla(120, 100%, 25%, 1);
  }
}

@keyframes increase {
  10% {
    background-color: hsl(120,100%,96%);
    border-color: hsla(120, 100%, 25%, .5);
    color: hsla(120, 100%, 25%, 1);
  }
}

@-webkit-keyframes decrease {
  10% {
    background-color: hsl(0,100%,96%);
    border-color: hsla(0, 100%, 50%, .5);
    color: hsl(0,100%,50%);
  }
}

@keyframes decrease {
  10% {
    background-color: hsl(0,100%,96%);
    border-color: hsla(0, 100%, 50%, .5);
    color: hsl(0,100%,50%);
  }
}
/*
Copyright 2015 Google Inc. All rights reserved.

Licensed under the Apache License, Version 2.0 (the "License");
you may not use this file except in compliance with the License.
You may obtain a copy of the License at

    http://www.apache.org/licenses/LICENSE-2.0

Unless required by applicable law or agreed to in writing, software
distributed under the License is distributed on an "AS IS" BASIS,
WITHOUT WARRANTIES OR CONDITIONS OF ANY KIND, either express or implied.
See the License for the specific language governing permissions and
limitations under the License.
*/


.Alert {
  -webkit-box-align: start;
  -webkit-align-items: flex-start;
      -ms-flex-align: start;
          align-items: flex-start;
  background:hsl(0,60%,50%);
  box-shadow: 0 0 10px hsla(0, 0%, 0%, 0.4);
  color: #fff;
  display: -webkit-box;
  display: -webkit-flex;
  display: -ms-flexbox;
  display: flex;
  padding:1.5em;
  position: relative;
  -webkit-transform: translate3d(0,0,0);
          transform: translate3d(0,0,0);
  -webkit-transition:-webkit-transform .2s cubic-bezier(.4,0,.2,1);
          transition:transform .2s cubic-bezier(.4,0,.2,1);
}

.Alert-enter {
  -webkit-transform: translate3d(0,-100%,0);
          transform: translate3d(0,-100%,0);

}

.Alert-enter-active,.Alert-leave {
  -webkit-transform: translate3d(0,0,0);
          transform: translate3d(0,0,0);
}

.Alert-leave-active {
  -webkit-transform: translate3d(0,-100%,0);
          transform: translate3d(0,-100%,0);
}


.Alert-icon {
  font-size: 3em;
}

.Alert-close {
  background: none;
  border: 0;
  font-size: 1.5em;
  opacity: .4;
  padding: .5em;
}
.Alert-close:active,.Alert-close:focus,.Alert-close:hover {
  opacity: 1;
  outline: 0;
}

.Alert-body {
  -webkit-box-flex: 1;
  -webkit-flex: 1 0 0%;
      -ms-flex: 1 0 0%;
          flex: 1 0 0%;
  margin:0 1.5em;
}

.Alert-title {
  color: inherit;
  font-size: 1.5em;
  font-weight: 400;
  line-height: 1.1;
  margin: 0;
}

.Alert-message {
  font-weight: 300;
  margin-top: .4em;
  opacity: .7;
}

@media (min-width: 1024px) {
  .Alert {
    padding:2em;
  }
}
/*
Copyright 2015 Google Inc. All rights reserved.

Licensed under the Apache License, Version 2.0 (the "License");
you may not use this file except in compliance with the License.
You may obtain a copy of the License at

    http://www.apache.org/licenses/LICENSE-2.0

Unless required by applicable law or agreed to in writing, software
distributed under the License is distributed on an "AS IS" BASIS,
WITHOUT WARRANTIES OR CONDITIONS OF ANY KIND, either express or implied.
See the License for the specific language governing permissions and
limitations under the License.
*/


.AlertDispatcher {
  left: 0;
  position: fixed;
  right: 0;
  top: 0;
}
/*
Copyright 2014 Google Inc. All rights reserved.

Licensed under the Apache License, Version 2.0 (the "License");
you may not use this file except in compliance with the License.
You may obtain a copy of the License at

    http://www.apache.org/licenses/LICENSE-2.0

Unless required by applicable law or agreed to in writing, software
distributed under the License is distributed on an "AS IS" BASIS,
WITHOUT WARRANTIES OR CONDITIONS OF ANY KIND, either express or implied.
See the License for the specific language governing permissions and
limitations under the License.
*/


.Box {
  background: #fff;
  border:1px solid #d4d2d0;
  border-radius: 4px;
  margin-bottom:1.5em;
  padding:1.5em;
}


.Box-header {
  border-bottom:1px solid #d4d2d0;
  margin:-1.5em -1.5em 1.5em;
  padding:1.5em;
}

.Box-footer {
  border-top:1px solid #d4d2d0;
  margin:1.5em -1.5em -1.5em;
  padding:1.5em;
}

@media (min-width: 1024px) {
  .Box {
    margin-bottom:2em;
    padding:2em;
  }
  .Box-header {
    margin:-2em -2em 2em;
    padding:2em;
  }
  .Box-footer {
    margin:2em -2em -2em;
    padding:2em;
  }
}
/*
Copyright 2014 Google Inc. All rights reserved.

Licensed under the Apache License, Version 2.0 (the "License");
you may not use this file except in compliance with the License.
You may obtain a copy of the License at

    http://www.apache.org/licenses/LICENSE-2.0

Unless required by applicable law or agreed to in writing, software
distributed under the License is distributed on an "AS IS" BASIS,
WITHOUT WARRANTIES OR CONDITIONS OF ANY KIND, either express or implied.
See the License for the specific language governing permissions and
limitations under the License.
*/

.Button {
  background: hsla(0,0%,0%, .075);
  border: 1px solid transparent;
  border-radius: 4px;
  box-sizing: border-box;
  color: inherit;
  cursor: pointer;
  display: inline-block;
  font: inherit;
  font-weight: 400;
  line-height: 1.42857em; /* 20px @ 14px body font */
  padding: 0.42857em 1em; /* 6px @ 14px body font */
  -webkit-transition:background-color .2s cubic-bezier(.4,0,.2,1),
              border-color .2s cubic-bezier(.4,0,.2,1);
          transition:background-color .2s cubic-bezier(.4,0,.2,1),
              border-color .2s cubic-bezier(.4,0,.2,1);
}

.Button:disabled {
  opacity: .4;
}

.Button:active:enabled,.Button:focus:enabled,.Button:hover:enabled {
  background: hsla(0,0%,0%, .15);
  outline: none;
  text-decoration: none;
}


.Button-iconWrapper {
  display: -webkit-inline-box;
  display: -webkit-inline-flex;
  display: -ms-inline-flexbox;
  display: inline-flex;
  -webkit-box-align: center;
  -webkit-align-items: center;
      -ms-flex-align: center;
          align-items: center;
}

.Button-icon {
  margin-right: .6em;
}

.Button--action {
  color: #fff;
  background:hsl(217,91%,63%);
  border-color: transparent;
}
.Button--action:active:enabled,.Button--action:focus:enabled,.Button--action:hover:enabled {
  background:hsl(217,91%,53%);
}

.Button--success {
  color: #fff;
  background:hsl(135,60%,40%);
  border-color: transparent;
}
.Button--success:active:enabled,.Button--success:focus:enabled,.Button--success:hover:enabled {
  background:hsl(135,60%,33%);
}
/*
Copyright 2014 Google Inc. All rights reserved.

Licensed under the Apache License, Version 2.0 (the "License");
you may not use this file except in compliance with the License.
You may obtain a copy of the License at

    http://www.apache.org/licenses/LICENSE-2.0

Unless required by applicable law or agreed to in writing, software
distributed under the License is distributed on an "AS IS" BASIS,
WITHOUT WARRANTIES OR CONDITIONS OF ANY KIND, either express or implied.
See the License for the specific language governing permissions and
limitations under the License.
*/


.ButtonSet {
  margin: 0 -1em -1em;
}

.ButtonSet .Button {
  margin: 0 0 1em 1em;
}
/*
Copyright 2014 Google Inc. All rights reserved.

Licensed under the Apache License, Version 2.0 (the "License");
you may not use this file except in compliance with the License.
You may obtain a copy of the License at

    http://www.apache.org/licenses/LICENSE-2.0

Unless required by applicable law or agreed to in writing, software
distributed under the License is distributed on an "AS IS" BASIS,
WITHOUT WARRANTIES OR CONDITIONS OF ANY KIND, either express or implied.
See the License for the specific language governing permissions and
limitations under the License.
*/


.Chartjs {
  font-size: .85em;
}

.Chartjs-figure {
  height: 250px;
}

.Chartjs-legend {
  list-style: none;
  margin: 0;
  padding: 1em 0 0;
  text-align: center;
}

.Chartjs-legend > li {
  display: inline-block;
  padding: .25em .5em
}

.Chartjs-legend > li > i {
  display: inline-block;
  height: 1em;
  margin-right: .5em;
  vertical-align: -.1em;
  width: 1em;
}

@media (min-width: 570px) {
  .Chartjs-figure {
    /* Add some breathing room. */
    margin-right:1.5em;
  }
}
/*
Copyright 2015 Google Inc. All rights reserved.

Licensed under the Apache License, Version 2.0 (the "License");
you may not use this file except in compliance with the License.
You may obtain a copy of the License at

    http://www.apache.org/licenses/LICENSE-2.0

Unless required by applicable law or agreed to in writing, software
distributed under the License is distributed on an "AS IS" BASIS,
WITHOUT WARRANTIES OR CONDITIONS OF ANY KIND, either express or implied.
See the License for the specific language governing permissions and
limitations under the License.
*/


.Checkbox {
  display: inline-block;
  margin-right: .5em;
}
/*
Copyright 2014 Google Inc. All rights reserved.

Licensed under the Apache License, Version 2.0 (the "License");
you may not use this file except in compliance with the License.
You may obtain a copy of the License at

    http://www.apache.org/licenses/LICENSE-2.0

Unless required by applicable law or agreed to in writing, software
distributed under the License is distributed on an "AS IS" BASIS,
WITHOUT WARRANTIES OR CONDITIONS OF ANY KIND, either express or implied.
See the License for the specific language governing permissions and
limitations under the License.
*/


.Content {
  margin:1.5em;
  max-width: 1060px;
  -webkit-transition:opacity .5s cubic-bezier(.4,0,.2,1);
          transition:opacity .5s cubic-bezier(.4,0,.2,1);
}

.Site.is-loading .Content,.Site.is-needingAuthorization .Content {
  pointer-events: none;
  opacity: .333;
}

@media (min-width: 1024px) {
  .Content {
    margin:3em;
  }
}
/*
Copyright 2016 Google Inc. All rights reserved.

Licensed under the Apache License, Version 2.0 (the "License");
you may not use this file except in compliance with the License.
You may obtain a copy of the License at

    http://www.apache.org/licenses/LICENSE-2.0

Unless required by applicable law or agreed to in writing, software
distributed under the License is distributed on an "AS IS" BASIS,
WITHOUT WARRANTIES OR CONDITIONS OF ANY KIND, either express or implied.
See the License for the specific language governing permissions and
limitations under the License.
*/

.Dashboard {
  border:0px solid #d4d2d0;
  background: #fff;
  border-radius: 3px;
  -webkit-box-shadow: 0 1px 1px rgba(0,0,0,.05);
  box-shadow: 0 1px 1px rgba(0,0,0,.05);
}

.analytics-container{
  padding: 25px;
  padding-top: 15px;
}

#analytics-dashboard{
  display:none;
}

.Dashboard-header {
  border-bottom:0px solid #d4d2d0;
  border-top-left-radius: 3px;
  border-top-right-radius: 3px;
}

.Dashboard-footer,.Dashboard-header{margin:-1.5em -1.5em 1.5em;padding:1.5em;}

.Dashboard-footer {
  border-top:1px solid #d4d2d0;
}

.Dashboard--full {
  max-width: 100%;
}

.Dashboard--collapseBottom {
  padding-bottom: 0;
}

@media (min-width: 1024px) {.Dashboard,.Dashboard-header{padding:2em;}.Dashboard-footer,.Dashboard-header{margin:-2em -2em 2em;}
  .Dashboard-footer {
    padding:1.5em;
  }

  .Dashboard--collapseBottom {
    padding-bottom:0.5em;
  }
}
/*
Copyright 2016 Google Inc. All rights reserved.

Licensed under the Apache License, Version 2.0 (the "License");
you may not use this file except in compliance with the License.
You may obtain a copy of the License at

    http://www.apache.org/licenses/LICENSE-2.0

Unless required by applicable law or agreed to in writing, software
distributed under the License is distributed on an "AS IS" BASIS,
WITHOUT WARRANTIES OR CONDITIONS OF ANY KIND, either express or implied.
See the License for the specific language governing permissions and
limitations under the License.
*/


.DataTable .gapi-analytics-data-chart {
  overflow-x: auto;
}

.DataTable .gapi-analytics-data-chart .gapi-analytics-data-chart-styles-table-tr-head {
  background: hsl(30,10%,96.7%);
}

.DataTable .gapi-analytics-data-chart .gapi-analytics-data-chart-styles-table-th {
  border-bottom: 1px solid #ddd;
  border-top: 1px solid #ddd;
  white-space: nowrap;
}

.DataTable .gapi-analytics-data-chart .gapi-analytics-data-chart-styles-table-th:first-child {
  border-left: 1px solid #ddd;
}

.DataTable .gapi-analytics-data-chart .gapi-analytics-data-chart-styles-table-th:last-child {
  border-right: 1px solid #ddd;
}
/*
Copyright 2014 Google Inc. All rights reserved.

Licensed under the Apache License, Version 2.0 (the "License");
you may not use this file except in compliance with the License.
You may obtain a copy of the License at

    http://www.apache.org/licenses/LICENSE-2.0

Unless required by applicable law or agreed to in writing, software
distributed under the License is distributed on an "AS IS" BASIS,
WITHOUT WARRANTIES OR CONDITIONS OF ANY KIND, either express or implied.
See the License for the specific language governing permissions and
limitations under the License.
*/

/**
 * DateRangeSelector Component
 */

.DateRangeSelector {
  display: -webkit-box;
  display: -webkit-flex;
  display: -ms-flexbox;
  display: flex;
  -webkit-flex-wrap: wrap;
      -ms-flex-wrap: wrap;
          flex-wrap: wrap;
  margin: 0 0 -1em -1em;
}

.DateRangeSelector-item {
  margin: 0 0 1em 1em;
  -webkit-box-flex: 1;
  -webkit-flex: 1 0 -webkit-calc(100% - 1em);
      -ms-flex: 1 0 calc(100% - 1em);
          flex: 1 0 calc(100% - 1em);
}

.DateRangeSelector-item > label {
  font-weight: 700;
  margin: 0 .25em .25em 0;
  display: block;
}

.DateRangeSelector-item > input {
  width: 100%;
}

@media (min-width: 570px) {
  .DateRangeSelector-item {
    -webkit-flex-basis: auto;
        -ms-flex-preferred-size: auto;
            flex-basis: auto;
    min-width:150px;
  }
}
/*
Copyright 2015 Google Inc. All rights reserved.

Licensed under the Apache License, Version 2.0 (the "License");
you may not use this file except in compliance with the License.
You may obtain a copy of the License at

    http://www.apache.org/licenses/LICENSE-2.0

Unless required by applicable law or agreed to in writing, software
distributed under the License is distributed on an "AS IS" BASIS,
WITHOUT WARRANTIES OR CONDITIONS OF ANY KIND, either express or implied.
See the License for the specific language governing permissions and
limitations under the License.
*/


.Error {
  background: hsl(0,100%,98%);
  border: 1px solid hsla(0, 70%, 55%, .5);
  border-radius: 4px;
  color: hsla(0, 0%, 0%, 0.5);
  margin: 2em 0px;
  padding: 1em 1.5em;
}

.Error-title {
  color: hsl(0,70%,55%);
  display: inline-block;
  font-size: 1.1em;
  line-height: 1.5;
  margin: 0 .5em 0 0;
}

.Error-message {
  display: inline-block;
  margin: 0;
}
/*
Copyright 2016 Google Inc. All rights reserved.

Licensed under the Apache License, Version 2.0 (the "License");
you may not use this file except in compliance with the License.
You may obtain a copy of the License at

    http://www.apache.org/licenses/LICENSE-2.0

Unless required by applicable law or agreed to in writing, software
distributed under the License is distributed on an "AS IS" BASIS,
WITHOUT WARRANTIES OR CONDITIONS OF ANY KIND, either express or implied.
See the License for the specific language governing permissions and
limitations under the License.
*/

.FlexGrid {
  display: -webkit-box;
  display: -webkit-flex;
  display: -ms-flexbox;
  display: flex;
  -webkit-flex-wrap: wrap;
      -ms-flex-wrap: wrap;
          flex-wrap: wrap;
  list-style: none;
  margin:0 0 -1.5em -1.5em;
  padding: 0;
}

.FlexGrid-item {
  -webkit-box-flex:1;
  -webkit-flex:1 0 -webkit-calc(100% - 1.5em);
      -ms-flex:1 0 calc(100% - 1.5em);
          flex:1 0 calc(100% - 1.5em);
  margin:0 0 1.5em 1.5em;
}

.FlexGrid-item--fixed {
  /* An `auto` flex-basis will use the size of the contents. */
  -webkit-box-flex: 0!important;
  -webkit-flex: 0 0 auto!important;
      -ms-flex: 0 0 auto!important;
          flex: 0 0 auto!important;
}


/**
 * --halves modifier.
 * Ensures that an item never takes up more than half of the width, i.e.
 * no more that two items will ever be in a row.
 */
.FlexGrid--halves .FlexGrid-item {
  -webkit-flex-basis: 34%;
      -ms-flex-preferred-size: 34%;
          flex-basis: 34%;
}


@media (min-width: 570px) {
  .FlexGrid-item {
    -webkit-flex-basis:200px;
        -ms-flex-preferred-size:200px;
            flex-basis:200px;
  }
}

@media (min-width: 1024px) {
  .FlexGrid {
    margin:0 0 -2em -2em;
  }
  .FlexGrid-item {
    margin:0 0 2em 2em;
  }
}
/*
Copyright 2015 Google Inc. All rights reserved.

Licensed under the Apache License, Version 2.0 (the "License");
you may not use this file except in compliance with the License.
You may obtain a copy of the License at

    http://www.apache.org/licenses/LICENSE-2.0

Unless required by applicable law or agreed to in writing, software
distributed under the License is distributed on an "AS IS" BASIS,
WITHOUT WARRANTIES OR CONDITIONS OF ANY KIND, either express or implied.
See the License for the specific language governing permissions and
limitations under the License.
*/



.FlexLine {
  /* display: flex; */

  /*
   * TODO(philipwalton): replace the below with the above once this FF bug is
   * fixed: https://bugzilla.mozilla.org/show_bug.cgi?id=1146442
   */
   display: -webkit-inline-box;
   display: -webkit-inline-flex;
   display: -ms-inline-flexbox;
   display: inline-flex;
   width: 100%;
}

.FlexLine > [data-flex] {
  -webkit-box-flex: 1;
  -webkit-flex: 1 0 0%;
      -ms-flex: 1 0 0%;
          flex: 1 0 0%;
}
/*
Copyright 2015 Google Inc. All rights reserved.

Licensed under the Apache License, Version 2.0 (the "License");
you may not use this file except in compliance with the License.
You may obtain a copy of the License at

    http://www.apache.org/licenses/LICENSE-2.0

Unless required by applicable law or agreed to in writing, software
distributed under the License is distributed on an "AS IS" BASIS,
WITHOUT WARRANTIES OR CONDITIONS OF ANY KIND, either express or implied.
See the License for the specific language governing permissions and
limitations under the License.
*/


.FormControl {
  display: block;
  margin:0 0 1.25em;
  max-width: 40em;
}
@media (min-width: 1024px) {
  .FormControl--inline {
    -webkit-box-align: baseline;
    -webkit-align-items: baseline;
        -ms-flex-align: baseline;
            align-items: baseline;
    display: -webkit-box;
    display: -webkit-flex;
    display: -ms-flexbox;
    display: flex;
  }
}

.FormControl--full {
  max-width: initial;
}

.FormControl-label {
  display: block;
  font-weight: 600;
  margin: 0 0 .25em;
}
.FormControl--required .FormControl-label:after,.FormControl--required .FormControl-label:before {
  color: hsl(0,70%,55%);
  display: inline-block;
  font-weight: 600;
}
.FormControl--required .FormControl-label:after {
  content: '*';
  margin-left: .5em;
}
@media (min-width: 1024px) {

  /*
   * 1. Use with instead of flex-basis to workaround Flexbug 8
   *    https://github.com/philipwalton/flexbugs
   */
  .FormControl--inline .FormControl-label {
    -webkit-box-flex: 0;
    -webkit-flex: 0 0 auto;
        -ms-flex: 0 0 auto;
            flex: 0 0 auto; /* 1 */
    padding-right:1.25em;
    text-align: right;
    width:11em; /* 1 */
  }
  .FormControl--required .FormControl-label:after {
    content: none;
  }
  .FormControl--required .FormControl-label:before {
    content: '*';
    margin-right: .5em;
  }
}

.FormControl-body {
  -webkit-box-flex: 1;
  -webkit-flex: 1 0 0%;
      -ms-flex: 1 0 0%;
          flex: 1 0 0%;
}

.FormControl-info {
  color:#777;
  display: block;
  font-size: .85em;
  line-height: 1.2;
  margin-top: .5em;
}

.FormControl-helpIcon {
  -webkit-box-align: center;
  -webkit-align-items: center;
      -ms-flex-align: center;
          align-items: center;
  color:#aaa;
  display: -webkit-box;
  display: -webkit-flex;
  display: -ms-flexbox;
  display: flex;
  -webkit-box-pack: center;
  -webkit-justify-content: center;
      -ms-flex-pack: center;
          justify-content: center;
  font-size: 1.15em;
  padding: 0 .5em;
}
.FormControl-helpIcon:active,.FormControl-helpIcon:focus,.FormControl-helpIcon:hover {
  color: inherit;
  outline: 0;
}

.FormControl--action {
  margin:0 0 1.5em;
}

@media (min-width: 1024px) {
  .FormControl--action {
    margin:0 0 2em;
  }
  .FormControl--action .FormControl-body {
    margin-left:11em;
  }
}
/*
Copyright 2015 Google Inc. All rights reserved.

Licensed under the Apache License, Version 2.0 (the "License");
you may not use this file except in compliance with the License.
You may obtain a copy of the License at

    http://www.apache.org/licenses/LICENSE-2.0

Unless required by applicable law or agreed to in writing, software
distributed under the License is distributed on an "AS IS" BASIS,
WITHOUT WARRANTIES OR CONDITIONS OF ANY KIND, either express or implied.
See the License for the specific language governing permissions and
limitations under the License.
*/


.FormFieldAddOn {
  /* display: flex; */

  /*
   * TODO(philipwalton): replace the below with the above once this FF bug is
   * fixed: https://bugzilla.mozilla.org/show_bug.cgi?id=1146442
   */
  display: -webkit-inline-box;
  display: -webkit-inline-flex;
  display: -ms-inline-flexbox;
  display: inline-flex;
  width: 100%;
}

/* @extends .FormField */
.FormFieldAddOn-field {
  -webkit-box-flex: 1;
  -webkit-flex: 1 0 0%;
      -ms-flex: 1 0 0%;
          flex: 1 0 0%;
}

.FormFieldAddOn-item {
  -webkit-box-align: center;
  -webkit-align-items: center;
      -ms-flex-align: center;
          align-items: center;
  background: transparent;
  border:1px solid #d4d2d0;
  display: -webkit-box;
  display: -webkit-flex;
  display: -ms-flexbox;
  display: flex;
  font: inherit;
  font-weight: normal;
  padding: 0 0.6em;
}
.FormFieldAddOn-item:focus {
  outline: 0;
}

.FormFieldAddOn-field:first-child,.FormFieldAddOn-item:first-child {
  border-radius: 4px 0 0 4px;
}
.FormFieldAddOn-field:last-child,.FormFieldAddOn-item:last-child {
  border-radius: 0 4px 4px 0;
}

.FormFieldAddOn-item:first-child {
  border-right: 0;
}
.FormFieldAddOn-item:last-child {
  border-left: 0;
}
/*
Copyright 2015 Google Inc. All rights reserved.

Licensed under the Apache License, Version 2.0 (the "License");
you may not use this file except in compliance with the License.
You may obtain a copy of the License at

    http://www.apache.org/licenses/LICENSE-2.0

Unless required by applicable law or agreed to in writing, software
distributed under the License is distributed on an "AS IS" BASIS,
WITHOUT WARRANTIES OR CONDITIONS OF ANY KIND, either express or implied.
See the License for the specific language governing permissions and
limitations under the License.
*/


/*
Copyright 2015 Google Inc. All rights reserved.

Licensed under the Apache License, Version 2.0 (the "License");
you may not use this file except in compliance with the License.
You may obtain a copy of the License at

    http://www.apache.org/licenses/LICENSE-2.0

Unless required by applicable law or agreed to in writing, software
distributed under the License is distributed on an "AS IS" BASIS,
WITHOUT WARRANTIES OR CONDITIONS OF ANY KIND, either express or implied.
See the License for the specific language governing permissions and
limitations under the License.
*/


.ProgressBar {
  background:hsl(215,100%,90%);
  overflow: hidden;
  position: relative;
}

.ProgressBar:after,.ProgressBar:before {
  background:-webkit-linear-gradient(left, hsl(215, 100%, 90%), hsl(215, 100%, 60%) 10%, hsl(215, 100%, 60%));
  background:linear-gradient(to right, hsl(215, 100%, 90%),
                                        hsl(215, 100%, 60%) 10%,
                                        hsl(215, 100%, 60%));
  content: '';
  height: 100%;
  position: absolute;
  -webkit-transform: translateX(-100%);
      -ms-transform: translateX(-100%);
          transform: translateX(-100%);
  width:60%;
}

.ProgressBar:before {
  -webkit-animation:ProgressBar-leader
             2s
             ease-in-out
             infinite;
          animation:ProgressBar-leader
             2s
             ease-in-out
             infinite;

}

.ProgressBar:after {
  -webkit-animation:ProgressBar-follower
             2s
             ease-in-out
             1s
             infinite;
          animation:ProgressBar-follower
             2s
             ease-in-out
             1s
             infinite;
}


@-webkit-keyframes ProgressBar-leader {
  0% {
    -webkit-transform: translateX(-100%);
            transform: translateX(-100%);
  }
  100% {
    -webkit-transform:translateX(250%);
            transform:translateX(250%);
  }
}


@keyframes ProgressBar-leader {
  0% {
    -webkit-transform: translateX(-100%);
            transform: translateX(-100%);
  }
  100% {
    -webkit-transform:translateX(250%);
            transform:translateX(250%);
  }
}

@-webkit-keyframes ProgressBar-follower {
  0% {
    -webkit-transform: translateX(-100%);
            transform: translateX(-100%);
  }
  60%,100% {
    -webkit-transform:translateX(250%);
            transform:translateX(250%);;
  }
}

@keyframes ProgressBar-follower {
  0% {
    -webkit-transform: translateX(-100%);
            transform: translateX(-100%);
  }
  60%,100% {
    -webkit-transform:translateX(250%);
            transform:translateX(250%);;
  }
}

.Header,.Header-block{position:relative;}

.Header-block {
  background:#333;
  box-shadow: 0 0 .5em rgba(0,0,0,.1);
  padding:1em 1.5em;
}

.Header-menu {
  cursor: pointer;
  position: absolute;
  top: 50%;
  -webkit-transform: translateY(-50%);
      -ms-transform: translateY(-50%);
          transform: translateY(-50%);
}

.Header-menu,.Header-menuIcon{display:-webkit-box;display:-webkit-flex;display:-ms-flexbox;display:flex;}

.Header-menuIcon {
  border-radius: .333em;
  color: #bbb;
  font-size: 1.3125em;
  margin: -.333em -.5em;
  padding: .333em .5em;
}

.Header-menuIcon:hover {
  background:#000000;
  background:rgba(0,0,0,.3);
  color: #fff;
}

.Header-user {
  display: none;
}

.Header-auth {
  text-align: center;
}


.Header-auth .gapi-analytics-auth-styles-signinbutton {
  background:hsl(34,93%,54%);
  border-radius: 0;
  display: block;
  padding:1em 1.5em;
  -webkit-transition:background-color .2s cubic-bezier(.4,0,.2,1);
          transition:background-color .2s cubic-bezier(.4,0,.2,1);
  width: auto;
  cursor:pointer;
}

.Header-auth .gapi-analytics-auth-styles-signinbutton:hover {
  background:hsl(16,87%,54%);
  cursor: pointer;
}

.Header-auth .gapi-analytics-auth-styles-signinbutton-buttonText,.Header-auth .gapi-analytics-auth-styles-signinbutton-image {
  display: inline-block;
  vertical-align: middle;
}

.Header-auth .gapi-analytics-auth-styles-signinbutton-image {
  background: url('/public/images/ga-mark-white.svg') no-repeat 0 50%;
  background-size: 1.5em;
  border: 0;
  height: 1.5em;
  padding-left: 2.5em;
  width: auto;
}

.Header-auth .gapi-analytics-auth-styles-signinbutton-image:after {
  content: 'Click here to authorize\00a0\00a0â†’';
}

.Header-auth .gapi-analytics-auth-styles-signinbutton-buttonText,.Header-signOut {
  display: none;
}

.Header-progressIndicator {
  bottom: -3px;
  height: 3px;
  left: 0;
  position: absolute;
  right: 0;
  -webkit-transform: scaleY(0);
      -ms-transform: scaleY(0);
          transform: scaleY(0);
  -webkit-transform-origin: 0 0;
      -ms-transform-origin: 0 0;
          transform-origin: 0 0;
  -webkit-transition:all .5s cubic-bezier(.4,0,.2,1);
          transition:all .5s cubic-bezier(.4,0,.2,1);
  visibility: hidden;
}

.Site.is-loading .Header-progressIndicator {
  -webkit-animation:Header-showProgressIndicator .5s cubic-bezier(.4,0,.2,1);
          animation:Header-showProgressIndicator .5s cubic-bezier(.4,0,.2,1);
  -webkit-transform: scaleY(1);
      -ms-transform: scaleY(1);
          transform: scaleY(1);
  visibility: visible;
}

.Site.is-needingAuthorization .Header-progressIndicator {
  visibility: hidden;
  -webkit-transform: scaleY(0);
      -ms-transform: scaleY(0);
          transform: scaleY(0);
  -webkit-transition: none;
          transition: none;
}

@keyframes Header-showProgressIndicator {
  0% {
    -webkit-transform: scaleY(0);
            transform: scaleY(0);
  }
}


/* The user is signed in
   ========================================================================== */

.Site.is-authorized .Header-user {
  cursor: pointer;
  position: absolute;
  right:1.5em;
  top: 50%;
  -webkit-transform: translateY(-50%);
      -ms-transform: translateY(-50%);
          transform: translateY(-50%);
}

.Site.is-authorized .Header-user,.Site.is-authorized .Header-userIcon{display:-webkit-box;display:-webkit-flex;display:-ms-flexbox;display:flex;}

.Site.is-authorized .Header-userIcon {
  border-radius: .333em;
  color:#bbb;
  font-size: 1.3125em;
  margin: -.333em -.5em;
  padding: .333em .5em;
}

.Site.is-authorized .Header-userIcon:hover {
  background:#000000;
  background:rgba(0,0,0,.3);
  color: #fff;
}

.Site.is-authorized .Header-auth {
  display: none;
}

/* The user has opened the header drawer (showing the user info).
   ========================================================================== */

.Header.is-open .Header-auth {
  background: #fff;
  box-shadow:0 0 .5em rgba(0,0,0,.1);
  color:#777;
  display: block;
  padding:1em 1.5em;
  text-align: center;
}

.Header.is-open .Header-embedApi,.Header.is-open .Header-signOut {
  display: inline-block;
  padding: 0 .5em;
}

.Header.is-open .Header-userIcon {
  background:#000000;
  background:rgba(0,0,0,.3);
  color: #fff;
}

.Header.is-open .Header-user:before {
  border-color: transparent transparent currentColor;
  border-width: 0 .333em .333em;
}

@media (min-width: 1024px) {

  .Header-block {
    background: #fff;
    padding:2em 3em 3em;
  }

  .Header-menu {
    display: none;
  }

  .Site.is-authorized .Header-user {
    right:2em;
    top:2em;
    -webkit-transform: none;
        -ms-transform: none;
            transform: none;
  }

  .Site.is-authorized .Header-userIcon {
    color:#999;
    margin: 0;
  }

  .Header.is-open .Header-userIcon,.Site.is-authorized .Header-userIcon:hover {
    background:#000000;
    background:rgba(0,0,0,.1);
    color:#333;
  }

  .Header.is-open .Header-auth {
    background: #fff;
    border-radius: .5em;
    box-shadow:0 0 0 1px rgba(0,0,0,.1);
    padding: 0 .5em;
    position: absolute;
    line-height: 2.4em;
    right: 6em; /* covers the width of the user icon + spacing */
    text-align: right;
    top: 2em;
  }

  .Header.is-open .Header-auth * {
    vertical-align: baseline;
  }

  .Header-auth .gapi-analytics-auth-styles-signinbutton {
    font-size: 1em;
    padding:1.5em 3em;
    text-align: left;
  }

}
/*
Copyright 2015 Google Inc. All rights reserved.

Licensed under the Apache License, Version 2.0 (the "License");
you may not use this file except in compliance with the License.
You may obtain a copy of the License at

    http://www.apache.org/licenses/LICENSE-2.0

Unless required by applicable law or agreed to in writing, software
distributed under the License is distributed on an "AS IS" BASIS,
WITHOUT WARRANTIES OR CONDITIONS OF ANY KIND, either express or implied.
See the License for the specific language governing permissions and
limitations under the License.
*/


.HitBuilderParam {
  -webkit-box-align: baseline;
  -webkit-align-items: baseline;
      -ms-flex-align: baseline;
          align-items: baseline;
  display: -webkit-inline-box;
  display: -webkit-inline-flex;
  display: -ms-inline-flexbox;
  display: inline-flex;
  margin:0 0 1.25em;
  max-width: 36em;
  width: 100%;
}

.HitBuilderParam-label {
  -webkit-box-flex:0;
  -webkit-flex:0 0 7em;
      -ms-flex:0 0 7em;
          flex:0 0 7em;
  font-weight: 600;
  margin-right:1.25em;
  position: relative;
  text-align: right;
}

.HitBuilderParam--required .HitBuilderParam-label:before {
  color: hsl(0,70%,55%);
  content: '*';
  display: inline-block;
  font-weight: 600;
  margin-right: .5em;
}

.HitBuilderParam-inputLabel {
  text-align: right;
  width:4em;
}


.HitBuilderParam-removeIcon {
  color:hsl(0,60%,50%);
  cursor: pointer;
  right:4em;
  padding: .667em;
  position: absolute;
  top: 0;
}


.HitBuilderParam-body {
  -webkit-box-flex: 1;
  -webkit-flex: 1 0 0%;
      -ms-flex: 1 0 0%;
          flex: 1 0 0%;
  padding-right: 2.5em;
  position: relative;
}

.HitBuilderParam-info {
  color:hsl(0,60%,50%);
  display: block;
  font-size: .85em;
  line-height: 1.2;
  margin-top: .5em;
}

.HitBuilderParam-helpIcon {
  color: #ccc;
  cursor: pointer;
  right: 0;
  padding: .667em;
  position: absolute;
  top: 0;
}
.HitBuilderParam-helpIcon:active,.HitBuilderParam-helpIcon:focus,.HitBuilderParam-helpIcon:hover {
  color: inherit;
  outline: 0;
}


.HitBuilderParam--action {
  margin-left:8.25em;
}
.HitBuilderParams {
  -webkit-transition:opacity .2s cubic-bezier(.4,0,.2,1);
          transition:opacity .2s cubic-bezier(.4,0,.2,1);
}

.is-editing .HitBuilderParams {
  opacity: .4;
  pointer-events: none;
}
.HitElement {
  background: #FFF;
  border-radius: 4px;
  margin-bottom:1.5em;
}

.HitElement-status {
  background-color: hsl(0,0%,98%);
  border:1px solid #d4d2d0;
  border-radius: 4px 4px 0 0;
  display: -webkit-box;
  display: -webkit-flex;
  display: -ms-flexbox;
  display: flex;
  padding:2em;

  /* Force hardware acceleration for better transition performance. */
  -webkit-transform: translate3d(0,0,0);
          transform: translate3d(0,0,0);
}

.HitElement-body {
  background-color: #fff;
  border:solid #d4d2d0;
  border-radius: 0 0 4px 4px;
  border-width: 0 1px 1px;
  padding:2em;
  -webkit-transition:border-color .3s cubic-bezier(.4,0,.2,1);
          transition:border-color .3s cubic-bezier(.4,0,.2,1);
}

.HitElement-statusIcon {
  color:#777;
  display: -webkit-inline-box;
  display: -webkit-inline-flex;
  display: -ms-inline-flexbox;
  display: inline-flex;
  font-size: 2.5em;
  margin-right: .5em;
}

.HitElement-statusHeading {
  color: #000;
  font-size: 1.6em;
  font-weight: 300;
  margin: .25em 0;
}

.HitElement-statusMessage {
  color:#777;
  font-size: .9em;
  list-style: none;
  margin: 0;
  padding: 0;
}

.HitElement-requestBody,.HitElement-requestInfo {
  font-family: Menlo, monospace;
  font-size: .9em;
}

.HitElement-action,.HitElement-requestBody {
  margin-top:2em;
}

.HitElement-action,.HitElement-body,.HitElement-requestInfo,.HitElement-status {
  opacity: 1;
  -webkit-transition:border-color .3s cubic-bezier(.4,0,.2,1),
              opacity .3s cubic-bezier(.4,0,.2,1);
          transition:border-color .3s cubic-bezier(.4,0,.2,1),
              opacity .3s cubic-bezier(.4,0,.2,1);
}


/**
 * Valid Hits
 */

.HitElement--valid .HitElement-statusHeading,.HitElement--valid .HitElement-statusIcon {
  color:hsl(135,60%,40%);
}
.HitElement--valid .HitElement-status {
  border-color:hsl(135,60%,40%);
  background-color:hsl(135,60%,97%);
}


/**
 * Invalid Hits
 */

.HitElement--invalid .HitElement-statusHeading,.HitElement--invalid .HitElement-statusIcon {
  color:hsl(0,60%,50%);
}
.HitElement--invalid .HitElement-status {
  border-color:hsl(0,60%,50%);
  background-color:hsl(0,60%,97%);
}


/**
 * State: is-editing
 */

.is-editing .HitElement-action,.is-editing .HitElement-requestInfo,.is-editing .HitElement-status {
  opacity: .1;
  pointer-events: none;
}

.is-editing .HitElement-body,.is-editing .HitElement-status {
  border-color: transparent;
}
/*
Copyright 2014 Google Inc. All rights reserved.

Licensed under the Apache License, Version 2.0 (the "License");
you may not use this file except in compliance with the License.
You may obtain a copy of the License at

    http://www.apache.org/licenses/LICENSE-2.0

Unless required by applicable law or agreed to in writing, software
distributed under the License is distributed on an "AS IS" BASIS,
WITHOUT WARRANTIES OR CONDITIONS OF ANY KIND, either express or implied.
See the License for the specific language governing permissions and
limitations under the License.
*/


.Icon {
  display: inherit;
  fill: currentColor;
  height: 1.14286em;
  width: 1.14286em;
}
/*
Copyright 2015 Google Inc. All rights reserved.

Licensed under the Apache License, Version 2.0 (the "License");
you may not use this file except in compliance with the License.
You may obtain a copy of the License at

    http://www.apache.org/licenses/LICENSE-2.0

Unless required by applicable law or agreed to in writing, software
distributed under the License is distributed on an "AS IS" BASIS,
WITHOUT WARRANTIES OR CONDITIONS OF ANY KIND, either express or implied.
See the License for the specific language governing permissions and
limitations under the License.
*/


.InlineDefinitionList {
  display: -webkit-box;
  display: -webkit-flex;
  display: -ms-flexbox;
  display: flex;
  -webkit-flex-wrap: wrap;
      -ms-flex-wrap: wrap;
          flex-wrap: wrap;
  list-style: none;
  margin: 0;
  padding: 0;
}

.InlineDefinitionList-item {
  font-weight: 300;
  line-height: 1.667;
  margin-right: 1.5em;
  white-space: nowrap;
}
.InlineDefinitionList-item:last-child {
  margin-right: 0;
}


.InlineDefinitionList-itemName {
  display: inline-block;
  margin-right: .5em;
}

.InlineDefinitionList-itemValue {
  font-weight: 700;
}

@media (min-width: 1024px) {
  .InlineDefinitionList-item {
    border-right: 1px solid hsl(30,10%,85%);
    margin-right: 1em;
    padding-right: 1em;
  }
  .InlineDefinitionList-item:last-child {
    border: 0;
    margin-right: 0;
    padding-right: 0;
  }
}
.LinkButton {
  background: transparent;
  border: 0;
  color:hsl(16,87%,54%);
  font: inherit;
  padding: 0;
  text-decoration: none;
}

.LinkButton:hover {
  text-decoration: underline;
}
/*
Copyright 2014 Google Inc. All rights reserved.

Licensed under the Apache License, Version 2.0 (the "License");
you may not use this file except in compliance with the License.
You may obtain a copy of the License at

    http://www.apache.org/licenses/LICENSE-2.0

Unless required by applicable law or agreed to in writing, software
distributed under the License is distributed on an "AS IS" BASIS,
WITHOUT WARRANTIES OR CONDITIONS OF ANY KIND, either express or implied.
See the License for the specific language governing permissions and
limitations under the License.
*/


.Logo {
  margin: 0 3em;
}

.Logo-full {
  display: none;
}

.Logo-partial {
  text-align: center;
}

.Logo-partial > svg {
  fill: #aaa;
  height: 16px;
}

.Logo-partial:after {
  content: 'Demos & Tools';
  color: #ddd;
  display: block;
  font-size: 1.4em;
  font-weight: 300;
  letter-spacing: -.03em;
  line-height: 1;
  overflow: hidden;
  text-overflow: ellipsis;
  white-space: nowrap;
  word-spacing: .2em;
}

@media (min-width: 420px) {
  .Logo-partial > svg {
    display: none;
  }
  .Logo-partial:after {
    content: 'Google Analytics Demos & Tools';
    line-height: normal;
  }
}

@media (min-width: 1024px) {
  .Logo {
    margin: 0;
  }
  .Logo-full {
    display: block;
  }
  .Logo-full > svg {
    display: inherit;
    fill:#75787d;
    height:26px;
    width:303px;
  }
  .Logo-partial {
    display: none;
  }
}
.Message {
  background-color: hsl(50,96%,94%);
  border-left: 5px solid hsl(50,96%,50%);
  padding: 1.5em;
}
/*
Copyright 2016 Google Inc. All rights reserved.

Licensed under the Apache License, Version 2.0 (the "License");
you may not use this file except in compliance with the License.
You may obtain a copy of the License at

    http://www.apache.org/licenses/LICENSE-2.0

Unless required by applicable law or agreed to in writing, software
distributed under the License is distributed on an "AS IS" BASIS,
WITHOUT WARRANTIES OR CONDITIONS OF ANY KIND, either express or implied.
See the License for the specific language governing permissions and
limitations under the License.
*/

.Nav ol {
  list-style: none;
  margin: 0;
  padding: 0;
}

.Nav-section {
  border-top: 1px solid #555;
  padding:1.5em 0;
}

.Nav-category {
  color:#ddd;
  font-size: 1.3em;
  font-weight: 400;
  letter-spacing: .05em;
  margin-bottom: .5em;
  padding:0 1.15385em; /* Account for font-size. */
}

.Nav-link {
  color:#aaa;;
  display: block;
  padding:.5em 1.5em;
}
.Nav-link:hover {
  background-color: hsla(0,0%,0%,.15);
  text-decoration: none;
}
.Nav-link--selected,.Nav-link--selected:hover {
  background-color: hsla(0,0%,100%,.075);
  color: #fff;
  cursor: default;
  pointer-events: none;
}

.Nav-link--nested {
  font-size: 0.85em;
  padding-bottom:0.58824em;
  padding-left:3.85294em;
  padding-top:0.58824em;
}

.Nav-status {
  color:hsl(16,87%,54%);
  font-size: .8em;
  font-weight: 700;
  line-height: 0;
  margin-left: .25em;
  position: relative;
  text-transform: capitalize;
  top: -0.5em;
  vertical-align: baseline;
}
.Nav-status:after {
  content: '!';
}

@media (min-width: 1024px) {
  .Nav-category {
    padding:0 1.53846em; /* Account for font-size. */
  }

  .Nav-link {
    padding-left:2em;
    padding-right:2em;
  }
  .Nav-link--nested {
    padding-left:4em;
  }
}
/*
Copyright 2014 Google Inc. All rights reserved.

Licensed under the Apache License, Version 2.0 (the "License");
you may not use this file except in compliance with the License.
You may obtain a copy of the License at

    http://www.apache.org/licenses/LICENSE-2.0

Unless required by applicable law or agreed to in writing, software
distributed under the License is distributed on an "AS IS" BASIS,
WITHOUT WARRANTIES OR CONDITIONS OF ANY KIND, either express or implied.
See the License for the specific language governing permissions and
limitations under the License.
*/


.NavHeader {
  padding:1em 1.5em;
  position: relative;
}

.NavHeader-homeLink {
  -webkit-box-align: center;
  -webkit-align-items: center;
      -ms-flex-align: center;
          align-items: center;
  color:#777;
  display: -webkit-inline-box;
  display: -webkit-inline-flex;
  display: -ms-inline-flexbox;
  display: inline-flex;
  height:26px;
}
.NavHeader-homeLink:hover {
  text-decoration: none;
  color:#ddd;
}

.NavHeader-homeIcon {
  font-size: 1.3125em;
}

.NavHeader-title {
  color: inherit;
  display: inline-block;
  font-size: 1.1em;
  font-weight: 300;
  letter-spacing: .3em;
  margin: 0 1em 0;
  text-transform: uppercase;
}

.NavHeader-controls {
  cursor: pointer;
  position: absolute;
  right:1.5em;
  top: 50%;
  -webkit-transform: translateY(-50%);
      -ms-transform: translateY(-50%);
          transform: translateY(-50%);
}

.NavHeader-controls,.NavHeader-controlsIcon{display:-webkit-box;display:-webkit-flex;display:-ms-flexbox;display:flex;}

.NavHeader-controlsIcon {
  border-radius: .333em;
  color: #eee;
  font-size: 1.3125em;
  margin:-8px;
  margin: -.5rem;
  padding:8px;
  padding: .5rem;
}

.NavHeader-controlsIcon:hover {
  background:#000000;
  background: rgba(0,0,0,.2);
}

@media (min-width: 1024px) {
  .NavHeader {
    padding:2em;
  }

  .NavHeader-controls {
    display: none;
  }
}
/*
Copyright 2016 Google Inc. All rights reserved.

Licensed under the Apache License, Version 2.0 (the "License");
you may not use this file except in compliance with the License.
You may obtain a copy of the License at

    http://www.apache.org/licenses/LICENSE-2.0

Unless required by applicable law or agreed to in writing, software
distributed under the License is distributed on an "AS IS" BASIS,
WITHOUT WARRANTIES OR CONDITIONS OF ANY KIND, either express or implied.
See the License for the specific language governing permissions and
limitations under the License.
*/


.QueryReport {
  background: #fff;
  border:1px solid #d4d2d0;
  border-radius: 4px;
  margin-bottom:1.5em;
  padding:1.5em 1.5em 0;
}

.QueryReport-title {
  color: inherit;
  font-size: 1.5em;
  font-weight: 300;
  line-height: 1;
  margin: 0 0 .667em;
}

.QueryReport-meta {
  font-weight: 300;
  margin:0 0 1.5em;
}

.QueryReport-item {
  margin:0 0 1.5em;
}

@media (min-width: 1024px) {
  .QueryReport {
    margin-bottom:2em;
    padding:2em 2em 0;
  }

  .QueryReport-item,.QueryReport-meta {
    margin:0 0 2em;
  }
}
/*
Copyright 2014 Google Inc. All rights reserved.

Licensed under the Apache License, Version 2.0 (the "License");
you may not use this file except in compliance with the License.
You may obtain a copy of the License at

    http://www.apache.org/licenses/LICENSE-2.0

Unless required by applicable law or agreed to in writing, software
distributed under the License is distributed on an "AS IS" BASIS,
WITHOUT WARRANTIES OR CONDITIONS OF ANY KIND, either express or implied.
See the License for the specific language governing permissions and
limitations under the License.
*/


.Screenshot {
  margin-bottom:1.5em;
}

.Screenshot img {
  border:1px solid #d4d2d0;
  border-radius: 4px;
  height: auto;
  max-width: 100%;
}

.Screenshot figcaption {
  color:#aaa;
  font-size: .85em;
  font-style: italic;
  padding: .5em 4px 0;
  text-align: right;
}
/*
Copyright 2015 Google Inc. All rights reserved.

Licensed under the Apache License, Version 2.0 (the "License");
you may not use this file except in compliance with the License.
You may obtain a copy of the License at

    http://www.apache.org/licenses/LICENSE-2.0

Unless required by applicable law or agreed to in writing, software
distributed under the License is distributed on an "AS IS" BASIS,
WITHOUT WARRANTIES OR CONDITIONS OF ANY KIND, either express or implied.
See the License for the specific language governing permissions and
limitations under the License.
*/


.SearchSuggest {
  display: block;
  width: 100%;
}

.SearchSuggest-matches {
  background: #fff;
  border: 1px solid;
  border-color:#eee #3b99fc #3b99fc;
  border-radius: 0 0 4px 4px;
  display: none;
  list-style: none;
  margin: -1px 0 0;
  max-height: 300px;
  overflow-x: hidden;
  overflow-y: auto;
  padding: 0;
  position: absolute;
  top: 100%;
  -webkit-tap-highlight-color: transparent;
  width: 100%;
  z-index: 1;
}

.SearchSuggest--open {
  position: relative;
}

.SearchSuggest--open .SearchSuggest-field {
  border-color:#3b99fc;
  border-radius: 4px 4px 0 0;
}

.SearchSuggest--open .SearchSuggest-matches {
  display: block;
}

.SearchSuggest--above.SearchSuggest--open .SearchSuggest-matches {
  bottom: 100%;
  border-color:#3b99fc #3b99fc #eee;
  border-radius: 4px 4px 0 0;
  margin: 0 0 -1px;
  top: auto;
}

.SearchSuggest--above.SearchSuggest--open .SearchSuggest-field {
  border-radius: 0 0 4px 4px;
}
/*
Copyright 2015 Google Inc. All rights reserved.

Licensed under the Apache License, Version 2.0 (the "License");
you may not use this file except in compliance with the License.
You may obtain a copy of the License at

    http://www.apache.org/licenses/LICENSE-2.0

Unless required by applicable law or agreed to in writing, software
distributed under the License is distributed on an "AS IS" BASIS,
WITHOUT WARRANTIES OR CONDITIONS OF ANY KIND, either express or implied.
See the License for the specific language governing permissions and
limitations under the License.
*/


.SearchSuggestMatch {
  border: solid #eee;
  border-width: 1px 0 0;
  line-height: 1.2;
  list-style: none;
  overflow: hidden;
  padding: .5em;
  word-wrap: break-word;
}
.SearchSuggestMatch:first-child {
  border: 0;
}

.SearchSuggestMatch-category {
  color: #bbb;
  float: right;
  font-size: .6em;
  font-weight: 700;
  letter-spacing: .1em;
  margin: .1em 0 1em .5em;
  text-transform: uppercase;
  text-align: right;
  max-width: 12em;
}

.SearchSuggestMatch-content {
  font-weight: 600;
}

.SearchSuggestMatch-extra {
  color: #777;
  font-size: .8em;
  font-weight: 300;
  margin-top: .15em;
  word-wrap: break-word;
}


.SearchSuggestMatch--selected {
  border-color: transparent;
  background:#3b99fc;
}
.SearchSuggestMatch--selected .SearchSuggestMatch-category,.SearchSuggestMatch--selected .SearchSuggestMatch-content,.SearchSuggestMatch--selected .SearchSuggestMatch-extra {
  color: #fff;
}
/*
Copyright 2015 Google Inc. All rights reserved.

Licensed under the Apache License, Version 2.0 (the "License");
you may not use this file except in compliance with the License.
You may obtain a copy of the License at

    http://www.apache.org/licenses/LICENSE-2.0

Unless required by applicable law or agreed to in writing, software
distributed under the License is distributed on an "AS IS" BASIS,
WITHOUT WARRANTIES OR CONDITIONS OF ANY KIND, either express or implied.
See the License for the specific language governing permissions and
limitations under the License.
*/


.TechInfo {
  background: #fff;
  border:1px solid hsl(200,75%,55%);
  border-radius: 4px;
  display: -webkit-box;
  display: -webkit-flex;
  display: -ms-flexbox;
  display: flex;
  margin:1.5em 0;
  max-width: 52em;
  padding: 1.25em;
}

.TechInfo-icon {
  fill:hsl(200,75%,55%);
  -webkit-box-flex: 0;
  -webkit-flex: 0 0 auto;
      -ms-flex: 0 0 auto;
          flex: 0 0 auto;
  margin-right: 1em;
  height: 1.5em;
  overflow: visible;
  width: 1.5em;
}

.TechInfo-content {
  color:#777;
  -webkit-box-flex: 1;
  -webkit-flex: 1;
      -ms-flex: 1;
          flex: 1;
  font-size: .9em;
  margin: 0;
}

.TechInfo-title {
  color:hsl(200,75%,55%);
  font-size: 1.2em;
  font-weight: 600;
  margin: 0 0 .5em;
}

.TechInfo a {
  color:hsl(200,75%,55%);
  text-decoration: underline;
}

@media (min-width: 1024px) {
  .TechInfo {
    margin:2em 0;
  }
}
/*
Copyright 2016 Google Inc. All rights reserved.

Licensed under the Apache License, Version 2.0 (the "License");
you may not use this file except in compliance with the License.
You may obtain a copy of the License at

    http://www.apache.org/licenses/LICENSE-2.0

Unless required by applicable law or agreed to in writing, software
distributed under the License is distributed on an "AS IS" BASIS,
WITHOUT WARRANTIES OR CONDITIONS OF ANY KIND, either express or implied.
See the License for the specific language governing permissions and
limitations under the License.
*/


.Table {
  background: #fff;
  margin:0 0 1.5em;
}

.Table td,.Table th {
  border:1px solid #d4d2d0;
  padding: .5em 1em;
  text-align: left;
}

.Table th > h4 {
  margin: 0;
  font-size: 1.1em;
  font-weight: 400;
}

.Table tbody tr:nth-child(2n-1) {
  background-color: hsla(0, 0%, 0%, .02);
}
/*
Copyright 2014 Google Inc. All rights reserved.

Licensed under the Apache License, Version 2.0 (the "License");
you may not use this file except in compliance with the License.
You may obtain a copy of the License at

    http://www.apache.org/licenses/LICENSE-2.0

Unless required by applicable law or agreed to in writing, software
distributed under the License is distributed on an "AS IS" BASIS,
WITHOUT WARRANTIES OR CONDITIONS OF ANY KIND, either express or implied.
See the License for the specific language governing permissions and
limitations under the License.
*/


.Titles {
  font-weight: 300;
  line-height: 1.2;
  margin:0 0 1.5em;
}
.Titles-main,.Titles-sub {
  color: inherit;
  font: inherit;
  margin: 0;
}
.Titles-main {
  font-size: 1.4em;
}
.Titles-sub {
  opacity: .6;
  margin-top: .2em;
}
.Titles-action {
  background:hsl(16,87%,54%);
  border-radius: .25em;
  color: #fff;
  display: inline-block;
  font-weight: 400;
  margin-top: .8em;
  padding: .3em .6em .2em;
  vertical-align: .4em;
}
.Titles-action:focus,.Titles-action:hover {
  text-decoration: none;
}


/**
 * `--hero` modifer
 * Creates a bigger set of titles for use in page headers. Also
 * inlines the main and subtitle in larger medias.
 */

.Titles--hero {
  color:#75787d;
}

.Titles--hero .Titles-main {
  font-size: 2.25em;
}
.Titles--hero .Titles-sub {
  font-size: 1.25em;
}

@media (min-width: 570px) {
  .Titles--hero {
    margin:1em 0 1.5em;
  }
  .Titles--hero .Titles-main {
    margin-right: .25em;
  }.Titles--hero .Titles-main,.Titles--hero .Titles-sub{display:inline-block;}
}

@media (min-width: 1024px) {
  .Titles--hero {
    margin: 4em 0 0;
  }
  .Titles--hero .Titles-main {
    font-size: 3em;
    margin-right: .5em;
  }
  .Titles--hero .Titles-sub {
    font-size: 1.75em;
  }
}
.Video {
  position: relative;
  padding-bottom: 62.5%;
  height: 0;
}
.Video-frame {
  position: absolute;
  top: 0;
  left: 0;
  width: 100%;
  height: 100%;
}
/*
Copyright 2015 Google Inc. All rights reserved.

Licensed under the Apache License, Version 2.0 (the "License");
you may not use this file except in compliance with the License.
You may obtain a copy of the License at

    http://www.apache.org/licenses/LICENSE-2.0

Unless required by applicable law or agreed to in writing, software
distributed under the License is distributed on an "AS IS" BASIS,
WITHOUT WARRANTIES OR CONDITIONS OF ANY KIND, either express or implied.
See the License for the specific language governing permissions and
limitations under the License.
*/


.ViewSelector,.ViewSelector2 {
  display: block
}

.ViewSelector2-item,.ViewSelector table {
  display: block;
  margin-bottom: 1em;
  width: 100%;
}

.ViewSelector2-item > label,.ViewSelector td:first-child {
  font-weight: 700;
  margin: 0 .25em .25em 0;
  display: block;
}

.ViewSelector2-item > select {
  width: 100%;
}


/*
 * Additional hacks to get the native ViewSelector component (which uses
 * closure widgets) to look like our custom ViewSelector extension.
 */

.ViewSelector table,.ViewSelector tbody,.ViewSelector td,.ViewSelector tr {
  display: block;
}

.ViewSelector table {
  height: auto!important;
}

.ViewSelector table,.ViewSelector td{width:auto!important;}

.ViewSelector td:last-child * {
  display: block;
  text-align: left;
}

.ViewSelector td:last-child > div {
  font-weight: 400;
  margin: 0;
}

@media (min-width: 570px) {
  .ViewSelector,.ViewSelector2 {
    display: -webkit-box;
    display: -webkit-flex;
    display: -ms-flexbox;
    display: flex;
    margin: 0 0 -1em -1em;
    width: -webkit-calc(100% + 1em);
    width: calc(100% + 1em);
  }

  .ViewSelector2-item,.ViewSelector table {
    -webkit-box-flex: 1;
    -webkit-flex: 1 1 -webkit-calc(100%/3 - 1em);
        -ms-flex: 1 1 calc(100%/3 - 1em);
            flex: 1 1 calc(100%/3 - 1em);
    margin-left: 1em;
  }
}

/*
 * Force each item onto its own line
 * regardless of the breakpoint.
 */
.ViewSelector2--stacked,.ViewSelector--stacked {
  display: block;
  margin: 0;
  width: auto;
}

.ViewSelector2--stacked .ViewSelector2-item,.ViewSelector--stacked table {
  margin-left: 0;
}

/* Utilities. */
.u-visuallyHidden {
  border: 0!important;
  clip: rect(1px,1px,1px,1px)!important;
  height: 1px!important;
  overflow: hidden!important;
  padding: 0!important;
  position: absolute!important;
  width: 1px!important;
}
/*
Copyright 2014 Google Inc. All rights reserved.

Licensed under the Apache License, Version 2.0 (the "License");
you may not use this file except in compliance with the License.
You may obtain a copy of the License at

    http://www.apache.org/licenses/LICENSE-2.0

Unless required by applicable law or agreed to in writing, software
distributed under the License is distributed on an "AS IS" BASIS,
WITHOUT WARRANTIES OR CONDITIONS OF ANY KIND, either express or implied.
See the License for the specific language governing permissions and
limitations under the License.
*/

.u-hidden {
  display: none;
}
.u-block {
  display: block;
}

@media (min-width: 420px) {
  .u-sm-hidden {
    display: none;
  }
  .u-sm-block {
    display: block;
  }
}

@media (min-width: 570px) {
  .u-md-hidden {
    display: none;
  }
  .u-md-block {
    display: block;
  }
}

@media (min-width: 1024px) {
  .u-lg-hidden {
    display: none;
  }
  .u-lg-block {
    display: block;
  }
}
/*
Copyright 2014 Google Inc. All rights reserved.

Licensed under the Apache License, Version 2.0 (the "License");
you may not use this file except in compliance with the License.
You may obtain a copy of the License at

    http://www.apache.org/licenses/LICENSE-2.0

Unless required by applicable law or agreed to in writing, software
distributed under the License is distributed on an "AS IS" BASIS,
WITHOUT WARRANTIES OR CONDITIONS OF ANY KIND, either express or implied.
See the License for the specific language governing permissions and
limitations under the License.
*/


.u-spaceDouble {
  margin:0 0 3em;
}

#embed-api-auth-container{
    padding: 50px;
    background: #fff;
    text-align: center;
    border-radius: 3px;
    -webkit-box-shadow: 0 1px 1px rgba(0,0,0,.05);
    box-shadow: 0 1px 1px rgba(0,0,0,.05);
}

/********** END GA EMBED **********/



/********** NESTABLE CSS **********/


.dd { position: relative; display: block; margin: 0; padding: 0; list-style: none; font-size: 13px; line-height: 20px; }
.dd-list { display: block; position: relative; margin: 0; padding: 0; list-style: none; }
.dd-list .dd-list { padding-left: 30px; }
.dd-collapsed .dd-list { display: none; }
.dd-item,
.dd-empty,
.dd-placeholder { display: block; position: relative; margin: 0; padding: 0; min-height: 20px; font-size: 13px; line-height: 20px; }
.dd-handle { display: block; height: 50px; margin: 5px 0; padding: 14px 25px; color: #333; text-decoration: none; font-weight: bold; border: 1px solid #ccc;
    background: #fafafa;
    -webkit-border-radius: 3px;
            border-radius: 3px;
    box-sizing: border-box; -moz-box-sizing: border-box;
}
.dd-handle:hover { color: #2ea8e5; background: #fff; }
.dd-item > button { display: block; position: relative; cursor: pointer; float: left; width: 40px; height: 37px; margin: 5px 0; padding: 0; text-indent: 100%; white-space: nowrap; overflow: hidden; border: 0; background: transparent; font-size: 12px; line-height: 1; text-align: center; font-weight: bold; }
.dd-item > button:before { content: '+'; display: block; position: absolute; width: 100%; text-align: center; text-indent: 0; }
.dd-item > button[data-action="collapse"]:before { content: '-'; }
.dd-placeholder,
.dd-empty { margin: 5px 0; padding: 0; min-height: 30px; background: #f2fbff; border: 1px dashed #b6bcbf; box-sizing: border-box; -moz-box-sizing: border-box; }
.dd-empty { border: 1px dashed #bbb; min-height: 100px; background-color: #e5e5e5;
    background-image: -webkit-linear-gradient(45deg, #fff 25%, transparent 25%, transparent 75%, #fff 75%, #fff),
                      -webkit-linear-gradient(45deg, #fff 25%, transparent 25%, transparent 75%, #fff 75%, #fff);
    background-image:    -moz-linear-gradient(45deg, #fff 25%, transparent 25%, transparent 75%, #fff 75%, #fff),
                         -moz-linear-gradient(45deg, #fff 25%, transparent 25%, transparent 75%, #fff 75%, #fff);
    background-image:         linear-gradient(45deg, #fff 25%, transparent 25%, transparent 75%, #fff 75%, #fff),
                              linear-gradient(45deg, #fff 25%, transparent 25%, transparent 75%, #fff 75%, #fff);
    background-size: 60px 60px;
    background-position: 0 0, 30px 30px;
}
.dd-dragel { position: absolute; pointer-events: none; z-index: 9999; }
.dd-dragel > .dd-item .dd-handle { margin-top: 0; }
.dd-dragel .dd-handle {
    -webkit-box-shadow: 2px 4px 6px 0 rgba(0,0,0,.1);
            box-shadow: 2px 4px 6px 0 rgba(0,0,0,.1);
}

.nestable-lists { display: block; clear: both; padding: 30px 0; width: 100%; border: 0; border-top: 2px solid #ddd; border-bottom: 2px solid #ddd; }
#nestable-menu { padding: 0; margin: 20px 0; }
#nestable-output,
#nestable2-output { width: 100%; height: 7em; font-size: 0.75em; line-height: 1.333333em; font-family: Consolas, monospace; padding: 5px; box-sizing: border-box; -moz-box-sizing: border-box; }
#nestable2 .dd-handle {
    color: #fff;
    border: 1px solid #999;
    background: #bbb;
    background: -webkit-linear-gradient(to bottom, #bbb 0%, #999 100%);
    background:    -moz-linear-gradient(to bottom, #bbb 0%, #999 100%);
    background:         linear-gradient(to bottom, #bbb 0%, #999 100%);
}
#nestable2 .dd-handle:hover { background: #bbb; }
#nestable2 .dd-item > button:before { color: #fff; }
@media only screen and (min-width: 700px) {
    .dd { float: left; width:100%; }
    .dd + .dd { margin-left: 2%; }
}
.dd-hover > .dd-handle { background: #2ea8e5 !important; }

.dd3-content { display: block; height: 30px; margin: 5px 0; padding: 5px 10px 5px 40px; color: #333; text-decoration: none; font-weight: bold; border: 1px solid #ccc;
    background: #fafafa;
    background: -webkit-linear-gradient(to bottom, #fafafa 0%, #eee 100%);
    background:    -moz-linear-gradient(to bottom, #fafafa 0%, #eee 100%);
    background:         linear-gradient(to bottom, #fafafa 0%, #eee 100%);
    -webkit-border-radius: 3px;
            border-radius: 3px;
    box-sizing: border-box; -moz-box-sizing: border-box;
}
.dd3-content:hover { color: #2ea8e5; background: #fff; }
.dd-dragel > .dd3-item > .dd3-content { margin: 0; }
.dd3-item > button { margin-left: 30px; }
.dd3-handle { position: absolute; margin: 0; left: 0; top: 0; cursor: pointer; width: 30px; text-indent: 100%; white-space: nowrap; overflow: hidden;
    border: 1px solid #aaa;
    background: #ddd;
    background: -webkit-linear-gradient(to bottom, #ddd 0%, #bbb 100%);
    background:    -moz-linear-gradient(to bottom, #ddd 0%, #bbb 100%);
    background:         linear-gradient(to bottom, #ddd 0%, #bbb 100%);
    border-top-right-radius: 0;
    border-bottom-right-radius: 0;
}
.dd3-handle:before { content: '≡'; display: block; position: absolute; left: 0; top: 3px; width: 100%; text-align: center; text-indent: 0; color: #fff; font-size: 20px; font-weight: normal; }
.dd3-handle:hover { background: #ddd; }

/********** END NESTABLE CSS **********/


/********** MEDIA CSS **********/

.media-section .modal-footer{
  margin-top:0px;
}

.media-section .modal .modal-header .close{
  padding-bottom:2px;
}

.media-section .modal-content{
  border:0px;
}

.media-section .modal-header{
  background:#21A9E1;
}

.media-section #confirm_delete_modal .modal-header{
  background:#E14421;
}

.media-section #move_file_modal .modal-header{
  background:#FC9A24;
}

.media-section .modal-header h4{
  color:#fff;
}

.confirm_delete_name{
  color:#4DA7E8;
}

#move_btn{
  background:#FABE28;
  border:1px solid #FABE28;
}

/**************************************************/
/***        TOOLBAR CSS         ***/
/**************************************************/

#toolbar{
  background:#E0E0E0;
  padding:20px;
  border-top-left-radius:3px;
  border-top-right-radius:3px;
}

#toolbar .btn{
  padding:8px 13px;
  font-size: 13px;
  border-radius:2px;
}

#toolbar .btn-group .btn{
  border-radius:0px;
}

#toolbar .btn-group .btn:first-child{
  border-top-left-radius: 2px;
  border-bottom-left-radius: 2px;
}

#toolbar .btn-group .btn:last-child{
  border-top-right-radius: 2px;
  border-bottom-right-radius: 2px;
}


#toolbar .btn-group .btn.btn-default:nth-child(2), #toolbar .btn-group .btn.btn-default:last-child{
  border-left:1px solid #CBCBCD;
}

#toolbar .btn-group .btn.btn-default:nth-child(2), #toolbar .btn-group .btn.btn-default:nth-child(1){
  margin-right:1px;
}

#toolbar .btn.btn-default:focus{
  background:#F0F0F1;
  border-color:#F0F0F1;
}

#toolbar .btn.btn-primary{
  background:#4DA7E8;
  border:1px solid #4DA7E8;
}

#toolbar .btn.btn-primary:hover{
  background:#2995E3;
}

#toolbar #refresh.btn{
  margin:0px 10px;
}

#toolbar i{
  position: relative;
    top: 2px;
}


/**************************************************/
/***        BREADCRUMB CSS        ***/
/**************************************************/

.breadcrumb-container{
  position:relative;
}

.breadcrumb.filemanager{
  top:0px;
  background:#f0f0f0;
  border:1px solid #E0E0E0;
  border-bottom:0px;
  border-radius:0px;
  padding-left:20px;
  width: 100%;
  margin-top: 0;
  left: 0;
  padding-top: 7px;
  padding-bottom: 8px;
}

.breadcrumb.filemanager li{
  cursor:pointer;
  transition:color 0.1s linear;
  position:relative;
}

.breadcrumb.filemanager li:hover{
  color:#555;
}

.breadcrumb li .arrow{
  display: none;
    position: absolute;
    bottom: -14px;
    width: 12px;
    height: 12px;
    -ms-transform: rotate(45deg);
    -webkit-transform: rotate(45deg);
    transform: rotate(45deg);
    background: #f0f0f0;
    left: 50%;
    border-right: 1px solid #efefef;
    border-bottom: 1px solid #efefef;
}

.select2-display-none{
  z-index:999999 !important;
}

.breadcrumb li:last-child .arrow{
  display:block;
}

.breadcrumb li:first-child .arrow{
  margin-left:-5px;
}

.breadcrumb li{
  color:#4DA7E8;
  cursor:pointer;
  font-weight:bold;
}

.breadcrumb li:last-child{
  color:#58595f;
  cursor:pointer;
}

.breadcrumb-container .toggle{
  float: right;
    position: absolute;
    top: 11px;
    cursor: pointer;
    right: 5px;
    color: #bbb;
    transition: color 0.1s linear;
    overflow:visible;
}

.breadcrumb-container .toggle:hover{
  color:#aaa;
}

.breadcrumb-container .toggle span{

  font-size:9px;
  text-transform: uppercase;
  float:left;
  top:2px;
  position:relative;
  font-weight:bold;
  right:10px;
}
.breadcrumb-container .toggle i{
  font-size:18px;
  float:right;
  margin-right:5px;
  position:relative;
  top:-4px;
}



.nothingfound{
  display:none;
}
#filemanager{
  position:relative;
  min-height:200px;
}
#filemanager .loader{
  margin-top:25px;
}
#filemanager #content{
  display: block;
  background:#fff;
}

.flex{
  display:flex;
    flex-wrap: wrap;
    border:1px solid #E0E0E0;
    border-top:0px;
}

.flex #left{
  flex:4;
  position:relative;
  min-height:230px;
}

.flex #left #no_files{
  display:none;
}

.flex #left #no_files h3{
  text-align: center;
    margin-top: 55px;
    margin-bottom:75px;
    color:#949494;
}

.flex #right{
  flex:1;
  border-left:1px solid #f1f1f1;
}

#right .right_details{
  display:block;
}

#right .right_none_selected{
  display:none;
  text-align:center;
}

#right .right_none_selected i{
  width: 100%;
    text-align: center;
    font-size: 30px;
    margin-left: 0;
    padding: 50px;
    display:block;
    background: #f9f9f9;
}

#right .right_none_selected p{
  text-align: center;
    color: #bbb;
    padding: 10px;
    border-bottom: 1px solid #f1f1f1;
}

#files{
  display:flex;
  list-style:none;
  width:100%;
  margin:0px;
  padding:0px;
  flex-wrap:wrap;
  padding:10px;
  position:relative;
  -webkit-touch-callout: none; /* iOS Safari */
  -webkit-user-select: none;   /* Chrome/Safari/Opera */
  -khtml-user-select: none;    /* Konqueror */
  -moz-user-select: none;      /* Firefox */
  -ms-user-select: none;       /* Internet Explorer/Edge */
  user-select: none;
}
#files li{
  flex:1;
  width:100%;
  min-width:200px;
  max-width:250px;
}
#files li .file_link{
  background:#eee;
  padding:10px;
  margin:10px;
  cursor:pointer;
  border-radius: 3px;
    border: 1px solid #ecf0f1;
    overflow: hidden;
    background: #f6f8f9;
    display:flex;
}

#files li .file_link .details{
  flex:2;
  overflow:hidden;
  width:100%;
}

#files li .file_link .details small{
  font-size: 11px;
    position: relative;
    top: -3px;
}

#files li .file_link .link_icon{
  flex:1;
}

#files li .file_link img, #files li .file_link .img_icon{
  display:none;
}

#files li .file_link.image img, #files li .file_link.image .img_icon{
  display:block;
}

#files li .file_link.image img{
  height:50px;
}

#files li .file_link.image .img_icon{
  width:50px;
  height:50px;
  display:block;
}

#files li .file_link.selected, #files li .file_link:hover{
  background: #4da7e8 !important;
    border-color: #2581b8;
    color:#fff;
}

#files li .file_link.selected h4, #files li .file_link:hover h4{
  color:#fff;
}

#files li .details h4{
  margin-bottom:2px;
  margin-top:10px;
  max-height: 17px;
  height:17px;
    overflow: hidden;
    font-size:14px;
    text-overflow: ellipsis;
}

#files li .details.folder h4{
  margin-top:16px;
}

.file_link.folder i.icon{
  float:left;
  margin-left:10px;
}

.file_link.folder .num_items{
  display:block;
}

.file_link .link_icon{
  text-align: center;
    padding-left: 0;
    margin-left: 0;
    margin-right: 5px;
}

.file_link .link_icon i{
  padding-left:0px;
  padding-right:0px;
  position: relative;
    top: 5px;
}

.file_link i.icon:before{
  font-size:40px;
}


.detail_img{
  border-bottom:1px solid #f1f1f1;
  background:#eee;
}

.detail_img img{
  width:100%;
  height:auto;
  display:inline-block;
}

.detail_img i{
  display:block;
  width: 100%;
    text-align: center;
    font-size: 70px;
    margin-left: 0;
    padding: 30px;
    background: #f9f9f9;
}

.detail_img.folder i.fa-folder{
  display:block;
}


.detail_img.file i.fa-file{
  display:block;
}

.detail_img.image img{
  display:block;
}

.detail_info{
  padding:10px;
}

.detail_info .selected_file_count, .detail_info.folder .selected_file_size{
  display:none;
}

.detail_info.folder .selected_file_count{
  display:block;
}

.detail_info span{
  display:block;
  clear:both;
}

.detail_info a{
  color:#4DA7E8;
}

.detail_info .selected_file_count, .detail_info .selected_file_size{
  padding-top:0;
}

.detail_info h4{
  float:left;
  color:#bbb;
  margin:0;
  font-size:12px;
  margin-top:3px;
  margin-right:8px;
  padding-bottom:2px;
  font-weight:400;
}

.detail_info p{
  float:left;
  color:#444;
  padding-bottom:3px;
  font-size:12px;
  font-weight:400;
}

/********** file upload progress **********/

#filemanager .progress{
  border-radius:0;
  margin-bottom:0;
}

#uploadProgress{
  display:none;
  background:#eee;
}

/********** end file upload progress **********/

#file_loader{
  position:absolute;
  width:100%;
  height:100%;
  left:0;
  top:0;
  background: rgba(255, 255, 255, 0.7);
    z-index: 9;
    text-align:center;
}

#file_loader #file_loader_inner{
  width:60px;
  height:60px;
  position:absolute;
  top:50%;
  left:50%;
  margin-left:-30px;
  margin-top:-30px;

}

#file_loader img{
  width:80px;
  height:80px;
  margin-top:50px;
  opacity:0.5;
  -webkit-animation:spin 1.2s ease-in-out infinite;
  -moz-animation:spin 1.2s ease-in-out infinite;
  animation:spin 1.2s ease-in-out infinite;

}

#file_loader p{
  margin-top: 40px;
    position: absolute;
    text-align: center;
    width: 100%;
    top:50%;
    font-weight: 400;
    font-size: 12px;
}


/********** END MEDIA CSS **********/<|MERGE_RESOLUTION|>--- conflicted
+++ resolved
@@ -3995,11 +3995,8 @@
   cursor:pointer;
   opacity:1;
   transition:all 500ms cubic-bezier(0.19, 1, 0.22, 1);
-<<<<<<< HEAD
-=======
   padding-left: 20px;
   margin-right: 0px;
->>>>>>> 18ecff8c
 }
 
 .hamburger:hover{

@import "node_modules/bootstrap-sass/assets/stylesheets/bootstrap";
@import "node_modules/animate.css/animate";
@import "node_modules/bootstrap-switch/dist/css/bootstrap3/bootstrap-switch";
@import "node_modules/datatables/media/css/jquery.dataTables";
@import "node_modules/datatables-bootstrap3-plugin/media/css/datatables-bootstrap3";
@import "node_modules/select2/dist/css/select2";
@import "node_modules/toastr/build/toastr";
@import "node_modules/perfect-scrollbar/dist/css/perfect-scrollbar";
@import "node_modules/bootstrap-toggle/css/bootstrap-toggle";
@import "node_modules/icheck/skins/flat/flat";
@import "node_modules/bootstrap-datepicker/dist/css/bootstrap-datepicker";
@import "node_modules/simplemde/dist/simplemde.min";
@import "node_modules/dropzone/dist/dropzone";
@import "node_modules/cropperjs/dist/cropper";
@import "fonts";

/********** LOGIN STYLES ***********/

body.login {
  margin:0;
  padding:0;
  font-family: 'Open Sans', sans-serif;
  background-size:cover;
  -moz-background-size:cover;
  -ms-background-size:cover;
  -webkit-background-size:cover;
  background-position:center center;
  background-repeat:no-repeat;
  overflow:hidden;

  .login-sidebar {
    min-height:100vh;
    position:relative;
    border-radius:5px;
    z-index:2;
    padding:0;
    justify-content:center;
    background:#ffffff;
    border-top: 5px solid #22A7F0;
    border-radius: 0px;
  }

  .login-sidebar:after {
    width:100%;
    height:100%;
    position:absolute;
    top:0;
    left:0;
    content:"";
    opacity:0.8;
    z-index:3;
  }

  .login-container{
    position: absolute;
    z-index: 10;
    width: 100%;
    padding: 30px;
    top: 50%;
    margin-top: -150px;
  }

  .login-container p{
    text-align: left;
    font-weight: 700;
    margin-bottom: 0;
    margin-top: 3px;
    color: #757C85;
    font-family: 'Open Sans', sans-serif;
    border-radius: 2px;
    font-size: 10px;
    text-transform: uppercase;
    width: auto;
    padding-left:2px;
  }

  .login-container form{
    padding-top:15px;
  }

  .login-container .voyager-refresh{
    top:0px;
    font-size:10px;
  }

  .login-container .signingin .voyager-refresh{
    top: 1px;
    left: 0px;
    -webkit-transform-origin: 43% 40%;
    transform-origin: 43% 40%;
    -ms-transform-origin: 43% 40%;
    display: inline-block;
    position: relative;
  }

  .logo-title-container{
    position: fixed;
    width: 100%;
    bottom: 0px;
    margin-top: -100px;
    left: 30px;
  }

  .logo-container {
    text-align:center;
    position:relative;
    z-index: 10;
    opacity:0.8;
  }

  .logo{
    height: auto;
    max-width: 52px;
    margin: 0 auto;
    padding-top:55px;
    padding-bottom: 20px;
  }

  .logo-container .logo{
    padding:50px 0px;
  }


  @-moz-keyframes spin {
    from { -moz-transform: rotate(0deg); }
    to { -moz-transform: rotate(359deg); }
  }
  @-webkit-keyframes spin {
    from { -webkit-transform: rotate(0deg); }
    to { -webkit-transform: rotate(359deg); }
  }
  @keyframes spin {
    from {transform:rotate(0deg);}
    to {transform:rotate(359deg);}
  }

  .span-input{
    margin-left:10px;
    position:relative;
    top: -3px;
    font-size: 15px;
  }
  .login-button {
    display:block;
    text-align:center;
    text-decoration:none;
    color:#eee;
    font-family: 'Open Sans', sans-serif;
    font-weight:100;
    padding:12px 20px;
    border-radius:1px;
    outline:none !important;
    opacity:0.8;
    border:0px;
    width: auto;
    border-radius: 2px;
    float:left;
    font-size: 11px;
    font-weight: normal;
    text-transform: uppercase;
    transition:width 0.3s ease;
  }
  .login-button:hover, .login-button:focus {
    color: #FFF;
    opacity: 1
  }
  .copy {
    width: auto;
    padding: 30px;
    padding-bottom:12px;
  }

  .copy h1 {
    display: inline-block;
    vertical-align: middle;
    color: #fff;
    z-index: 9999;
    position: relative;
    text-transform: uppercase;
    font-size: 20px;
    font-weight: 700;
    top: 0px;
    line-height: 45px;
    margin: 20px 0 0 20px;
    margin-left:14px;
  }

  .copy p {
    color: #fff;
    font-size: 13px;
    max-width: 650px;
    opacity: .9;
    position: relative;
    z-index: 99;
    font-weight: 300;
    margin-top: 0;
    left: 15px;
    position:relative;
    top:-8px;
  }
  .faded-bg {
    position: absolute;
    top: 0;
    left: 0;
    right: 0;
    bottom: 0;
    background: rgba(50, 50, 50, 0.5);
    /* Permalink - use to edit and share this gradient: http://colorzilla.com/gradient-editor/#15151c+75,15151c+100&0+0,0.1+40,0.3+55,1+100 */
    background: -moz-linear-gradient(top, rgba(21,21,28,0) 0%, rgba(21,21,28,0.1) 40%, rgba(21,21,28,0.3) 55%, rgba(21,21,28,0.61) 75%, rgba(21,21,28,1) 100%); /* FF3.6-15 */
    background: -webkit-linear-gradient(top, rgba(21,21,28,0) 0%,rgba(21,21,28,0.1) 40%,rgba(21,21,28,0.3) 55%,rgba(21,21,28,0.61) 75%,rgba(21,21,28,1) 100%); /* Chrome10-25,Safari5.1-6 */
    background: linear-gradient(to bottom, rgba(21,21,28,0) 0%,rgba(21,21,28,0.1) 40%,rgba(21,21,28,0.3) 55%,rgba(21,21,28,0.61) 75%,rgba(21,21,28,1) 100%); /* W3C, IE10+, FF16+, Chrome26+, Opera12+, Safari7+ */
    filter: progid:DXImageTransform.Microsoft.gradient( startColorstr='#0015151c', endColorstr='#15151c',GradientType=0 ); /* IE6-9 */
  }
  .voyager-refresh {
    -webkit-animation:spin 0.6s infinite linear;
    -moz-animation:spin 0.6s infinite linear;
    animation:spin 0.6s infinite linear;
  }
  .alert-black {
    background: rgba(0, 0, 0, 0.5);
    color: rgb(255, 255, 255);
    position: relative;
    z-index: 10;
    margin-top: 20px;
  }

  .alert-red{
    background: #e74c3c;
    border-left: 5px solid rgba(0, 0, 0, 0.1);
    font-size: 12px;
    color: rgb(255, 255, 255);
    position: relative;
    z-index: 10;
    margin-top: 20px;
  }

  .form-group-default {
    background-color: #fff;
    position: relative;
    border: 2px solid rgba(28,43,54,.07);
    border-radius: 3px;
    padding: 7px 12px 4px;
    overflow: hidden;
    transition: border 0.3s ease-in;
    font-weight:normal;
  }

  .form-group-default label {
    margin: 0;
    display: block;
    opacity: 1;
    transition: opacity .2s ease;
    font-weight: 500;
    font-size: 10px;
    color:#58666e;
    margin-bottom:3px;
  }

  .form-group-default .form-control{
    border: none;
    height: 25px;
    min-height: 25px;
    padding: 0;
    margin-top: -4px;
    background: 0 0;
  }

  .form-control{
    background: #fff;
    -webkit-appearance: none;
    color: #1c2b36;
    outline: 0;
    border:0;
    height: 35px;
    line-height: normal;
    vertical-align: middle;
    min-height: 35px;
    box-shadow: none;
    font-weight:normal;
  }

  .form-control::-webkit-input-placeholder{
    color:#ccc;
    font-weight:300;
  }
  .form-control::-moz-placeholder{
    color:#ccc;
    font-weight:300;
  }
  .form-control:-ms-input-placeholder{
    color:#ccc;
    font-weight:300;
  }
  .form-control:-moz-placeholder{
    color:#ccc;
    font-weight:300;
  }

  .form-control-grey:focus, .form-control:focus {
    outline: 0!important;
    box-shadow: none;
  }

  .form-control:focus::-webkit-input-placeholder{
    color:#8c9bA6;
  }

  .form-control:focus::-moz-placeholder{
    color:#8c9bA6;
  }

  .form-control:focus:-ms-input-placeholder{
    color:#8c9bA6;
  }

  .form-control:focus:-moz-placeholder{
    color:#8c9bA6;
  }
}

/*********** END LOGIN CSS ***********/

html {
  height: 100%; }

body {
  padding-top: 0;
  height: 100%;
  position: relative;
  font-size: 13px; }

* {
  outline: none; }

.row > [class*="col-"] {
  margin-bottom: 25px; }

.row.no-margin-bottom > [class*="col-"] {
  margin-bottom: 10px; }

.row.no-gap {
  margin-left: 0;
  margin-right: 0; }
.row.no-gap > [class*="col-"] {
  padding-left: 0;
  padding-right: 0; }

.no-padding {
  padding: 0 !important; }
.no-padding-left{
  padding-left:0px;
}
.no-padding-right{
  padding-right:0px;
}
.no-padding-top{
  padding-top:0px;
}
.no-padding-bottom{
  padding-bottom:0px;
}

.float-left {
  float: left; }

.float-right {
  float: right; }

.clear-both {
  clear: both; }

.no-margin-bottom {
  margin-bottom: 0; }

.no-margin {
  margin-top: 0;
  margin-bottom: 0;
  margin-left: 0;
  margin-right: 0; }

a {
  text-decoration: none; }

a:hover {
  text-decoration: none; }

.font-weight-300 {
  font-weight: 300; }

.text-indent {
  text-indent: 1em; }

.navbar {
  z-index: 800;
  padding-left: 60px;
  -webkit-transition: all 0.25s;
  transition: all 0.25s; }
.navbar > .container, .navbar > .container-fluid {
  z-index: 10001; }
.navbar > .container .navbar-brand, .navbar > .container-fluid .navbar-brand {
  height: 60px;
  line-height: 60px;
  margin-left: 0;
  font-family: 'Open Sans', sans-serif;
  font-weight: 400;
  padding: 0;
  font-size: 1.5em; }
.navbar > .container .navbar-brand .fa-angle-right, .navbar > .container-fluid .navbar-brand .fa-angle-right {
  margin-left: 5px;
  margin-right: 5px; }
.navbar > .container .navbar-expand-toggle, .navbar > .container-fluid .navbar-expand-toggle {
  width: 60px;
  height: 60px;
  background-color: transparent;
  border: 0;
  float: left;
  -moz-transition: all 0.25s linear;
  -webkit-transition: all 0.25s linear;
  transition: all 0.25s linear;
  opacity: 0.75; }
.navbar > .container .navbar-expand-toggle .icon, .navbar > .container-fluid .navbar-expand-toggle .icon {
  font-size: 1.4em; }
.navbar > .container .navbar-right-expand-toggle, .navbar > .container-fluid .navbar-right-expand-toggle {
  width: 60px;
  height: 60px;
  background-color: transparent;
  border: 0;
  position: absolute;
  right: 0;
  -moz-transition: all 0.25s linear;
  -webkit-transition: all 0.25s linear;
  transition: all 0.25s linear;
  opacity: 0.75; }
.navbar > .container .navbar-right-expand-toggle .icon, .navbar > .container-fluid .navbar-right-expand-toggle .icon {
  font-size: 1.4em; }
.navbar .navbar-breadcrumb {
  margin-left: 0;
  background-color: transparent;
  padding: 0;
  float: left; }
.navbar .navbar-breadcrumb > li {
  height: 60px;
  line-height: 60px;
  vertical-align: middle;
  font-family: 'Open Sans', sans-serif;
  font-size: 1.5em; }
.navbar .navbar-nav > li > a {
  font-family: 'Open Sans', sans-serif;
  height: 60px;
  line-height: 60px;
  padding: 0 10px 0 20px; }
.navbar .dropdown-menu {
  padding: 0;
  border: 0;
  border-bottom-left-radius: 2px;
  border-bottom-right-radius: 2px;
  animation-duration: 0.4s;
  -webkit-animation-duration: 0.4s;
  z-index: -1;
  position: absolute; }
.navbar .dropdown-menu .title {
  font-family: 'Open Sans', sans-serif;
  padding: 5px 10px;
  -moz-box-shadow: 0 1px 2px rgba(0, 0, 0, 0.3);
  -webkit-box-shadow: 0 1px 2px rgba(0, 0, 0, 0.3);
  box-shadow: 0 1px 2px rgba(0, 0, 0, 0.3); }
.navbar .dropdown-menu .message {
  font-family: 'Open Sans', sans-serif;
  text-align: center;
  padding: 10px 20px; }
.navbar .dropdown-menu .notifications.list-group {
  list-style: none;
  padding: 0;
  margin: 0; }
.navbar .dropdown-menu .notifications.list-group .list-group-item {
  min-width: 250px;
  padding: 8px;
  border: 0;
  border-bottom: 1px solid #EEE; }
.navbar .dropdown-menu .notifications.list-group .list-group-item .icon {
  margin-right: 5px; }
.navbar .dropdown-menu .notifications.list-group .badge {
  border-radius: 1em; }
.navbar .dropdown-menu .notifications.list-group .list-group-item:last-child {
  border-bottom-right-radius: 0;
  border-bottom-left-radius: 0; }
.navbar .dropdown-menu .notifications.list-group .list-group-item:first-child {
  border-top-right-radius: 0;
  border-top-left-radius: 0; }
.navbar .dropdown-menu .notifications.list-group a.list-group-item:hover {
  cursor: pointer; }
.navbar .dropdown.profile .dropdown-menu {
  width: 305px;
  padding-bottom: 0;
  text-align: center; }
.navbar .dropdown.profile .dropdown-menu li.profile-img {
  padding: 0;
  max-height: 300px;
  overflow: hidden; }
.navbar .dropdown.profile .dropdown-menu li.profile-img img.profile-img {
  width: 100%;
  height: auto;
  margin: 0;
  border: 0; }
.navbar .dropdown.profile .dropdown-menu .profile-info {
  font-family: 'Open Sans', sans-serif;
  padding: 15px; }
.navbar .dropdown.profile .dropdown-menu .profile-info .username {
  font-size: 1.8em; }

.app-container {
  min-height: 100%;
  position: relative;
  background:#f9f9f9;
  padding-bottom: 30px; }
.app-container .app-footer {
  display: block;
  position: absolute;
  bottom: 0;
  right: 0;
  left: 65px;
  -webkit-transition: all 0.25s;
  transition: all 0.25s;
  font-size: 12px;
  font-family: 'Open Sans', sans-serif; }
.app-container .app-footer .wrapper {
  padding: 10px 35px;
  padding-left: 25px;
  height: 50px;
  line-height: 50px;
  vertical-align: middle; }
.app-container .content-container {
  margin-right: 0;
  margin-left: 0; }
.app-container .content-container .side-menu {
  overflow-y: auto;
  z-index: 9999;
  position: fixed;
  width: 60px;
  height: 100%;
  -webkit-transition: width 0.25s;
  transition: width 0.25s; }
.app-container .content-container .side-menu .navbar-header {
  width: 100%;
  border-bottom: 0 solid #e7e7e7; }
.app-container .content-container .side-menu .navbar-header .navbar-brand {
  width: 455px;
  line-height: 60px;
  height: 60px;
  padding: 0;
  width: 100%;
  overflow: hidden;
  font-family: 'Open Sans', sans-serif; }
.app-container .content-container .side-menu .navbar-header .navbar-brand .icon {
  width: 60px;
  text-align: center;
  display: inline-block; }
.app-container .content-container .side-menu .navbar-header .navbar-brand .title {
  margin-left: -10px;
  display: none;
  font-weight:200; }
.app-container .content-container .side-menu .navbar-header .navbar-expand-toggle {
  position: absolute;
  right: 0;
  width: 60px;
  height: 60px;
  background-color: transparent;
  border: 0;
  -moz-transition: all 0.25s linear;
  -webkit-transition: all 0.25s linear;
  transition: all 0.25s linear;
  opacity: 0.75; }
.app-container .content-container .side-menu .navbar {
  border: none;
  padding-left: 0; }
.app-container .content-container .side-menu .navbar-nav li {
  display: block;
  width: 100%;
  overflow: hidden; }
.app-container .content-container .side-menu .navbar-nav li a {
  font-family: 'Open Sans', sans-serif;
  padding: 0 10px 0 10px;
  height: 50px;
  line-height: 50px;
  display: block;
  white-space: nowrap;

  font-size: 15px;
}
.app-container .content-container .side-menu .navbar-nav li a .icon {
  margin-left: 0;
  width: 38px;
  text-align: center;
  font-size: 1.1em;
  display: inline-block; }
.app-container .content-container .side-menu .navbar-nav li a .title {
  width: 0;
  white-space: nowrap;
  padding-left: 6px;
  display: none; }
.app-container .content-container .side-menu .navbar-nav li.dropdown {
  border: 0;
  margin-bottom: 0;
  border-radius: 0;
  box-shadow: none; }
.app-container .content-container .side-menu .navbar-nav li.dropdown ul li a {
  height: 44px;
  line-height: 44px;
  vertical-align: middle;
  padding: 0 1.2em; }
.app-container .content-container .side-menu .navbar-nav li.dropdown > a:after {
  content: "";
  position: absolute;
  right: 1em; }
.app-container .content-container .side-menu .navbar-nav .panel-collapse.in {
  display: none; }
.app-container .content-container .side-menu:hover {
  width: 250px; }
.app-container .content-container .side-menu:hover .navbar-header .navbar-brand .title {
  display: inline-block; }
.app-container .content-container .side-menu:hover .navbar-nav li a .title {
  width: 192px;
  display: inline-block; }
.app-container .content-container .side-menu:hover .navbar-nav li.dropdown > a[aria-expanded="false"]:after {
  font-family: Voyager;
  content: "\e038";
  position: absolute;
  right: 1em; }
.app-container .content-container .side-menu:hover .navbar-nav li.dropdown > a[aria-expanded="true"]:after {
  font-family: Voyager;
  content: "\e047";
  position: absolute;
  right: 1em; }
.app-container .content-container .side-menu:hover .panel-collapse.in {
  display: block; }
.app-container .content-container .side-body {
  padding-top: 70px; }
.app-container .content-container .side-body.padding-top {
  padding-top: 84px; }

.app-container.expanded .app-footer {
  left: 250px; }
.app-container.expanded .app-footer .wrapper {
  padding-left: 25px; }

.app-container.expanded .content-container .navbar-top {
  padding-left: 250px; }

.app-container.expanded .content-container .side-menu {
  width: 250px; }
.app-container.expanded .content-container .side-menu .navbar-header .navbar-brand .title {
  display: inline-block; }
.app-container.expanded .content-container .side-menu .navbar-nav li a .title {
  display: inline-block; }
.app-container.expanded .content-container .side-menu .navbar-nav li .panel-collapse.in {
  display: block; }
.app-container.expanded .content-container .side-menu .navbar-nav li.dropdown > a:after {
  font-family: Voyager;
  content: "\e038";
  position: absolute;
  right: 1em; }

.container-fluid > .navbar-collapse, .container-fluid > .navbar-header, .container > .navbar-collapse, .container > .navbar-header {
  margin-left: -15px;
  margin-right: -15px; }

.page-title {
  display: inline-block;
  height: auto;
  padding-left: 25px;
  font-size: 18px;
  position: relative;
  height:100px;
  line-height:43px;
  margin-top:3px;
  padding-top:28px;
  color: #555;
  position:relative;
  padding-left:75px;
  margin-bottom:0px;
  font-weight:700;
  margin-right:20px;
}
.page-title > i{
  font-size:36px;
  position:absolute;
  top:30px;
  left:25px;
  margin-right:10px;
}
.page-title .title {
  font-size: 2em; }
.page-title .page-action {
  float: right;
  height: 40px;
  line-height: 40px;
  vertical-align: middle; }
.voyager .btn-add-new, .voyager #bulk_delete_btn{
  margin-top:2px;
}
@media (max-width: 768px) {
  .btn-add-new span, #bulk_delete_btn span{
    display:none;
  }
}
.sub-title {
  font-family: 'Open Sans', sans-serif; }
.sub-title > * {
  display: inline-block; }
.sub-title h3 {
  margin-right: 10px; }
.sub-title .description {
  font-family: 'Open Sans', sans-serif;
  font-size: 0.9em; }
.sub-title .action .btn {
  padding: 0 0.5em; }

/* Main body section */
.app-container .side-body {
  margin-left: 75px;
  margin-right: 0px;
  -webkit-transition: all 500ms cubic-bezier(0.19, 1, 0.22, 1);
  transition: all 500ms cubic-bezier(0.19, 1, 0.22, 1) }
.app-container .side-body .container-fluid {
  padding-right: 0;
}
.app-container.expanded .side-body {
  margin-left: 235px; }
/* small screen */
@media (max-width: 768px) {
  .navbar {
    padding-left: 0; }
  .navbar .navbar-header {
    width: auto;
    display: block; }
  .navbar .navbar-nav {
    width: auto;
    margin: 0; }
  .navbar .navbar-nav > li {
    display: inline-block; }
  .navbar .navbar-right {
    position: absolute;
    top: 0;
    right: -100%;
    height: 100%;
    width: 100%;
    -moz-transition: all 0.25s linear;
    -webkit-transition: all 0.25s linear;
    transition: all 0.25s linear; }
  .navbar .navbar-right .open .dropdown-menu {
    position: absolute; }
  .navbar .navbar-right.expanded {
    right: 0; }
  .app-container .navbar-top {
    min-width: 300px; }
  .app-container .content-container .side-menu {
    margin-left: -250px;
    width: 0; }
  .app-container .content-container .side-body {
    margin-left: 10px; }
  .app-container.expanded .navbar-top {
    min-width: 480px;
    padding-left: 0; }
  .app-container.expanded .side-menu {
    margin-left: 0;
    width: 250px; }
  .app-container.expanded .side-body {
    margin-left: 10px; }
  .app-container .app-footer .wrapper, .app-container.expanded .app-footer .wrapper {
    padding-left: 25px; } }

/* Card */
.card {
  background-color: #FFF;
  border-radius: 1px;
  overflow: hidden;
  position: relative; }
.card .card-body {
  padding: 25px; }
.card .card-body .sub-title {
  font-size: 1.2em;
  padding: 1.2em 0 0.4em 0;
  margin-bottom: 25px; }
.card .card-body .sub-title .description {
  padding-left: 0.4em;
  font-size: 0.8em;
  opacity: 0.8; }
.card .card-body.half-padding {
  padding: 12.5px; }
.card .card-header .card-title {
  padding: 1.2em 25px;
  float: left; }
.card .card-header .card-title .title {
  font-family: 'Open Sans', sans-serif;
  font-size: 1.5em;
  text-decoration: none; }
.card .card-header .pull-right {
  padding: 0.5em 1em; }
.card .card-header:after {
  content: '';
  display: block;
  clear: both; }
.card .card-profile-img img {
  width: 100%;
  height: auto; }
.card .card-jumbotron {
  padding: 1.5em 1.5em; }

.card:hover .card-header .title {
  text-decoration: none !important; }

.card.summary-inline .card-body {
  padding: 20px; }
.card.summary-inline .card-body .content {
  float: right; }
.card.summary-inline .card-body .content .title {
  font-family: 'Lato', sans-serif;
  margin-top: -0.3em;
  font-size: 3.5em;
  text-align: right; }
.card.summary-inline .card-body .content .sub-title {
  font-family: 'Lato', sans-serif;
  font-size: 0.9em;
  text-align: right;
  margin-top: -10px;
  margin-bottom: 0;
  padding: 0;
  border-bottom: 0; }

.card.profile .card-body {
  padding: 0.5em 0.8em; }

.card.profile .card-footer {
  padding: 0.5em 0.8em; }

.panel {
  border-radius: 1px; }
.panel .panel-heading {
  border-top-left-radius: 2px;
  border-top-right-radius: 2px; }

.chart {
  padding: 15px; }

.chart.no-padding {
  padding: 0;
  margin-bottom: -5px; }

.btn {
  margin-top: 5px;
  margin-bottom: 5px;
  border-radius: 1px;
  border-width: 1px;
  font-family: 'Open Sans', sans-serif; }

.btn-group-lg > .btn, .btn-group-lg > .btn-lg {
  border-radius: 1px; }

.progress {
  border-radius: 1px;
  box-shadow: none; }
.progress .progress-bar {
  box-shadow: none; }

.pagination {
  margin-top: 5px;
  margin-bottom: 5px; }
.pagination li:first-child > a, .pagination li:first-child span {
  border-top-left-radius: 3px;
  border-bottom-left-radius: 3px; }
.pagination li:last-child > a, .pagination li:last-child span {
  border-top-right-radius: 3px;
  border-bottom-right-radius: 3px; }

.form-control {
  border-radius: 1px;
  box-shadow: none; }

.bs-example-modal .modal {
  z-index: 100;
  position: relative;
  display: block; }

.modal {
  z-index: 100001; }
.modal .modal-dialog .modal-header {
  font-family: 'Open Sans', sans-serif; }
.modal .modal-dialog .modal-content {
  border-radius: 4px;
  box-shadow: none; }
.modal .modal-dialog .modal-footer .btn {
  margin-top: 0;
  margin-bottom: 0; }

.modal .modal-dialog .modal-footer .btn.btn-default{
  margin-right:10px;
}

.modal-backdrop {
  z-index: 100000; }

.modal-backdrop.in {
  opacity: 0.8; }

.alert {
  border-width: 0;
  border-radius: 1px; }

.list-group .badge {
  border-radius: 1px; }

.list-group .list-group-item:last-child {
  border-bottom-right-radius: 3px;
  border-bottom-left-radius: 3px; }

.list-group .list-group-item:first-child {
  border-top-right-radius: 3px;
  border-top-left-radius: 3px; }

.checkbox3, .radio3 {
  margin-top: 0;
  margin-bottom: 0; }

.checkbox-inline {
  margin-bottom: 5px; }

.checkbox3 label, .radio3 label {
  padding: 8px 0 8px 30px; }

.checkbox3 label::before, .radio3 label::before {
  top: 5px; }

.checkbox3 label::after, .radio3 label::after {
  top: 5px; }

.checkbox3 label, .radio3 label, .checkbox-inline, .radio-inline {
  font-weight: normal; }

.bootstrap-switch {
  border-radius: 1px; }

.thumbnail {
  border-radius: 1px;
  padding: 0; }
.thumbnail .caption {
  padding: 0.5em 1.2em; }
.thumbnail .caption .h1, .thumbnail .caption .h2, .thumbnail .caption .h3, .thumbnail .caption h1, .thumbnail .caption h2, .thumbnail .caption h3 {
  margin-top: 15px; }

body.login-page {
  background: url(../../img/app-header-bg.jpg) no-repeat center center fixed;
  -webkit-background-size: cover;
  -moz-background-size: cover;
  -o-background-size: cover;
  background-size: cover; }
body.login-page .login-box {
  width: 100%;
  max-width: 320px;
  position: absolute;
  top: 50%;
  left: 50%;
  transform: translate(-50%, -50%);
  padding: 0; }
body.login-page .login-box > .title {
  margin-bottom: 1em; }
body.login-page .login-box > .row {
  margin-left: 0;
  margin-right: 0;
  margin-bottom: 0; }
body.login-page .login-form {
  padding: 0; }
body.login-page .login-form .login-header {
  margin-bottom: 1.2em;
  font-size: 1.5em; }
body.login-page .login-form .login-body {
  padding: 1.5em;
  border-radius: 1px; }
body.login-page .login-form input {
  margin-bottom: 0.8em;
  margin-top: 0.5em;
  padding: 1.2em 1em;
  font-size: 1.1em;
  border-radius: 1px; }
body.login-page .login-button .btn {
  padding: 0.5em 2em;
  font-size: 1.1em;
  border-radius: 1px;
  margin-bottom: 0; }
body.login-page .login-footer {
  padding-top: 8px;
  padding-bottom: 8px;
  width: 100%;
  text-align: right;
  border-bottom-left-radius: 3px;
  border-bottom-right-radius: 3px; }

@media (max-width: 768px) {
  body.login-page .login-form .login-header {
    margin-bottom: 1em; }
  body.login-page .login-box {
    width: 100%;
    max-width: 260px; } }

.dataTables_wrapper .row {
  margin-bottom: 0.5em;
  margin-left: 0;
  margin-right: 0; }

.dataTables_wrapper .top {
  margin-bottom: 6px;
  position: relative; }

.dataTables_wrapper .bottom {
  margin-top: 6px; }

.dataTables_wrapper .top:after, .dataTables_wrapper .bottom:after {
  position: relative;
  clear: both;
  display: block;
  content: ''; }

.dataTables_wrapper .dataTables_paginate .paginate_button {
  padding: 0;
  margin-left: 0;
  border: 0; }

.dataTables_wrapper .dataTables_paginate .paginate_button:hover, .dataTables_wrapper .dataTables_paginate .paginate_button.disabled, .dataTables_wrapper .dataTables_paginate .paginate_button.disabled:hover, .dataTables_wrapper .dataTables_paginate .paginate_button.disabled:active {
  border: 0; }

.dataTables_wrapper tfoot {
  display: none; }

table.dataTable.no-footer{
  border-bottom:1px solid #f1f1f1;
}

.code-preview {
  width: 100%;
  min-height: 400px; }

.nav-tabs > li {
  margin-bottom: -1px; }
.nav-tabs > li > a {
  border-radius: 0;
  border: 0; }

.nav-tabs > li.active > a, .nav-tabs > li.active > a:focus, .nav-tabs > li.active > a:hover {
  border-radius: 0;
  border-top: 0; }

.tab-content > div {
  padding: 20px; }

.tabs-below > .nav-tabs,
.tabs-right > .nav-tabs,
.tabs-left > .nav-tabs {
  border-bottom: 0; }

.tab-content > .tab-pane,
.pill-content > .pill-pane {
  display: none; }

.tab-content > .active,
.pill-content > .active {
  display: block; }

.tabs-below > .nav-tabs > li {
  margin-top: -1px;
  margin-bottom: 0; }

.tabs-below > .nav-tabs > li > a:hover,
.tabs-below > .nav-tabs > li > a:focus {
  border-bottom-color: transparent; }

.tabs-left > .nav-tabs > li,
.tabs-right > .nav-tabs > li {
  float: none; }

.tabs-left > .nav-tabs > li > a,
.tabs-right > .nav-tabs > li > a {
  min-width: 74px;
  margin-right: 0;
  margin-bottom: 3px; }

.tabs-left, .tabs-right {
  display: table; }

.tabs-left > .nav-tabs {
  display: table-cell;
  margin-right: 19px; }

.tabs-left > .nav-tabs > li > a {
  margin-right: -1px; }

.tabs-right > .nav-tabs {
  display: table-cell;
  margin-left: 19px; }

.tabs-right > .nav-tabs > li > a {
  margin-left: -1px; }

.tab:after {
  content: '';
  display: block;
  clear: both; }

.step .nav-tabs {
  border-bottom: 0;
  margin-left: 0;
  margin-right: 0;
  margin-bottom: 20px; }
.step .nav-tabs > li[class^="col-"] {
  padding-left: 0;
  padding-right: 0; }
.step .nav-tabs > li:first-child {
  border-top-left-radius: 3px;
  border-bottom-left-radius: 3px; }
.step .nav-tabs > li {
  border-right: 0; }
.step .nav-tabs > li > a {
  margin-right: 0;
  display: block;
  width: 100%;
  padding: 1em;
  padding-left: 2em;
  vertical-align: middle;
  white-space: nowrap;
  overflow: hidden;
  text-align: left;
  border-bottom: 0; }
.step .nav-tabs > li > a .icon {
  font-size: 2.5em;
  display: inline-block;
  margin-right: 0.25em;
  vertical-align: middle; }
.step .nav-tabs > li > a .step-title {
  width: auto;
  display: inline-block;
  vertical-align: middle;
  text-align: left; }
.step .nav-tabs > li > a .step-title .title {
  font-weight: bold;
  font-size: 1.1em; }
.step .nav-tabs > li > a .step-title .description {
  font-size: 0.9em; }
.step .nav-tabs > li > a:hover {
  border-bottom: 0; }
.step .nav-tabs > li:after {
  content: "";
  width: 0;
  height: 0;
  position: absolute;
  top: 50%;
  right: -15px;
  transform: translate(0%, -50%);
  z-index: 100001; }
.step .nav-tabs > li:before {
  content: "";
  width: 0;
  height: 0;
  position: absolute;
  top: 50%;
  right: -16px;
  transform: translate(0%, -50%);
  z-index: 100000; }
.step .nav-tabs > li.active > a, .step .nav-tabs > li.active > a:focus, .step .nav-tabs > li.active > a:hover {
  border: 0;
  border-radius: 0;
  border-bottom: 0; }
.step .nav-tabs > li:last-child {
  border-top-right-radius: 3px;
  border-bottom-right-radius: 3px; }
.step .nav-tabs > li:last-child:before, .step .nav-tabs > li:last-child:after {
  display: none; }

.step .tab-content > div {
  padding: 0; }

.step.card-no-padding .nav-tabs {
  margin-bottom: 0; }
.step.card-no-padding .nav-tabs > li {
  border-radius: 0; }

.step.card-no-padding .tab-content > div {
  padding: 20px; }

.step.tabs-left .tab-content {
  padding: 5px 15px;
  display: table-cell;
  vertical-align: top; }
.step.tabs-left .tab-content > div {
  padding: 20px; }

.step.tabs-left .nav-tabs {
  border-bottom: 0;
  margin-left: 0;
  margin-right: 0;
  margin-bottom: 0; }
.step.tabs-left .nav-tabs > li[class^="col-"] {
  padding-left: 0;
  padding-right: 0; }
.step.tabs-left .nav-tabs > li:first-child {
  border-top-left-radius: 0;
  border-top-right-radius: 0; }
.step.tabs-left .nav-tabs > li {
  border-right: 0;
  min-width: 250px;
  display: table;
  width: 250px; }
.step.tabs-left .nav-tabs > li > a {
  margin-right: 0;
  display: table-cell;
  width: 100%;
  padding: 1em;
  padding-left: 2em;
  vertical-align: middle;
  table-layout: fixed;
  white-space: nowrap;
  overflow: hidden; }
.step.tabs-left .nav-tabs > li > a .icon {
  font-size: 2.5em;
  display: inline-block;
  margin-right: 0.25em;
  vertical-align: middle; }
.step.tabs-left .nav-tabs > li > a .step-title {
  width: auto;
  display: inline-block;
  vertical-align: middle; }
.step.tabs-left .nav-tabs > li > a .step-title .title {
  font-weight: bold;
  font-size: 1.1em; }
.step.tabs-left .nav-tabs > li > a .step-title .description {
  font-size: 0.9em; }
.step.tabs-left .nav-tabs > li > a:hover {
  border-bottom: 0; }
.step.tabs-left .nav-tabs > li:after {
  content: "";
  width: 0;
  height: 0;
  position: absolute;
  top: 50%;
  transform: translate(0%, -50%);
  z-index: 10000;
  display: none; }
.step.tabs-left .nav-tabs > li:before {
  content: "";
  width: 0;
  height: 0;
  position: absolute;
  top: 50%;
  right: -16px;
  transform: translate(0%, -50%);
  z-index: 10000;
  display: none; }
.step.tabs-left .nav-tabs > li.active > a, .step.tabs-left .nav-tabs > li.active > a:focus, .step.tabs-left .nav-tabs > li.active > a:hover {
  border: 0;
  border-radius: 0;
  border-bottom: 0; }
.step.tabs-left .nav-tabs > li.active:after, .step.tabs-left .nav-tabs > li.active:before {
  display: block; }
.step.tabs-left .nav-tabs > li:last-child {
  border-bottom-left-radius: 3px;
  border-bottom-right-radius: 3px; }

/* Multiple images */

.image-tool-box {
  display: inline-block;
  clear: both;
  padding: 2px;
  border: 1px solid #ddd;
  margin-bottom: 10px;
  position: relative;
}

.image-tool-box img {
  width: 200px;
  height: auto;
}

.image-tool-box .image-tools {
  display: block;
  position: absolute;
  width: 100%;
  height: 100%;
  top: 0;
  left: 0;
  transition: all 0.5s;
  -webkit-transition: all 0.5s;
}

.image-tool-box .image-tools .glyphicon {
  position: absolute;
  top: 10px;
  right: 10px;
  color: #fff;
  display: none;
  cursor: pointer;
}

.image-tool-box:hover .image-tools {
  background:rgba(0,0,0,0.8);
  transition: all 0.5s;
  -webkit-transition: all 0.5s;
}

.image-tool-box:hover .image-tools .glyphicon {
  display: block;
}

.select2-container--open {
  z-index: 999999;
}

.select2-container--default .select2-selection--single{
  border: 0px;
  border-right: 1px solid #f1f1f1;
  border-radius: 0px;
  height: 34px;
  padding: 3px;
}

.panel-body .select2-selection{
  border: 1px solid #f1f1f1;
}

.select2-container--default .select2-selection--single .select2-selection__arrow{
  top:4px;
}

.select2-dropdown{
  z-index:9;
}

.select2-container--open .select2-dropdown--below{
  border: 0px;
  box-shadow: 0px 15px 15px -1px rgba(0, 0, 0, 0.15);
}

@media (max-width: 768px) {
  .step .nav-tabs > li:after {
    display: none; }
  .step .nav-tabs > li:before {
    display: none; } }

.loader-container {
  display: none; }

.loader .loader-container {
  display: block;
  position: absolute;
  top: 50%;
  left: 50%;
  transform: translate(-50%, -50%);
  z-index: 1003; }

.loader:after {
  content: "";
  display: block;
  position: absolute;
  background-color: rgba(0, 0, 0, 0.9);
  top: 0;
  left: 0;
  width: 100%;
  height: 100%;
  z-index: 1001;
  border-radius: 1px; }

.pricing-table .pt-header {
  text-align: center;
  padding: 1em; }
.pricing-table .pt-header .plan-pricing .pricing {
  font-size: 2.5em; }
.pricing-table .pt-header .plan-pricing .pricing-type {
  opacity: 0.9; }

.pricing-table .pt-body {
  padding: 1em;
  text-align: center; }
.pricing-table .pt-body .plan-detail {
  padding: 0;
  margin: 0;
  list-style: none; }

.pricing-table .pt-footer {
  padding: 0.75em;
  text-align: center; }

.icons-list {
  list-style: none;
  margin: 0;
  padding: 0; }
.icons-list > li {
  float: left;
  text-align: center;
  width: 100px;
  height: 100px;
  padding: 8px; }
.icons-list > li span {
  display: block; }
.icons-list > li .glyphicon {
  font-size: 1.5em; }
.icons-list > li .glyphicon-class {
  margin-top: 8px;
  font-size: 0.75em; }

.icons-list:after {
  content: '';
  display: block;
  position: relative;
  clear: both; }

.row.example > [class*='col-'] > div {
  background-color: #EEE;
  padding: 10px;
  border: 1px solid #DDD; }

.breadcrumb {
  margin-bottom: 0; }
.breadcrumb > li + li:before {
  font-family: Voyager;
  content: '\e046';
  position:relative;
  top:1px;
  margin-right: 3px; }

.message-list {
  margin: 0;
  padding: 0;
  list-style-type: none; }
.message-list > a > li {
  border-bottom: 1px dotted #EEE;
  padding: 8px; }
.message-list > a > li > .message-block {
  padding-left: 70px;
  min-height: 60px; }
.message-list > a > li > .message-block .username {
  font-size: 12px;
  font-weight: bold; }
.message-list > a > li > .message-block .message-datetime {
  font-size: 10px;
  color: #AAA; }
.message-list > a > li > .message-block .message {
  font-size: 12px; }
.message-list > a > li .profile-img {
  width: 60px;
  height: 60px; }
.message-list > a:hover li {
  background-color: rgba(0, 0, 0, 0.01); }

.bs-example > * {
  margin-bottom: 20px; }

.bs-example > *:last-child {
  margin-bottom: 5px; }

.landing-page {
  font-family: 'Open Sans', sans-serif; }
.landing-page .navbar .navbar-toggle {
  position: absolute;
  right: 0;
  border-radius: 0;
  border: 0;
  height: 44px;
  padding: 0 15px; }
.landing-page .app-header {
  padding-top: 100px;
  background-image: url("../img/app-header-bg.jpg");
  background-repeat: no-repeat;
  -webkit-background-size: cover;
  -moz-background-size: cover;
  -o-background-size: cover;
  background-size: cover;
  background-position: center;
  margin-bottom: 0; }
.landing-page .app-header .app-logo {
  margin-bottom: 20px; }
.landing-page .app-header .app-description {
  margin-bottom: 40px; }
.landing-page .app-content-a, .landing-page .app-content-b {
  padding-top: 50px;
  padding-bottom: 20px; }
.landing-page .app-content-b.feature-1 {
  background-image: url("../img/bg/picjumbo.com_HNCK3558.jpg");
  background-repeat: no-repeat;
  -webkit-background-size: cover;
  -moz-background-size: cover;
  -o-background-size: cover;
  background-size: cover;
  background-position: center;
  margin-bottom: 0; }
.landing-page .app-content-b.contact-us {
  padding-top: 60px;
  padding-bottom: 60px;
  background-image: url("../img/contact-us-bg.jpg");
  background-repeat: no-repeat;
  -webkit-background-size: cover;
  -moz-background-size: cover;
  -o-background-size: cover;
  background-size: cover;
  background-position: center;
  margin-bottom: 0; }
.landing-page .app-content-b.contact-us .contact-us-header {
  font-weight: 300;
  font-size: 46px; }
.landing-page .app-content-b.contact-us .contact-us-description {
  font-weight: 300;
  font-size: 18px;
  opacity: 0.9;
  text-indent: 40px; }
.landing-page .app-content-b.contact-us form {
  margin-top: 20px; }
.landing-page .app-content-b.contact-us form input {
  padding: 10px;
  width: 100%;
  border: 0; }
.landing-page .app-content-header {
  font-weight: 300;
  font-size: 46px; }
.landing-page .app-content-description {
  font-weight: 300;
  font-size: 18px; }
.landing-page .app-footer {
  padding-top: 15px;
  padding-bottom: 15px;
  margin-bottom: 0; }
.landing-page .app-footer p {
  margin: 0; }
.landing-page .navbar-affix {
  width: 100%;
  height: 60px;
  border-top: 2px rgba(78, 205, 196, 0.8);
  -webkit-transition: all 0.2s ease-in;
  transition: all 0.2s ease-in;
  position: fixed;
  -webkit-box-shadow: 0 0 6px 0 rgba(96, 100, 109, 0.4);
  box-shadow: 0 0 6px 0 rgba(96, 100, 109, 0.4); }
.landing-page .navbar.affix {
  z-index: 4000;
  background-color: rgba(255, 255, 255, 0.95) !important;
  height: 60px;
  opacity: 1;
  margin-top: 0; }
.landing-page .navbar-affix.affix li a {
  height: 60px;
  line-height: 60px; }
.landing-page .navbar-affix.affix .navbar-nav > li > a {
  background-color: transparent;
  font-weight: 400;
  color: #333; }
.landing-page .navbar {
  padding-left: 0;
  background-color: transparent;
  box-shadow: none; }
.landing-page .navbar .navbar-right {
  position: relative;
  right: 0; }
.landing-page .navbar .navbar-header {
  border-bottom: 0 solid #e7e7e7; }
.landing-page .navbar .navbar-header .navbar-brand {
  width: 45px;
  line-height: 60px;
  height: 60px;
  padding: 0;
  width: 100%;
  overflow: hidden;
  padding-left: 0;
  font-family: 'Open Sans', sans-serif; }
.landing-page .navbar .navbar-header .navbar-brand .icon {
  width: 50px;
  text-align: center;
  display: inline-block; }
.landing-page .navbar .navbar-header .navbar-brand .title {
  margin-left: -10px;
  display: inline-block; }
.landing-page .navbar .navbar-header .navbar-expand-toggle {
  position: absolute;
  right: 0;
  width: 60px;
  height: 60px;
  background-color: transparent;
  border: 0;
  -moz-transition: all 0.25s linear;
  -webkit-transition: all 0.25s linear;
  transition: all 0.25s linear;
  opacity: 0.75; }

@media only screen and (max-width: 768px) {
  .landing-page .navbar .navbar-header .navbar-brand {
    padding-left: 15px; } }

.row-example > [class*="col-"] {
  margin-bottom: 0; }

/* Row Sortable (Drag and Drop), used in BREAD edit
-------------------------------------------------- */
.row-dd {
  border-bottom:  1px solid #eee;
  margin:         0 -7px;
  padding-top:    20px;
  padding-bottom: 0px;
  &:last-child{
    border-bottom:0px;
  }
}
.row-dd-relationship{
  border-left:3px solid #F7325B;
  i.voyager-heart{
    font-size: 16px;
    position: relative;
    padding: 5px;
    background: #fff;
    border-radius: 50px;
    color: #F7325B;
    border: 2px solid #F2435C;
    width: 28px;
    height: 28px;
    padding-top: 4px;
    padding-left: 4px;
    text-align: center;
    display: block;
    float: left;
    top: -4px;
    left: -4px;
  }
  .delete_relationship{
    position: absolute;
    right: 0px;
    bottom: 0px;
    padding: 6px 28px 6px 10px;
    background: red;
    border-top-left-radius: 3px;
    border-bottom-left-radius: 0px;
    color: #fff;
    font-size: 10px;
    font-weight: 700;
    cursor: pointer;
    transition: opacity .1s linear;
    opacity: .7;
    z-index:2;
    i{
      position: absolute;
      right: 4px;
      font-size: 16px;
      top: 4px;
      height: 21px;
      width: 21px;
      color: #ffffff;
      line-height: 22px;
      text-align: center;
      border-top-right-radius: 3px;
      border-bottom-left-radius: 3px;
    }
    &:hover{
      opacity:1;
    }
  }
  .voyager-relationship-details-btn{
    color: #F7325B;
    border: 1px solid #ffffff;
    border-radius: 25px;
    padding: 10px 15px;
    font-weight: 400;
    font-size: 12px;
    float: right;
    position: relative;
    padding-left: 30px;
    background:#f9f9fb;
    transition:all 0.2s ease;
    cursor:pointer;
    i{
      top: 8px;
      font-size: 16px;
      position: absolute;
      left: 10px;
      &.voyager-angle-up{
        display:none;
      }
    }
    span.open_text{
      display:inline;
    }
    span.close_text{
      display:none;
    }
    &.open{
      i{
        &.voyager-angle-down{
          display:none;
<<<<<<< HEAD
=======
          label{
            span{
              color:#444;
            }
          }
        }
        &.relationshipPivot{
            display:none;
            &.visible{
              display:flex;
            }
        }
        & > label{
            height: 38px;
            background: #f1f1f1;
            padding: 7px 12px;
            font-size: 11px;
            line-height: 23px;
            font-weight: 700;
            margin-bottom: 0;
            border-top: 1px solid #eaeaea;
            border-bottom: 1px solid #eaeaea;
            &:first-child{
              border-left:1px solid #eaeaea;
            }
>>>>>>> 390f9f02
        }
        &.voyager-angle-up{
          display:block;
<<<<<<< HEAD
=======
          z-index:1 !important;
          span{
            display:block;
          }
        }
        .relationship_type + span{
            font-weight:bold;
        }
        select{
            border: 1px solid #f1f1f1;
            margin-left: 10px;
        }
        .relationship_key, .relationship_taggable{
          display:none;
>>>>>>> 390f9f02
        }
      }
      span.open_text{
        display:none;
      }
      span.close_text{
        display:inline;
      }
    }
    &:hover{
      background:#fcfcff;
    }
  }
  .voyager-relationship-details{
    display: none;
    background: #f5f5f7;
    margin-bottom: 0px;
    height:auto;
    padding:15px;
    padding-bottom:45px;
    border-top:1px solid #efeff2;
  }
  .relationship_details_content{
    &.margin_top{
      margin-top:20px;
    }
    display:flex;
    &.hasOneMany.flexed, &.belongsTo.flexed{
      display:flex;
    }
    &.hasOneMany, &.belongsTo{
      width:100%;
      display:none;
      label{
        span{
          color:#444;
        }
      }
    }
    &.relationshipPivot{
      display:none;
      &.visible{
        display:flex;
      }
    }
    label{
      height: 38px;
      background: #f1f1f1;
      padding: 7px 12px;
      font-size: 11px;
      line-height: 23px;
      font-weight: 700;
      margin-bottom: 0;
      border-top: 1px solid #eaeaea;
      border-bottom: 1px solid #eaeaea;
      &:first-child{
        border-left:1px solid #eaeaea;
      }
    }
    p{
      float: left;
      padding: 6px 20px;
      background: #fff;
      line-height: 22px;
      margin-right: 0;
      border: 1px solid #eaeaea;
      border-top-left-radius: 3px;
      border-bottom-left-radius: 3px;
      color: #333;
      margin-bottom: 0;
      border-right: 0px;
      &.flex{
        display:flex;
        border-radius: 0px;
        border-top-right-radius: 3px;
        border-bottom-right-radius: 3px;
        border-right: 1px solid #eaeaea;
        padding-right: 10px;
        span{
          margin-left: 4px;
          margin-right: 5px;
          line-height: 24px;
        }
        input{
          position:relative;
          top:3px;
        }
      }
      &.relationship_table_select{
        background: #EFEFEF;
        color: #76838f;
        font-weight: bold;
        font-size: 12px;
        padding-top: 8px;
      }
    }
    span{
      flex:1;
      display:inline-block;
    }
    span.select2{
      display:block;
      z-index:1 !important;
      span{
        display:block;
      }
    }
    .relationship_type + span{
      font-weight:bold;
    }
    select{
      border: 1px solid #f1f1f1;
      margin-left: 10px;
    }
    .relationship_key{
      display:none;
    }
    .select2{
      flex:1;
      border: 1px solid #eaeaea;
      border-right:0px;
      margin-right:0px;
      height:38px;
      .select2-selection{
        border-radius:0px;
        border:0px;
        height:36px;
      }
    }
    .select2:last-child {
      border-right: 1px solid #eaeaea;
      border-top-right-radius: 2px;
      border-bottom-right-radius: 4px;
    }
    .form-control {
      border-radius:0px;
      height: 38px;
      flex:1;
      &:last-child{
        border-top-right-radius: 3px;
        border-bottom-right-radius: 3px;
      }
    }
  }
}
.row-dd:hover {
  background-color: #F6F8FA;
}
.row-dd > div:first-child { padding-left: 37px; }
.row-dd > div:first-child .handler {
  position: absolute;
  top:      0px;
  left:     14px;
  cursor:   move;
}
.fake-table-hd {
  padding: 0 8px;
}
.fake-table-hd > div:first-child { padding-left: 29px; }
.fake-table-hd > div {
  font-weight:      500;
  padding:          8px;
  margin-bottom:    0 !important;
  background-color: #F6F8FA;
  border-bottom:    1px solid #EAEAEA;
}

/* CUSTOMIZE THE NAVBAR
-------------------------------------------------- */
/* Special class on .container surrounding .navbar, used for positioning it into place. */
.navbar-wrapper {
  position: absolute;
  top: 0;
  right: 0;
  left: 0;
  z-index: 20; }

/* Flip around the padding for proper display in narrow viewports */
.navbar-wrapper > .container {
  padding-right: 0;
  padding-left: 0; }

.navbar-wrapper .navbar {
  padding-right: 15px;
  padding-left: 15px; }

.navbar-wrapper .navbar .container {
  width: auto; }

/* CUSTOMIZE THE CAROUSEL
-------------------------------------------------- */
/* Carousel base class */
.carousel {
  height: 500px;
  margin-bottom: 60px; }

/* Since positioning the image, we need to help out the caption */
.carousel-caption {
  z-index: 10; }

/* Declare heights because of positioning of img element */
.carousel .item {
  height: 500px;
  background-color: #777; }

.carousel-inner > .item > img {
  position: absolute;
  top: 0;
  left: 0;
  min-width: 100%;
  height: 500px; }

/* MARKETING CONTENT
-------------------------------------------------- */
/* Center align the text within the three columns below the carousel */
.marketing .col-lg-4 {
  margin-bottom: 20px;
  text-align: center; }

.marketing h2 {
  font-weight: normal; }

.marketing .col-lg-4 p {
  margin-right: 10px;
  margin-left: 10px; }

/* Featurettes
------------------------- */
.featurette-divider {
  margin: 80px 0;
  /* Space out the Bootstrap <hr> more */ }

/* Thin out the marketing headings */
.featurette-heading {
  font-weight: 300;
  line-height: 1;
  letter-spacing: -1px; }


/* Multi Languages / Translations
-------------------------------------------------- */
.language-selector {
  float: right !important;
  padding: 0 10px 0 0;
}
.side-body > .language-selector {
  padding: 28px 15px 0 0;
}
.modal-body .language-selector {
  float: right !important;
  padding: 0;
}
.language-label {
  color: #fff;
  background: #0081CA;
  border: 0;
  border-radius: 3px;
  font-size: 10px;
  padding: 2px 5px;
  display: inline-block;
  line-height: 14px;
  text-transform: uppercase;
}

/* RESPONSIVE CSS
-------------------------------------------------- */
@media (min-width: 768px) {
  /* Navbar positioning foo */
  .navbar-wrapper .container {
    padding-right: 15px;
    padding-left: 15px; }
  .navbar-wrapper .navbar {
    padding-right: 0;
    padding-left: 0; }
  /* The navbar becomes detached from the top, so we round the corners */
  .navbar-wrapper .navbar {
    border-radius: 4px; }
  /* Bump up size of carousel content */
  .carousel-caption p {
    margin-bottom: 20px;
    font-size: 21px;
    line-height: 1.4; }
  .featurette-heading {
    font-size: 50px; } }

@media (min-width: 992px) {
  .featurette-heading {
    margin-top: 100px;
    margin-bottom: 20px; } }

/* BOOTSTRAP EXTENDED */
a.text-action{color:#a3afb7}a.text-action,a.text-action:focus,a.text-action:hover{text-decoration:none}a.text-action:focus,a.text-action:hover{color:#ccd5db}a.text-action .icon+span{margin-left:3px}a.text-like{color:#a3afb7!important}a.text-like,a.text-like:focus,a.text-like:hover{text-decoration:none}a.text-like.active,a.text-like:focus,a.text-like:hover{color:#f96868!important}.text-action+.text-action{margin-left:6px}.img-bordered{padding:3px;border:1px solid #e4eaec}.img-bordered-primary{border-color:#62a8ea!important}.img-bordered-purple{border-color:#7c51d1!important}.img-bordered-red{border-color:#e9595b!important}.img-bordered-green{border-color:#7dd3ae!important}.img-bordered-orange{border-color:#ec9940!important}.h1,.h2,.h3,.h4,.h5,.h6,h1,h2,h3,h4,h5,h6{text-shadow:rgba(0,0,0,.15) 0 0 1px}.h1 .icon:first-child,.h2 .icon:first-child,.h3 .icon:first-child,.h4 .icon:first-child,.h5 .icon:first-child,.h6 .icon:first-child,h1 .icon:first-child,h2 .icon:first-child,h3 .icon:first-child,h4 .icon:first-child,h5 .icon:first-child,h6 .icon:first-child{margin-right:.5em}.mark,mark{color:#fff;border-radius:2px}.drop-cap{float:left;padding:5px;margin-right:5px;font-family:Georgia;font-size:60px;line-height:50px;color:#263238}.drop-cap-reversed{color:#fff;background-color:#263238}.list-icons{padding-left:10px;margin-left:0;list-style:none}.list-icons>li{margin-top:6px}.list-icons>li:first-child{margin-top:0}.list-icons>li i{float:left;width:1em;margin:0 6px 0 0}.text-primary{color:#62a8ea}a.text-primary:focus,a.text-primary:hover{color:#358fe4}.text-success{color:#46be8a}a.text-success:focus,a.text-success:hover{color:#369b6f}.text-info{color:#57c7d4}a.text-info:focus,a.text-info:hover{color:#33b6c5}.text-warning{color:#f2a654}a.text-warning:focus,a.text-warning:hover{color:#ee8d25}.text-danger{color:#f96868}a.text-danger:focus,a.text-danger:hover{color:#f73737}blockquote{font-size:20px;color:#526069;border-left-width:2px}blockquote .small,blockquote footer,blockquote small{font-size:14px}.blockquote-reverse{border-right-width:2px}.blockquote{padding:15px 20px;border-left-width:4px;border-radius:3px}.blockquote.blockquote-reverse{border-right-width:4px}.blockquote-success{background-color:rgba(70,190,138,.1);border-color:#46be8a}.blockquote-info{background-color:rgba(87,199,212,.1);border-color:#57c7d4}.blockquote-warning{background-color:rgba(242,166,84,.1);border-color:#f2a654}.blockquote-danger{background-color:rgba(249,104,104,.1);border-color:#f96868}code{border:1px solid #bcd8f1}pre code{border:none}.container{max-width:100%}@media (min-width:1600px){.container{width:1310px}}@media (min-width:1600px){.col-xlg-1,.col-xlg-10,.col-xlg-11,.col-xlg-12,.col-xlg-2,.col-xlg-3,.col-xlg-4,.col-xlg-5,.col-xlg-6,.col-xlg-7,.col-xlg-8,.col-xlg-9{float:left}.col-xlg-12{width:100%}.col-xlg-11{width:91.66666667%}.col-xlg-10{width:83.33333333%}.col-xlg-9{width:75%}.col-xlg-8{width:66.66666667%}.col-xlg-7{width:58.33333333%}.col-xlg-6{width:50%}.col-xlg-5{width:41.66666667%}.col-xlg-4{width:33.33333333%}.col-xlg-3{width:25%}.col-xlg-2{width:16.66666667%}.col-xlg-1{width:8.33333333%}.col-xlg-pull-12{right:100%}.col-xlg-pull-11{right:91.66666667%}.col-xlg-pull-10{right:83.33333333%}.col-xlg-pull-9{right:75%}.col-xlg-pull-8{right:66.66666667%}.col-xlg-pull-7{right:58.33333333%}.col-xlg-pull-6{right:50%}.col-xlg-pull-5{right:41.66666667%}.col-xlg-pull-4{right:33.33333333%}.col-xlg-pull-3{right:25%}.col-xlg-pull-2{right:16.66666667%}.col-xlg-pull-1{right:8.33333333%}.col-xlg-pull-0{right:auto}.col-xlg-push-12{left:100%}.col-xlg-push-11{left:91.66666667%}.col-xlg-push-10{left:83.33333333%}.col-xlg-push-9{left:75%}.col-xlg-push-8{left:66.66666667%}.col-xlg-push-7{left:58.33333333%}.col-xlg-push-6{left:50%}.col-xlg-push-5{left:41.66666667%}.col-xlg-push-4{left:33.33333333%}.col-xlg-push-3{left:25%}.col-xlg-push-2{left:16.66666667%}.col-xlg-push-1{left:8.33333333%}.col-xlg-push-0{left:auto}.col-xlg-offset-12{margin-left:100%}.col-xlg-offset-11{margin-left:91.66666667%}.col-xlg-offset-10{margin-left:83.33333333%}.col-xlg-offset-9{margin-left:75%}.col-xlg-offset-8{margin-left:66.66666667%}.col-xlg-offset-7{margin-left:58.33333333%}.col-xlg-offset-6{margin-left:50%}.col-xlg-offset-5{margin-left:41.66666667%}.col-xlg-offset-4{margin-left:33.33333333%}.col-xlg-offset-3{margin-left:25%}.col-xlg-offset-2{margin-left:16.66666667%}.col-xlg-offset-1{margin-left:8.33333333%}.col-xlg-offset-0{margin-left:0}}.col-xlg-1,.col-xlg-10,.col-xlg-11,.col-xlg-12,.col-xlg-2,.col-xlg-3,.col-xlg-4,.col-xlg-5,.col-xlg-6,.col-xlg-7,.col-xlg-8,.col-xlg-9{position:relative;min-height:1px;padding-right:15px;padding-left:15px}.row.no-space{margin-right:0;margin-left:0}.row.no-space>[class*=col-]{padding-right:0;padding-left:0}.row-lg{margin-right:-25px;margin-left:-25px}.row-lg>.col-lg-1,.row-lg>.col-lg-10,.row-lg>.col-lg-11,.row-lg>.col-lg-12,.row-lg>.col-lg-2,.row-lg>.col-lg-3,.row-lg>.col-lg-4,.row-lg>.col-lg-5,.row-lg>.col-lg-6,.row-lg>.col-lg-7,.row-lg>.col-lg-8,.row-lg>.col-lg-9,.row-lg>.col-md-1,.row-lg>.col-md-10,.row-lg>.col-md-11,.row-lg>.col-md-12,.row-lg>.col-md-2,.row-lg>.col-md-3,.row-lg>.col-md-4,.row-lg>.col-md-5,.row-lg>.col-md-6,.row-lg>.col-md-7,.row-lg>.col-md-8,.row-lg>.col-md-9,.row-lg>.col-sm-1,.row-lg>.col-sm-10,.row-lg>.col-sm-11,.row-lg>.col-sm-12,.row-lg>.col-sm-2,.row-lg>.col-sm-3,.row-lg>.col-sm-4,.row-lg>.col-sm-5,.row-lg>.col-sm-6,.row-lg>.col-sm-7,.row-lg>.col-sm-8,.row-lg>.col-sm-9,.row-lg>.col-xlg-1,.row-lg>.col-xlg-10,.row-lg>.col-xlg-11,.row-lg>.col-xlg-12,.row-lg>.col-xlg-2,.row-lg>.col-xlg-3,.row-lg>.col-xlg-4,.row-lg>.col-xlg-5,.row-lg>.col-xlg-6,.row-lg>.col-xlg-7,.row-lg>.col-xlg-8,.row-lg>.col-xlg-9,.row-lg>.col-xs-1,.row-lg>.col-xs-10,.row-lg>.col-xs-11,.row-lg>.col-xs-12,.row-lg>.col-xs-2,.row-lg>.col-xs-3,.row-lg>.col-xs-4,.row-lg>.col-xs-5,.row-lg>.col-xs-6,.row-lg>.col-xs-7,.row-lg>.col-xs-8,.row-lg>.col-xs-9{padding-right:25px;padding-left:25px}.table{color:#76838f}.table>tfoot>tr>th,.table>thead>tr>th{font-weight:400;color:#526069}.table>thead>tr>th{border-bottom:1px solid #e4eaec}.table>tbody+tbody{border-top:1px solid #e4eaec}.table a{text-decoration:underline}.table td>.checkbox-custom:only-child,.table th>.checkbox-custom:only-child{margin-top:0;margin-bottom:0;text-align:center}.table .danger,.table .info,.table .success,.table .warning{color:#fff}.table .danger a,.table .info a,.table .success a,.table .warning a{color:#fff}.table .cell-30{width:30px}.table .cell-40{width:40px}.table .cell-50{width:50px}.table .cell-60{width:60px}.table .cell-80{width:80px}.table .cell-100{width:100px}.table .cell-120{width:120px}.table .cell-130{width:130px}.table .cell-150{width:150px}.table .cell-180{width:180px}.table .cell-200{width:200px}.table .cell-250{width:250px}.table .cell-300{width:300px}.table-danger thead tr,.table-dark thead tr,.table-info thead tr,.table-primary thead tr,.table-success thead tr,.table-warning thead tr{color:#fff}.table-default thead tr{background:#f3f7f9}.table-primary thead tr{background:#62a8ea}.table-success thead tr{background:#46be8a}.table-info thead tr{background:#57c7d4}.table-warning thead tr{background:#f2a654}.table-danger thead tr{background:#f96868}.table-dark thead tr{background:#526069}.table-gray thead tr{color:#526069;background:#ccd5db}.table-bordered>thead>tr>td,.table-bordered>thead>tr>th{border-bottom-width:1px}.table-bordered>thead:first-child>tr:first-child>th{border:1px solid #e4eaec}.table-section+tbody{display:none}.table-section-arrow{position:relative;display:inline-block;font-family:'Web Icons';font-style:normal;font-weight:400;text-align:center;-webkit-transition:-webkit-transform .15s;-o-transition:-o-transform .15s;transition:transform .15s;-webkit-transform:translate(0,0);-ms-transform:translate(0,0);-o-transform:translate(0,0);transform:translate(0,0);text-rendering:auto;speak:none;-webkit-font-smoothing:antialiased;-moz-osx-font-smoothing:grayscale}.table-section-arrow:before{content:'\f181'}.table-section.active tr{background-color:#f3f7f9}.table-section.active+tbody{display:table-row-group}.table-section.active .table-section-arrow{-webkit-transform:rotate(-180deg);-ms-transform:rotate(-180deg);-o-transform:rotate(-180deg);transform:rotate(-180deg)}.form-control{-webkit-box-shadow:none;box-shadow:none;-webkit-transition:-webkit-box-shadow .25s linear,border .25s linear,color .25s linear,background-color .25s linear;-o-transition:box-shadow .25s linear,border .25s linear,color .25s linear,background-color .25s linear;transition:box-shadow .25s linear,border .25s linear,color .25s linear,background-color .25s linear}.form-control:not(select){-webkit-appearance:none}.has-success .checkbox,.has-success .checkbox-inline,.has-success .control-label,.has-success .help-block,.has-success .radio,.has-success .radio-inline,.has-success.checkbox label,.has-success.checkbox-inline label,.has-success.radio label,.has-success.radio-inline label{color:#46be8a}.has-success .form-control{border-color:#46be8a;-webkit-box-shadow:inset 0 1px 1px rgba(0,0,0,.075);box-shadow:inset 0 1px 1px rgba(0,0,0,.075)}.has-success .form-control:focus{border-color:#369b6f;-webkit-box-shadow:inset 0 1px 1px rgba(0,0,0,.075),0 0 6px #91d9ba;box-shadow:inset 0 1px 1px rgba(0,0,0,.075),0 0 6px #91d9ba}.has-success .input-group-addon{color:#46be8a;background-color:#fff;border-color:#46be8a}.has-success .form-control-feedback{color:#46be8a}.has-success .form-control{-webkit-box-shadow:inset 0 1px 1px rgba(0,0,0,.05);box-shadow:inset 0 1px 1px rgba(0,0,0,.05)}.has-success .form-control:focus{border-color:#46be8a;outline:0;-webkit-box-shadow:inset 0 1px 1px rgba(0,0,0,.075),0 0 8px rgba(70,190,138,.6);box-shadow:inset 0 1px 1px rgba(0,0,0,.075),0 0 8px rgba(70,190,138,.6)}.has-success .form-control.focus,.has-success .form-control:focus{border-color:#46be8a;-webkit-box-shadow:none;box-shadow:none}.has-warning .checkbox,.has-warning .checkbox-inline,.has-warning .control-label,.has-warning .help-block,.has-warning .radio,.has-warning .radio-inline,.has-warning.checkbox label,.has-warning.checkbox-inline label,.has-warning.radio label,.has-warning.radio-inline label{color:#f2a654}.has-warning .form-control{border-color:#f2a654;-webkit-box-shadow:inset 0 1px 1px rgba(0,0,0,.075);box-shadow:inset 0 1px 1px rgba(0,0,0,.075)}.has-warning .form-control:focus{border-color:#ee8d25;-webkit-box-shadow:inset 0 1px 1px rgba(0,0,0,.075),0 0 6px #f9d7b3;box-shadow:inset 0 1px 1px rgba(0,0,0,.075),0 0 6px #f9d7b3}.has-warning .input-group-addon{color:#f2a654;background-color:#fff;border-color:#f2a654}.has-warning .form-control-feedback{color:#f2a654}.has-warning .form-control{-webkit-box-shadow:inset 0 1px 1px rgba(0,0,0,.05);box-shadow:inset 0 1px 1px rgba(0,0,0,.05)}.has-warning .form-control:focus{border-color:#f2a654;outline:0;-webkit-box-shadow:inset 0 1px 1px rgba(0,0,0,.075),0 0 8px rgba(242,166,84,.6);box-shadow:inset 0 1px 1px rgba(0,0,0,.075),0 0 8px rgba(242,166,84,.6)}.has-warning .form-control.focus,.has-warning .form-control:focus{border-color:#f2a654;-webkit-box-shadow:none;box-shadow:none}.has-error .checkbox,.has-error .checkbox-inline,.has-error .control-label,.has-error .help-block,.has-error .radio,.has-error .radio-inline,.has-error.checkbox label,.has-error.checkbox-inline label,.has-error.radio label,.has-error.radio-inline label{color:#f96868}.has-error .form-control{border-color:#f96868;-webkit-box-shadow:inset 0 1px 1px rgba(0,0,0,.075);box-shadow:inset 0 1px 1px rgba(0,0,0,.075)}.has-error .form-control:focus{border-color:#f73737;-webkit-box-shadow:inset 0 1px 1px rgba(0,0,0,.075),0 0 6px #fdcaca;box-shadow:inset 0 1px 1px rgba(0,0,0,.075),0 0 6px #fdcaca}.has-error .input-group-addon{color:#f96868;background-color:#fff;border-color:#f96868}.has-error .form-control-feedback{color:#f96868}.has-error .form-control{-webkit-box-shadow:inset 0 1px 1px rgba(0,0,0,.05);box-shadow:inset 0 1px 1px rgba(0,0,0,.05)}.has-error .form-control:focus{border-color:#f96868;outline:0;-webkit-box-shadow:inset 0 1px 1px rgba(0,0,0,.075),0 0 8px rgba(249,104,104,.6);box-shadow:inset 0 1px 1px rgba(0,0,0,.075),0 0 8px rgba(249,104,104,.6)}.has-error .form-control.focus,.has-error .form-control:focus{border-color:#f96868;-webkit-box-shadow:none;box-shadow:none}.form-group.has-feedback.no-label .form-control-feedback{top:0}.form-group.has-feedback.left-feedback .form-control-feedback{right:auto;left:0}.form-group.has-feedback.left-feedback .form-control{padding-right:13px;padding-left:50px}.form-control.square{border-radius:0}.form-control.round{border-radius:200px}textarea.form-control.no-resize{resize:none}.input-group-file input[type=text]{background-color:#fff}.input-group-file .btn-file{position:relative;overflow:hidden}.input-group-file .btn-file.btn-outline{border:1px solid #e4eaec;border-left:none}.input-group-file .btn-file.btn-outline:hover{border-left:none}.input-group-file .btn-file>.icon{margin:0 3px}.input-group-file .btn-file input[type=file]{position:absolute;top:0;left:0;display:block;min-width:100%;min-height:100%;text-align:0;cursor:pointer;opacity:0}.help-block{margin-top:7px;margin-bottom:8px}.help-block>.icon{margin:0 5px}.input-search-close{color:#000;text-shadow:none;filter:alpha(opacity=20);opacity:.2}.input-search-close.icon{font-size:inherit;line-height:inherit}.input-search-close:focus,.input-search-close:hover{color:#000;text-decoration:none;cursor:pointer;filter:alpha(opacity=50);opacity:.5}button.input-search-close{-webkit-appearance:none;padding:0;cursor:pointer;background:0 0;border:0}.input-search{position:relative}.input-search .form-control{border-radius:200px}.input-search .input-search-close,.input-search .input-search-icon{position:absolute;top:50%;z-index:1;width:36px;-webkit-transform:translateY(-50%);-ms-transform:translateY(-50%);-o-transform:translateY(-50%);transform:translateY(-50%)}.input-search .input-search-close{right:8px}.input-search .input-search-icon+.form-control{padding-left:43.5px}.input-search .input-search-icon{left:8px;font-size:16px;color:#a3afb7;text-align:center;pointer-events:none}.input-search-btn+.form-control{padding-right:50px}.input-search-btn{position:absolute;top:0;right:0;height:100%;padding:0 10px;background:0 0;border:none;border-radius:0 200px 200px 0}.input-search-btn>.icon{margin:0 3px}.input-search-dark .input-search-icon{color:#76838f}.input-search-dark .form-control{background:#f3f7f9;-webkit-box-shadow:none;box-shadow:none}.input-search-dark .form-control:focus{background-color:transparent}.form-inline .form-group{margin-right:20px}.form-inline .form-group:last-child{margin-right:0}.form-inline .control-label{margin-right:5px}@media (max-width:767px){.form-inline .form-group{margin-right:0}}.btn{padding:6px 15px;font-size:14px;line-height:1.57142857;border-radius:3px;-webkit-transition:border .2s linear,color .2s linear,width .2s linear,background-color .2s linear;-o-transition:border .2s linear,color .2s linear,width .2s linear,background-color .2s linear;transition:border .2s linear,color .2s linear,width .2s linear,background-color .2s linear;-webkit-font-smoothing:subpixel-antialiased}.btn.active:focus,.btn:active:focus,.btn:focus{outline:0}.btn.active,.btn:active{-webkit-box-shadow:none;box-shadow:none}.btn .icon{width:1em;margin:-1px 3px 0;line-height:inherit;text-align:center}.btn-block{white-space:normal}.btn-outline.btn-default{color:#76838f;background-color:transparent}.btn-outline.btn-default.active,.btn-outline.btn-default:active,.btn-outline.btn-default:focus,.btn-outline.btn-default:hover,.open>.dropdown-toggle.btn-outline.btn-default{color:#76838f;background-color:rgba(118,131,143,.1);border-color:#e4eaec}.btn-outline.btn-default.active .badge,.btn-outline.btn-default:active .badge,.btn-outline.btn-default:focus .badge,.btn-outline.btn-default:hover .badge,.open>.dropdown-toggle.btn-outline.btn-default .badge{color:#76838f;background-color:#76838f}.btn-outline.btn-primary{color:#62a8ea;background-color:transparent}.btn-outline.btn-primary.active,.btn-outline.btn-primary:active,.btn-outline.btn-primary:focus,.btn-outline.btn-primary:hover,.open>.dropdown-toggle.btn-outline.btn-primary{color:#fff;background-color:#62a8ea;border-color:#62a8ea}.btn-outline.btn-primary.active .badge,.btn-outline.btn-primary:active .badge,.btn-outline.btn-primary:focus .badge,.btn-outline.btn-primary:hover .badge,.open>.dropdown-toggle.btn-outline.btn-primary .badge{color:#62a8ea;background-color:#fff}.btn-outline.btn-success{color:#46be8a;background-color:transparent}.btn-outline.btn-success.active,.btn-outline.btn-success:active,.btn-outline.btn-success:focus,.btn-outline.btn-success:hover,.open>.dropdown-toggle.btn-outline.btn-success{color:#fff;background-color:#46be8a;border-color:#46be8a}.btn-outline.btn-success.active .badge,.btn-outline.btn-success:active .badge,.btn-outline.btn-success:focus .badge,.btn-outline.btn-success:hover .badge,.open>.dropdown-toggle.btn-outline.btn-success .badge{color:#46be8a;background-color:#fff}.btn-outline.btn-info{color:#57c7d4;background-color:transparent}.btn-outline.btn-info.active,.btn-outline.btn-info:active,.btn-outline.btn-info:focus,.btn-outline.btn-info:hover,.open>.dropdown-toggle.btn-outline.btn-info{color:#fff;background-color:#57c7d4;border-color:#57c7d4}.btn-outline.btn-info.active .badge,.btn-outline.btn-info:active .badge,.btn-outline.btn-info:focus .badge,.btn-outline.btn-info:hover .badge,.open>.dropdown-toggle.btn-outline.btn-info .badge{color:#57c7d4;background-color:#fff}.btn-outline.btn-warning{color:#f2a654;background-color:transparent}.btn-outline.btn-warning.active,.btn-outline.btn-warning:active,.btn-outline.btn-warning:focus,.btn-outline.btn-warning:hover,.open>.dropdown-toggle.btn-outline.btn-warning{color:#fff;background-color:#f2a654;border-color:#f2a654}.btn-outline.btn-warning.active .badge,.btn-outline.btn-warning:active .badge,.btn-outline.btn-warning:focus .badge,.btn-outline.btn-warning:hover .badge,.open>.dropdown-toggle.btn-outline.btn-warning .badge{color:#f2a654;background-color:#fff}.btn-outline.btn-danger{color:#f96868;background-color:transparent}.btn-outline.btn-danger.active,.btn-outline.btn-danger:active,.btn-outline.btn-danger:focus,.btn-outline.btn-danger:hover,.open>.dropdown-toggle.btn-outline.btn-danger{color:#fff;background-color:#f96868;border-color:#f96868}.btn-outline.btn-danger.active .badge,.btn-outline.btn-danger:active .badge,.btn-outline.btn-danger:focus .badge,.btn-outline.btn-danger:hover .badge,.open>.dropdown-toggle.btn-outline.btn-danger .badge{color:#f96868;background-color:#fff}.btn-outline.btn-dark{color:#526069;background-color:transparent}.btn-outline.btn-dark.active,.btn-outline.btn-dark:active,.btn-outline.btn-dark:focus,.btn-outline.btn-dark:hover,.open>.dropdown-toggle.btn-outline.btn-dark{color:#fff;background-color:#526069;border-color:#526069}.btn-outline.btn-dark.active .badge,.btn-outline.btn-dark:active .badge,.btn-outline.btn-dark:focus .badge,.btn-outline.btn-dark:hover .badge,.open>.dropdown-toggle.btn-outline.btn-dark .badge{color:#526069;background-color:#fff}.btn-outline.btn-inverse{color:#fff;background-color:transparent}.btn-outline.btn-inverse.active,.btn-outline.btn-inverse:active,.btn-outline.btn-inverse:focus,.btn-outline.btn-inverse:hover,.open>.dropdown-toggle.btn-outline.btn-inverse{color:#76838f;background-color:#fff;border-color:#fff}.btn-outline.btn-inverse.active .badge,.btn-outline.btn-inverse:active .badge,.btn-outline.btn-inverse:focus .badge,.btn-outline.btn-inverse:hover .badge,.open>.dropdown-toggle.btn-outline.btn-inverse .badge{color:#fff;background-color:#76838f}.btn-lg{padding:10px 18px;font-size:18px;line-height:1.3333333;border-radius:4px}.btn-sm{padding:6px 13px;font-size:12px;line-height:1.5;border-radius:2px}.btn-xs{padding:1px 5px;font-size:12px;line-height:1.5;border-radius:2px}.btn-squared{border-radius:0}.btn-round{border-radius:1000px}.btn-default.focus,.btn-default:focus,.btn-default:hover{background-color:#f3f7f9;border-color:#f3f7f9}.btn-default.active,.btn-default:active,.open>.dropdown-toggle.btn-default{background-color:#ccd5db;border-color:#ccd5db}.btn-default.active.focus,.btn-default.active:focus,.btn-default.active:hover,.btn-default:active.focus,.btn-default:active:focus,.btn-default:active:hover,.open>.dropdown-toggle.btn-default.focus,.open>.dropdown-toggle.btn-default:focus,.open>.dropdown-toggle.btn-default:hover{background-color:#ccd5db;border-color:#ccd5db}.btn-default.disabled,.btn-default.disabled.active,.btn-default.disabled.focus,.btn-default.disabled:active,.btn-default.disabled:focus,.btn-default.disabled:hover,.btn-default[disabled],.btn-default[disabled].active,.btn-default[disabled].focus,.btn-default[disabled]:active,.btn-default[disabled]:focus,.btn-default[disabled]:hover,fieldset[disabled] .btn-default,fieldset[disabled] .btn-default.active,fieldset[disabled] .btn-default.focus,fieldset[disabled] .btn-default:active,fieldset[disabled] .btn-default:focus,fieldset[disabled] .btn-default:hover{color:#76838f;background-color:#f3f7f9;border-color:#f3f7f9}.btn-default.btn-up:before{border-bottom-color:#e4eaec}.btn-default.btn-up:focus:before,.btn-default.btn-up:hover:before{border-bottom-color:#f3f7f9}.btn-default.btn-up.active:before,.btn-default.btn-up:active:before,.open>.dropdown-toggle.btn-default.btn-up:before{border-bottom-color:#ccd5db}.btn-default.btn-right:before{border-left-color:#e4eaec}.btn-default.btn-right:focus:before,.btn-default.btn-right:hover:before{border-left-color:#f3f7f9}.btn-default.btn-right.active:before,.btn-default.btn-right:active:before,.open>.dropdown-toggle.btn-default.btn-right:before{border-left-color:#ccd5db}.btn-default.btn-bottom:before{border-top-color:#e4eaec}.btn-default.btn-bottom:focus:before,.btn-default.btn-bottom:hover:before{border-top-color:#f3f7f9}.btn-default.btn-bottom.active:before,.btn-default.btn-bottom:active:before,.open>.dropdown-toggle.btn-default.btn-bottom:before{border-top-color:#ccd5db}.btn-default.btn-left:before{border-right-color:#e4eaec}.btn-default.btn-left:focus:before,.btn-default.btn-left:hover:before{border-right-color:#f3f7f9}.btn-default.btn-left.active:before,.btn-default.btn-left:active:before,.open>.dropdown-toggle.btn-default.btn-left:before{border-right-color:#ccd5db}.btn-primary.focus,.btn-primary:focus,.btn-primary:hover{background-color:#89bceb;border-color:#89bceb}.btn-primary.active,.btn-primary:active,.open>.dropdown-toggle.btn-primary{background-color:#4e97d9;border-color:#4e97d9}.btn-primary.active.focus,.btn-primary.active:focus,.btn-primary.active:hover,.btn-primary:active.focus,.btn-primary:active:focus,.btn-primary:active:hover,.open>.dropdown-toggle.btn-primary.focus,.open>.dropdown-toggle.btn-primary:focus,.open>.dropdown-toggle.btn-primary:hover{background-color:#4e97d9;border-color:#4e97d9}.btn-primary.disabled,.btn-primary.disabled.active,.btn-primary.disabled.focus,.btn-primary.disabled:active,.btn-primary.disabled:focus,.btn-primary.disabled:hover,.btn-primary[disabled],.btn-primary[disabled].active,.btn-primary[disabled].focus,.btn-primary[disabled]:active,.btn-primary[disabled]:focus,.btn-primary[disabled]:hover,fieldset[disabled] .btn-primary,fieldset[disabled] .btn-primary.active,fieldset[disabled] .btn-primary.focus,fieldset[disabled] .btn-primary:active,fieldset[disabled] .btn-primary:focus,fieldset[disabled] .btn-primary:hover{color:#fff;background-color:#a2caee;border-color:#a2caee}.btn-primary.btn-up:before{border-bottom-color:#62a8ea}.btn-primary.btn-up:focus:before,.btn-primary.btn-up:hover:before{border-bottom-color:#89bceb}.btn-primary.btn-up.active:before,.btn-primary.btn-up:active:before,.open>.dropdown-toggle.btn-primary.btn-up:before{border-bottom-color:#4e97d9}.btn-primary.btn-right:before{border-left-color:#62a8ea}.btn-primary.btn-right:focus:before,.btn-primary.btn-right:hover:before{border-left-color:#89bceb}.btn-primary.btn-right.active:before,.btn-primary.btn-right:active:before,.open>.dropdown-toggle.btn-primary.btn-right:before{border-left-color:#4e97d9}.btn-primary.btn-bottom:before{border-top-color:#62a8ea}.btn-primary.btn-bottom:focus:before,.btn-primary.btn-bottom:hover:before{border-top-color:#89bceb}.btn-primary.btn-bottom.active:before,.btn-primary.btn-bottom:active:before,.open>.dropdown-toggle.btn-primary.btn-bottom:before{border-top-color:#4e97d9}.btn-primary.btn-left:before{border-right-color:#62a8ea}.btn-primary.btn-left:focus:before,.btn-primary.btn-left:hover:before{border-right-color:#89bceb}.btn-primary.btn-left.active:before,.btn-primary.btn-left:active:before,.open>.dropdown-toggle.btn-primary.btn-left:before{border-right-color:#4e97d9}.btn-success.focus,.btn-success:focus,.btn-success:hover{background-color:#5cd29d;border-color:#5cd29d}.btn-success.active,.btn-success:active,.open>.dropdown-toggle.btn-success{background-color:#36ab7a;border-color:#36ab7a}.btn-success.active.focus,.btn-success.active:focus,.btn-success.active:hover,.btn-success:active.focus,.btn-success:active:focus,.btn-success:active:hover,.open>.dropdown-toggle.btn-success.focus,.open>.dropdown-toggle.btn-success:focus,.open>.dropdown-toggle.btn-success:hover{background-color:#36ab7a;border-color:#36ab7a}.btn-success.disabled,.btn-success.disabled.active,.btn-success.disabled.focus,.btn-success.disabled:active,.btn-success.disabled:focus,.btn-success.disabled:hover,.btn-success[disabled],.btn-success[disabled].active,.btn-success[disabled].focus,.btn-success[disabled]:active,.btn-success[disabled]:focus,.btn-success[disabled]:hover,fieldset[disabled] .btn-success,fieldset[disabled] .btn-success.active,fieldset[disabled] .btn-success.focus,fieldset[disabled] .btn-success:active,fieldset[disabled] .btn-success:focus,fieldset[disabled] .btn-success:hover{color:#fff;background-color:#7dd3ae;border-color:#7dd3ae}.btn-success.btn-up:before{border-bottom-color:#46be8a}.btn-success.btn-up:focus:before,.btn-success.btn-up:hover:before{border-bottom-color:#5cd29d}.btn-success.btn-up.active:before,.btn-success.btn-up:active:before,.open>.dropdown-toggle.btn-success.btn-up:before{border-bottom-color:#36ab7a}.btn-success.btn-right:before{border-left-color:#46be8a}.btn-success.btn-right:focus:before,.btn-success.btn-right:hover:before{border-left-color:#5cd29d}.btn-success.btn-right.active:before,.btn-success.btn-right:active:before,.open>.dropdown-toggle.btn-success.btn-right:before{border-left-color:#36ab7a}.btn-success.btn-bottom:before{border-top-color:#46be8a}.btn-success.btn-bottom:focus:before,.btn-success.btn-bottom:hover:before{border-top-color:#5cd29d}.btn-success.btn-bottom.active:before,.btn-success.btn-bottom:active:before,.open>.dropdown-toggle.btn-success.btn-bottom:before{border-top-color:#36ab7a}.btn-success.btn-left:before{border-right-color:#46be8a}.btn-success.btn-left:focus:before,.btn-success.btn-left:hover:before{border-right-color:#5cd29d}.btn-success.btn-left.active:before,.btn-success.btn-left:active:before,.open>.dropdown-toggle.btn-success.btn-left:before{border-right-color:#36ab7a}.btn-info.focus,.btn-info:focus,.btn-info:hover{background-color:#77d6e1;border-color:#77d6e1}.btn-info.active,.btn-info:active,.open>.dropdown-toggle.btn-info{background-color:#47b8c6;border-color:#47b8c6}.btn-info.active.focus,.btn-info.active:focus,.btn-info.active:hover,.btn-info:active.focus,.btn-info:active:focus,.btn-info:active:hover,.open>.dropdown-toggle.btn-info.focus,.open>.dropdown-toggle.btn-info:focus,.open>.dropdown-toggle.btn-info:hover{background-color:#47b8c6;border-color:#47b8c6}.btn-info.disabled,.btn-info.disabled.active,.btn-info.disabled.focus,.btn-info.disabled:active,.btn-info.disabled:focus,.btn-info.disabled:hover,.btn-info[disabled],.btn-info[disabled].active,.btn-info[disabled].focus,.btn-info[disabled]:active,.btn-info[disabled]:focus,.btn-info[disabled]:hover,fieldset[disabled] .btn-info,fieldset[disabled] .btn-info.active,fieldset[disabled] .btn-info.focus,fieldset[disabled] .btn-info:active,fieldset[disabled] .btn-info:focus,fieldset[disabled] .btn-info:hover{color:#fff;background-color:#9ae1e9;border-color:#9ae1e9}.btn-info.btn-up:before{border-bottom-color:#57c7d4}.btn-info.btn-up:focus:before,.btn-info.btn-up:hover:before{border-bottom-color:#77d6e1}.btn-info.btn-up.active:before,.btn-info.btn-up:active:before,.open>.dropdown-toggle.btn-info.btn-up:before{border-bottom-color:#47b8c6}.btn-info.btn-right:before{border-left-color:#57c7d4}.btn-info.btn-right:focus:before,.btn-info.btn-right:hover:before{border-left-color:#77d6e1}.btn-info.btn-right.active:before,.btn-info.btn-right:active:before,.open>.dropdown-toggle.btn-info.btn-right:before{border-left-color:#47b8c6}.btn-info.btn-bottom:before{border-top-color:#57c7d4}.btn-info.btn-bottom:focus:before,.btn-info.btn-bottom:hover:before{border-top-color:#77d6e1}.btn-info.btn-bottom.active:before,.btn-info.btn-bottom:active:before,.open>.dropdown-toggle.btn-info.btn-bottom:before{border-top-color:#47b8c6}.btn-info.btn-left:before{border-right-color:#57c7d4}.btn-info.btn-left:focus:before,.btn-info.btn-left:hover:before{border-right-color:#77d6e1}.btn-info.btn-left.active:before,.btn-info.btn-left:active:before,.open>.dropdown-toggle.btn-info.btn-left:before{border-right-color:#47b8c6}.btn-warning.focus,.btn-warning:focus,.btn-warning:hover{background-color:#f4b066;border-color:#f4b066}.btn-warning.active,.btn-warning:active,.open>.dropdown-toggle.btn-warning{background-color:#ec9940;border-color:#ec9940}.btn-warning.active.focus,.btn-warning.active:focus,.btn-warning.active:hover,.btn-warning:active.focus,.btn-warning:active:focus,.btn-warning:active:hover,.open>.dropdown-toggle.btn-warning.focus,.open>.dropdown-toggle.btn-warning:focus,.open>.dropdown-toggle.btn-warning:hover{background-color:#ec9940;border-color:#ec9940}.btn-warning.disabled,.btn-warning.disabled.active,.btn-warning.disabled.focus,.btn-warning.disabled:active,.btn-warning.disabled:focus,.btn-warning.disabled:hover,.btn-warning[disabled],.btn-warning[disabled].active,.btn-warning[disabled].focus,.btn-warning[disabled]:active,.btn-warning[disabled]:focus,.btn-warning[disabled]:hover,fieldset[disabled] .btn-warning,fieldset[disabled] .btn-warning.active,fieldset[disabled] .btn-warning.focus,fieldset[disabled] .btn-warning:active,fieldset[disabled] .btn-warning:focus,fieldset[disabled] .btn-warning:hover{color:#fff;background-color:#f6be80;border-color:#f6be80}.btn-warning.btn-up:before{border-bottom-color:#f2a654}.btn-warning.btn-up:focus:before,.btn-warning.btn-up:hover:before{border-bottom-color:#f4b066}.btn-warning.btn-up.active:before,.btn-warning.btn-up:active:before,.open>.dropdown-toggle.btn-warning.btn-up:before{border-bottom-color:#ec9940}.btn-warning.btn-right:before{border-left-color:#f2a654}.btn-warning.btn-right:focus:before,.btn-warning.btn-right:hover:before{border-left-color:#f4b066}.btn-warning.btn-right.active:before,.btn-warning.btn-right:active:before,.open>.dropdown-toggle.btn-warning.btn-right:before{border-left-color:#ec9940}.btn-warning.btn-bottom:before{border-top-color:#f2a654}.btn-warning.btn-bottom:focus:before,.btn-warning.btn-bottom:hover:before{border-top-color:#f4b066}.btn-warning.btn-bottom.active:before,.btn-warning.btn-bottom:active:before,.open>.dropdown-toggle.btn-warning.btn-bottom:before{border-top-color:#ec9940}.btn-warning.btn-left:before{border-right-color:#f2a654}.btn-warning.btn-left:focus:before,.btn-warning.btn-left:hover:before{border-right-color:#f4b066}.btn-warning.btn-left.active:before,.btn-warning.btn-left:active:before,.open>.dropdown-toggle.btn-warning.btn-left:before{border-right-color:#ec9940}.btn-danger.focus,.btn-danger:focus,.btn-danger:hover{background-color:#fa7a7a;border-color:#fa7a7a}.btn-danger.active,.btn-danger:active,.open>.dropdown-toggle.btn-danger{background-color:#e9595b;border-color:#e9595b}.btn-danger.active.focus,.btn-danger.active:focus,.btn-danger.active:hover,.btn-danger:active.focus,.btn-danger:active:focus,.btn-danger:active:hover,.open>.dropdown-toggle.btn-danger.focus,.open>.dropdown-toggle.btn-danger:focus,.open>.dropdown-toggle.btn-danger:hover{background-color:#e9595b;border-color:#e9595b}.btn-danger.disabled,.btn-danger.disabled.active,.btn-danger.disabled.focus,.btn-danger.disabled:active,.btn-danger.disabled:focus,.btn-danger.disabled:hover,.btn-danger[disabled],.btn-danger[disabled].active,.btn-danger[disabled].focus,.btn-danger[disabled]:active,.btn-danger[disabled]:focus,.btn-danger[disabled]:hover,fieldset[disabled] .btn-danger,fieldset[disabled] .btn-danger.active,fieldset[disabled] .btn-danger.focus,fieldset[disabled] .btn-danger:active,fieldset[disabled] .btn-danger:focus,fieldset[disabled] .btn-danger:hover{color:#fff;background-color:#fa9898;border-color:#fa9898}.btn-danger.btn-up:before{border-bottom-color:#f96868}.btn-danger.btn-up:focus:before,.btn-danger.btn-up:hover:before{border-bottom-color:#fa7a7a}.btn-danger.btn-up.active:before,.btn-danger.btn-up:active:before,.open>.dropdown-toggle.btn-danger.btn-up:before{border-bottom-color:#e9595b}.btn-danger.btn-right:before{border-left-color:#f96868}.btn-danger.btn-right:focus:before,.btn-danger.btn-right:hover:before{border-left-color:#fa7a7a}.btn-danger.btn-right.active:before,.btn-danger.btn-right:active:before,.open>.dropdown-toggle.btn-danger.btn-right:before{border-left-color:#e9595b}.btn-danger.btn-bottom:before{border-top-color:#f96868}.btn-danger.btn-bottom:focus:before,.btn-danger.btn-bottom:hover:before{border-top-color:#fa7a7a}.btn-danger.btn-bottom.active:before,.btn-danger.btn-bottom:active:before,.open>.dropdown-toggle.btn-danger.btn-bottom:before{border-top-color:#e9595b}.btn-danger.btn-left:before{border-right-color:#f96868}.btn-danger.btn-left:focus:before,.btn-danger.btn-left:hover:before{border-right-color:#fa7a7a}.btn-danger.btn-left.active:before,.btn-danger.btn-left:active:before,.open>.dropdown-toggle.btn-danger.btn-left:before{border-right-color:#e9595b}.btn-inverse{color:#76838f;background-color:#fff;border-color:#e4eaec}.btn-inverse.focus,.btn-inverse:focus{color:#76838f;background-color:#e6e6e6;border-color:#99b0b7}.btn-inverse:hover{color:#76838f;background-color:#e6e6e6;border-color:#c0ced3}.btn-inverse.active,.btn-inverse:active,.open>.dropdown-toggle.btn-inverse{color:#76838f;background-color:#e6e6e6;border-color:#c0ced3}.btn-inverse.active.focus,.btn-inverse.active:focus,.btn-inverse.active:hover,.btn-inverse:active.focus,.btn-inverse:active:focus,.btn-inverse:active:hover,.open>.dropdown-toggle.btn-inverse.focus,.open>.dropdown-toggle.btn-inverse:focus,.open>.dropdown-toggle.btn-inverse:hover{color:#76838f;background-color:#d4d4d4;border-color:#99b0b7}.btn-inverse.active,.btn-inverse:active,.open>.dropdown-toggle.btn-inverse{background-image:none}.btn-inverse.disabled.focus,.btn-inverse.disabled:focus,.btn-inverse.disabled:hover,.btn-inverse[disabled].focus,.btn-inverse[disabled]:focus,.btn-inverse[disabled]:hover,fieldset[disabled] .btn-inverse.focus,fieldset[disabled] .btn-inverse:focus,fieldset[disabled] .btn-inverse:hover{background-color:#fff;border-color:#e4eaec}.btn-inverse .badge{color:#fff;background-color:#76838f}.btn-inverse.focus,.btn-inverse:focus,.btn-inverse:hover{background-color:#fff;border-color:#f3f7f9}.btn-inverse.active,.btn-inverse:active,.open>.dropdown-toggle.btn-inverse{background-color:#fff;border-color:#ccd5db}.btn-inverse.active.focus,.btn-inverse.active:focus,.btn-inverse.active:hover,.btn-inverse:active.focus,.btn-inverse:active:focus,.btn-inverse:active:hover,.open>.dropdown-toggle.btn-inverse.focus,.open>.dropdown-toggle.btn-inverse:focus,.open>.dropdown-toggle.btn-inverse:hover{background-color:#fff;border-color:#ccd5db}.btn-inverse.disabled,.btn-inverse.disabled.active,.btn-inverse.disabled.focus,.btn-inverse.disabled:active,.btn-inverse.disabled:focus,.btn-inverse.disabled:hover,.btn-inverse[disabled],.btn-inverse[disabled].active,.btn-inverse[disabled].focus,.btn-inverse[disabled]:active,.btn-inverse[disabled]:focus,.btn-inverse[disabled]:hover,fieldset[disabled] .btn-inverse,fieldset[disabled] .btn-inverse.active,fieldset[disabled] .btn-inverse.focus,fieldset[disabled] .btn-inverse:active,fieldset[disabled] .btn-inverse:focus,fieldset[disabled] .btn-inverse:hover{color:#ccd5db;background-color:#fff;border-color:#a3afb7}.btn-inverse.btn-up:before{border-bottom-color:#fff}.btn-inverse.btn-up:focus:before,.btn-inverse.btn-up:hover:before{border-bottom-color:#fff}.btn-inverse.btn-up.active:before,.btn-inverse.btn-up:active:before,.open>.dropdown-toggle.btn-inverse.btn-up:before{border-bottom-color:#fff}.btn-inverse.btn-right:before{border-left-color:#fff}.btn-inverse.btn-right:focus:before,.btn-inverse.btn-right:hover:before{border-left-color:#fff}.btn-inverse.btn-right.active:before,.btn-inverse.btn-right:active:before,.open>.dropdown-toggle.btn-inverse.btn-right:before{border-left-color:#fff}.btn-inverse.btn-bottom:before{border-top-color:#fff}.btn-inverse.btn-bottom:focus:before,.btn-inverse.btn-bottom:hover:before{border-top-color:#fff}.btn-inverse.btn-bottom.active:before,.btn-inverse.btn-bottom:active:before,.open>.dropdown-toggle.btn-inverse.btn-bottom:before{border-top-color:#fff}.btn-inverse.btn-left:before{border-right-color:#fff}.btn-inverse.btn-left:focus:before,.btn-inverse.btn-left:hover:before{border-right-color:#fff}.btn-inverse.btn-left.active:before,.btn-inverse.btn-left:active:before,.open>.dropdown-toggle.btn-inverse.btn-left:before{border-right-color:#fff}.btn-dark{color:#fff;background-color:#526069;border-color:#526069}.btn-dark.focus,.btn-dark:focus{color:#fff;background-color:#3c464c;border-color:#1a1f21}.btn-dark:hover{color:#fff;background-color:#3c464c;border-color:#374147}.btn-dark.active,.btn-dark:active,.open>.dropdown-toggle.btn-dark{color:#fff;background-color:#3c464c;border-color:#374147}.btn-dark.active.focus,.btn-dark.active:focus,.btn-dark.active:hover,.btn-dark:active.focus,.btn-dark:active:focus,.btn-dark:active:hover,.open>.dropdown-toggle.btn-dark.focus,.open>.dropdown-toggle.btn-dark:focus,.open>.dropdown-toggle.btn-dark:hover{color:#fff;background-color:#2c3338;border-color:#1a1f21}.btn-dark.active,.btn-dark:active,.open>.dropdown-toggle.btn-dark{background-image:none}.btn-dark.disabled.focus,.btn-dark.disabled:focus,.btn-dark.disabled:hover,.btn-dark[disabled].focus,.btn-dark[disabled]:focus,.btn-dark[disabled]:hover,fieldset[disabled] .btn-dark.focus,fieldset[disabled] .btn-dark:focus,fieldset[disabled] .btn-dark:hover{background-color:#526069;border-color:#526069}.btn-dark .badge{color:#526069;background-color:#fff}.btn-dark.focus,.btn-dark:focus,.btn-dark:hover{background-color:#76838f;border-color:#76838f}.btn-dark.active,.btn-dark:active,.open>.dropdown-toggle.btn-dark{background-color:#37474f;border-color:#37474f}.btn-dark.active.focus,.btn-dark.active:focus,.btn-dark.active:hover,.btn-dark:active.focus,.btn-dark:active:focus,.btn-dark:active:hover,.open>.dropdown-toggle.btn-dark.focus,.open>.dropdown-toggle.btn-dark:focus,.open>.dropdown-toggle.btn-dark:hover{background-color:#37474f;border-color:#37474f}.btn-dark.disabled,.btn-dark.disabled.active,.btn-dark.disabled.focus,.btn-dark.disabled:active,.btn-dark.disabled:focus,.btn-dark.disabled:hover,.btn-dark[disabled],.btn-dark[disabled].active,.btn-dark[disabled].focus,.btn-dark[disabled]:active,.btn-dark[disabled]:focus,.btn-dark[disabled]:hover,fieldset[disabled] .btn-dark,fieldset[disabled] .btn-dark.active,fieldset[disabled] .btn-dark.focus,fieldset[disabled] .btn-dark:active,fieldset[disabled] .btn-dark:focus,fieldset[disabled] .btn-dark:hover{color:#fff;background-color:#a3afb7;border-color:#a3afb7}.btn-dark.btn-up:before{border-bottom-color:#526069}.btn-dark.btn-up:focus:before,.btn-dark.btn-up:hover:before{border-bottom-color:#76838f}.btn-dark.btn-up.active:before,.btn-dark.btn-up:active:before,.open>.dropdown-toggle.btn-dark.btn-up:before{border-bottom-color:#37474f}.btn-dark.btn-right:before{border-left-color:#526069}.btn-dark.btn-right:focus:before,.btn-dark.btn-right:hover:before{border-left-color:#76838f}.btn-dark.btn-right.active:before,.btn-dark.btn-right:active:before,.open>.dropdown-toggle.btn-dark.btn-right:before{border-left-color:#37474f}.btn-dark.btn-bottom:before{border-top-color:#526069}.btn-dark.btn-bottom:focus:before,.btn-dark.btn-bottom:hover:before{border-top-color:#76838f}.btn-dark.btn-bottom.active:before,.btn-dark.btn-bottom:active:before,.open>.dropdown-toggle.btn-dark.btn-bottom:before{border-top-color:#37474f}.btn-dark.btn-left:before{border-right-color:#526069}.btn-dark.btn-left:focus:before,.btn-dark.btn-left:hover:before{border-right-color:#76838f}.btn-dark.btn-left.active:before,.btn-dark.btn-left:active:before,.open>.dropdown-toggle.btn-dark.btn-left:before{border-right-color:#37474f}.btn-dark:focus,.btn-dark:hover{color:#fff}.btn-dark.active,.btn-dark:active,.open>.dropdown-toggle.btn-dark{color:#fff}.btn-dark.btn-flat{color:#526069}.btn-flat{background:0 0;border:none;-webkit-box-shadow:none;box-shadow:none}.btn-flat.disabled{color:#a3afb7}.btn-icon,.btn.icon{padding:10px;line-height:1em}.btn-icon.btn-xs,.btn.icon.btn-xs{padding:4px;font-size:12px}.btn-icon.btn-sm,.btn.icon.btn-sm{padding:8px;font-size:14px}.btn-icon.btn-lg,.btn.icon.btn-lg{padding:12px;font-size:20px}.btn-icon.disabled,.btn.icon.disabled{color:#a3afb7}.btn-icon .icon{margin:-1px 0 0}.btn-raised{-webkit-box-shadow:0 0 2px rgba(0,0,0,.18),0 2px 4px rgba(0,0,0,.21);box-shadow:0 0 2px rgba(0,0,0,.18),0 2px 4px rgba(0,0,0,.21);-webkit-transition:-webkit-box-shadow .25s cubic-bezier(.4,0,.2,1);-o-transition:box-shadow .25s cubic-bezier(.4,0,.2,1);transition:box-shadow .25s cubic-bezier(.4,0,.2,1)}.btn-raised.active,.btn-raised:active,.btn-raised:hover,.open>.dropdown-toggle.btn-raised{-webkit-box-shadow:0 0 3px rgba(0,0,0,.15),0 3px 6px rgba(0,0,0,.2);box-shadow:0 0 3px rgba(0,0,0,.15),0 3px 6px rgba(0,0,0,.2)}.btn-raised.disabled,.btn-raised[disabled],fieldset[disabled] .btn-raised{-webkit-box-shadow:none;box-shadow:none}.btn-floating{width:56px;height:56px;padding:0;margin:0;font-size:24px;text-align:center;border-radius:100%;-webkit-box-shadow:0 6px 10px rgba(0,0,0,.15);box-shadow:0 6px 10px rgba(0,0,0,.15)}.btn-floating.btn-xs{width:30px;height:30px;padding:0;font-size:13px}.btn-floating.btn-sm{width:40px;height:40px;padding:0;font-size:15px}.btn-floating.btn-lg{width:70px;height:70px;padding:0;font-size:30px}.btn-floating i{position:relative;top:0}.btn-animate{position:relative;overflow:hidden}.btn-animate span{display:block;width:100%;height:100%;-webkit-transform:translate(0,0);-ms-transform:translate(0,0);-o-transform:translate(0,0);transform:translate(0,0)}.btn-animate-side{padding:8px 28px}.btn-animate-side span{-webkit-transition:-webkit-transform .2s ease-out 0s;-o-transition:-o-transform .2s ease-out 0s;transition:transform .2s ease-out 0s}.btn-animate-side span>.icon{position:absolute;top:50%;left:0;display:block;opacity:0;-webkit-transition:opacity .2s ease-out 0s;-o-transition:opacity .2s ease-out 0s;transition:opacity .2s ease-out 0s;-webkit-transform:translate(-20px,-50%);-ms-transform:translate(-20px,-50%);-o-transform:translate(-20px,-50%);transform:translate(-20px,-50%)}.btn-animate-side:hover span{-webkit-transform:translate(10px,0);-ms-transform:translate(10px,0);-o-transform:translate(10px,0);transform:translate(10px,0)}.btn-animate-side:hover span>.icon{opacity:1}.btn-animate-side.btn-xs{padding:3px 14px}.btn-animate-side.btn-xs span>.icon{left:5px}.btn-animate-side.btn-xs:hover span{-webkit-transform:translate(8px,0);-ms-transform:translate(8px,0);-o-transform:translate(8px,0);transform:translate(8px,0)}.btn-animate-side.btn-sm{padding:6px 22px}.btn-animate-side.btn-sm span>.icon{left:3px}.btn-animate-side.btn-sm:hover span{-webkit-transform:translate(8px,0);-ms-transform:translate(8px,0);-o-transform:translate(8px,0);transform:translate(8px,0)}.btn-animate-side.btn-lg{padding:10px 33px}.btn-animate-side.btn-lg span>.icon{left:-6px}.btn-animate-side.btn-lg:hover span{-webkit-transform:translate(14px,0);-ms-transform:translate(14px,0);-o-transform:translate(14px,0);transform:translate(14px,0)}.btn-animate-vertical span{-webkit-transition:all .2s ease-out 0s;-o-transition:all .2s ease-out 0s;transition:all .2s ease-out 0s}.btn-animate-vertical span>.icon{position:absolute;top:-2px;left:50%;display:block;font-size:24px;-webkit-transform:translate(-50%,-100%);-ms-transform:translate(-50%,-100%);-o-transform:translate(-50%,-100%);transform:translate(-50%,-100%)}.btn-animate-vertical:hover span{-webkit-transform:translate(0,150%);-ms-transform:translate(0,150%);-o-transform:translate(0,150%);transform:translate(0,150%)}.btn-animate-vertical.btn-xs span>.icon{top:-5px;font-size:18px}.btn-animate-vertical.btn-sm span>.icon{top:-3px;font-size:21px}.btn-animate-vertical.btn-lg span>.icon{font-size:37px}.btn-labeled{padding:0;padding-right:8px}.btn-labeled .btn-label{padding:6px 8px;margin-right:5px}.btn-labeled.btn-xs{padding-right:5px}.btn-labeled.btn-xs .btn-label{padding:1px 4px;margin-right:2px}.btn-labeled.btn-sm{padding-right:13px}.btn-labeled.btn-sm .btn-label{padding:6px 6px;margin-right:10px}.btn-labeled.btn-lg{padding-right:14px}.btn-labeled.btn-lg .btn-label{padding:10px 14px;margin-right:11px}.btn-labeled.btn-block{text-align:left}.btn-label{display:inline-block;background-color:rgba(0,0,0,.15);border-radius:3px 0 0 3px}.btn-pill-left{border-radius:500px 0 0 500px}.btn-pill-right{border-radius:0 500px 500px 0}.btn-direction{position:relative}.btn-direction:before{position:absolute;line-height:0;content:'';border:8px solid transparent}.btn-up:before{top:-16px;left:50%;margin-left:-8px;border-bottom-color:#e4eaec}.btn-right:before{top:50%;right:-16px;margin-top:-8px;border-left-color:#e4eaec}.btn-bottom:before{bottom:-16px;left:50%;margin-left:-8px;border-top-color:#e4eaec}.btn-left:before{top:50%;left:-16px;margin-top:-8px;border-right-color:#e4eaec}.btn-pure,.btn-pure.active,.btn-pure:active,.btn-pure:focus,.btn-pure:hover,.btn-pure[disabled],.open>.dropdown-toggle.btn-pure,fieldset[disabled] .btn-pure{background-color:transparent;border-color:transparent;-webkit-box-shadow:none;box-shadow:none}.btn-pure.active.focus,.btn-pure.active:focus,.btn-pure.active:hover,.btn-pure.focus,.btn-pure:active.focus,.btn-pure:active:focus,.btn-pure:active:hover,.btn-pure:focus,.btn-pure:focus.focus,.btn-pure:focus:focus,.btn-pure:focus:hover,.btn-pure:hover,.btn-pure:hover.focus,.btn-pure:hover:focus,.btn-pure:hover:hover,.btn-pure[disabled].focus,.btn-pure[disabled]:focus,.btn-pure[disabled]:hover,.open>.dropdown-toggle.btn-pure.focus,.open>.dropdown-toggle.btn-pure:focus,.open>.dropdown-toggle.btn-pure:hover,fieldset[disabled] .btn-pure.focus,fieldset[disabled] .btn-pure:focus,fieldset[disabled] .btn-pure:hover{background-color:transparent;border-color:transparent;-webkit-box-shadow:none;box-shadow:none}.btn-pure.btn-default{color:#a3afb7}.btn-pure.btn-default.active,.btn-pure.btn-default:active,.btn-pure.btn-default:focus,.btn-pure.btn-default:hover,.open>.dropdown-toggle.btn-pure.btn-default{color:#526069}.btn-pure.btn-default.active.focus,.btn-pure.btn-default.active:focus,.btn-pure.btn-default.active:hover,.btn-pure.btn-default:active.focus,.btn-pure.btn-default:active:focus,.btn-pure.btn-default:active:hover,.btn-pure.btn-default:focus.focus,.btn-pure.btn-default:focus:focus,.btn-pure.btn-default:focus:hover,.btn-pure.btn-default:hover.focus,.btn-pure.btn-default:hover:focus,.btn-pure.btn-default:hover:hover,.open>.dropdown-toggle.btn-pure.btn-default.focus,.open>.dropdown-toggle.btn-pure.btn-default:focus,.open>.dropdown-toggle.btn-pure.btn-default:hover{color:#526069}.btn-pure.btn-default.active .badge,.btn-pure.btn-default:active .badge,.btn-pure.btn-default:focus .badge,.btn-pure.btn-default:hover .badge,.open>.dropdown-toggle.btn-pure.btn-default .badge{color:#526069}.btn-pure.btn-primary{color:#62a8ea}.btn-pure.btn-primary.active,.btn-pure.btn-primary:active,.btn-pure.btn-primary:focus,.btn-pure.btn-primary:hover,.open>.dropdown-toggle.btn-pure.btn-primary{color:#3583ca}.btn-pure.btn-primary.active.focus,.btn-pure.btn-primary.active:focus,.btn-pure.btn-primary.active:hover,.btn-pure.btn-primary:active.focus,.btn-pure.btn-primary:active:focus,.btn-pure.btn-primary:active:hover,.btn-pure.btn-primary:focus.focus,.btn-pure.btn-primary:focus:focus,.btn-pure.btn-primary:focus:hover,.btn-pure.btn-primary:hover.focus,.btn-pure.btn-primary:hover:focus,.btn-pure.btn-primary:hover:hover,.open>.dropdown-toggle.btn-pure.btn-primary.focus,.open>.dropdown-toggle.btn-pure.btn-primary:focus,.open>.dropdown-toggle.btn-pure.btn-primary:hover{color:#3583ca}.btn-pure.btn-primary.active .badge,.btn-pure.btn-primary:active .badge,.btn-pure.btn-primary:focus .badge,.btn-pure.btn-primary:hover .badge,.open>.dropdown-toggle.btn-pure.btn-primary .badge{color:#3583ca}.btn-pure.btn-success{color:#46be8a}.btn-pure.btn-success.active,.btn-pure.btn-success:active,.btn-pure.btn-success:focus,.btn-pure.btn-success:hover,.open>.dropdown-toggle.btn-pure.btn-success{color:#279566}.btn-pure.btn-success.active.focus,.btn-pure.btn-success.active:focus,.btn-pure.btn-success.active:hover,.btn-pure.btn-success:active.focus,.btn-pure.btn-success:active:focus,.btn-pure.btn-success:active:hover,.btn-pure.btn-success:focus.focus,.btn-pure.btn-success:focus:focus,.btn-pure.btn-success:focus:hover,.btn-pure.btn-success:hover.focus,.btn-pure.btn-success:hover:focus,.btn-pure.btn-success:hover:hover,.open>.dropdown-toggle.btn-pure.btn-success.focus,.open>.dropdown-toggle.btn-pure.btn-success:focus,.open>.dropdown-toggle.btn-pure.btn-success:hover{color:#279566}.btn-pure.btn-success.active .badge,.btn-pure.btn-success:active .badge,.btn-pure.btn-success:focus .badge,.btn-pure.btn-success:hover .badge,.open>.dropdown-toggle.btn-pure.btn-success .badge{color:#279566}.btn-pure.btn-info{color:#57c7d4}.btn-pure.btn-info.active,.btn-pure.btn-info:active,.btn-pure.btn-info:focus,.btn-pure.btn-info:hover,.open>.dropdown-toggle.btn-pure.btn-info{color:#37a9b7}.btn-pure.btn-info.active.focus,.btn-pure.btn-info.active:focus,.btn-pure.btn-info.active:hover,.btn-pure.btn-info:active.focus,.btn-pure.btn-info:active:focus,.btn-pure.btn-info:active:hover,.btn-pure.btn-info:focus.focus,.btn-pure.btn-info:focus:focus,.btn-pure.btn-info:focus:hover,.btn-pure.btn-info:hover.focus,.btn-pure.btn-info:hover:focus,.btn-pure.btn-info:hover:hover,.open>.dropdown-toggle.btn-pure.btn-info.focus,.open>.dropdown-toggle.btn-pure.btn-info:focus,.open>.dropdown-toggle.btn-pure.btn-info:hover{color:#37a9b7}.btn-pure.btn-info.active .badge,.btn-pure.btn-info:active .badge,.btn-pure.btn-info:focus .badge,.btn-pure.btn-info:hover .badge,.open>.dropdown-toggle.btn-pure.btn-info .badge{color:#37a9b7}.btn-pure.btn-warning{color:#f2a654}.btn-pure.btn-warning.active,.btn-pure.btn-warning:active,.btn-pure.btn-warning:focus,.btn-pure.btn-warning:hover,.open>.dropdown-toggle.btn-pure.btn-warning{color:#e98f2e}.btn-pure.btn-warning.active.focus,.btn-pure.btn-warning.active:focus,.btn-pure.btn-warning.active:hover,.btn-pure.btn-warning:active.focus,.btn-pure.btn-warning:active:focus,.btn-pure.btn-warning:active:hover,.btn-pure.btn-warning:focus.focus,.btn-pure.btn-warning:focus:focus,.btn-pure.btn-warning:focus:hover,.btn-pure.btn-warning:hover.focus,.btn-pure.btn-warning:hover:focus,.btn-pure.btn-warning:hover:hover,.open>.dropdown-toggle.btn-pure.btn-warning.focus,.open>.dropdown-toggle.btn-pure.btn-warning:focus,.open>.dropdown-toggle.btn-pure.btn-warning:hover{color:#e98f2e}.btn-pure.btn-warning.active .badge,.btn-pure.btn-warning:active .badge,.btn-pure.btn-warning:focus .badge,.btn-pure.btn-warning:hover .badge,.open>.dropdown-toggle.btn-pure.btn-warning .badge{color:#e98f2e}.btn-pure.btn-danger{color:#f96868}.btn-pure.btn-danger.active,.btn-pure.btn-danger:active,.btn-pure.btn-danger:focus,.btn-pure.btn-danger:hover,.open>.dropdown-toggle.btn-pure.btn-danger{color:#d6494b}.btn-pure.btn-danger.active.focus,.btn-pure.btn-danger.active:focus,.btn-pure.btn-danger.active:hover,.btn-pure.btn-danger:active.focus,.btn-pure.btn-danger:active:focus,.btn-pure.btn-danger:active:hover,.btn-pure.btn-danger:focus.focus,.btn-pure.btn-danger:focus:focus,.btn-pure.btn-danger:focus:hover,.btn-pure.btn-danger:hover.focus,.btn-pure.btn-danger:hover:focus,.btn-pure.btn-danger:hover:hover,.open>.dropdown-toggle.btn-pure.btn-danger.focus,.open>.dropdown-toggle.btn-pure.btn-danger:focus,.open>.dropdown-toggle.btn-pure.btn-danger:hover{color:#d6494b}.btn-pure.btn-danger.active .badge,.btn-pure.btn-danger:active .badge,.btn-pure.btn-danger:focus .badge,.btn-pure.btn-danger:hover .badge,.open>.dropdown-toggle.btn-pure.btn-danger .badge{color:#d6494b}.btn-pure.btn-dark{color:#526069}.btn-pure.btn-dark.active,.btn-pure.btn-dark:active,.btn-pure.btn-dark:focus,.btn-pure.btn-dark:hover,.open>.dropdown-toggle.btn-pure.btn-dark{color:#37474f}.btn-pure.btn-dark.active.focus,.btn-pure.btn-dark.active:focus,.btn-pure.btn-dark.active:hover,.btn-pure.btn-dark:active.focus,.btn-pure.btn-dark:active:focus,.btn-pure.btn-dark:active:hover,.btn-pure.btn-dark:focus.focus,.btn-pure.btn-dark:focus:focus,.btn-pure.btn-dark:focus:hover,.btn-pure.btn-dark:hover.focus,.btn-pure.btn-dark:hover:focus,.btn-pure.btn-dark:hover:hover,.open>.dropdown-toggle.btn-pure.btn-dark.focus,.open>.dropdown-toggle.btn-pure.btn-dark:focus,.open>.dropdown-toggle.btn-pure.btn-dark:hover{color:#37474f}.btn-pure.btn-dark.active .badge,.btn-pure.btn-dark:active .badge,.btn-pure.btn-dark:focus .badge,.btn-pure.btn-dark:hover .badge,.open>.dropdown-toggle.btn-pure.btn-dark .badge{color:#37474f}.btn-pure.btn-inverse{color:#fff}.btn-pure.btn-inverse.active,.btn-pure.btn-inverse:active,.btn-pure.btn-inverse:focus,.btn-pure.btn-inverse:hover,.open>.dropdown-toggle.btn-pure.btn-inverse{color:#fff}.btn-pure.btn-inverse.active.focus,.btn-pure.btn-inverse.active:focus,.btn-pure.btn-inverse.active:hover,.btn-pure.btn-inverse:active.focus,.btn-pure.btn-inverse:active:focus,.btn-pure.btn-inverse:active:hover,.btn-pure.btn-inverse:focus.focus,.btn-pure.btn-inverse:focus:focus,.btn-pure.btn-inverse:focus:hover,.btn-pure.btn-inverse:hover.focus,.btn-pure.btn-inverse:hover:focus,.btn-pure.btn-inverse:hover:hover,.open>.dropdown-toggle.btn-pure.btn-inverse.focus,.open>.dropdown-toggle.btn-pure.btn-inverse:focus,.open>.dropdown-toggle.btn-pure.btn-inverse:hover{color:#fff}.btn-pure.btn-inverse.active .badge,.btn-pure.btn-inverse:active .badge,.btn-pure.btn-inverse:focus .badge,.btn-pure.btn-inverse:hover .badge,.open>.dropdown-toggle.btn-pure.btn-inverse .badge{color:#fff}.caret{border-top:4px solid;-webkit-transition:.25s;-o-transition:.25s;transition:.25s;-webkit-transform:scale(1.001);-ms-transform:scale(1.001);-o-transform:scale(1.001);transform:scale(1.001)}.btn-group .btn+.dropdown-toggle .caret{margin-left:0}.dropdown-toggle.btn .caret{margin-left:.3em}.dropdown-toggle.btn.btn-xs .caret{margin-left:0}.btn-group>.btn+.dropdown-toggle{padding-right:.8em;padding-left:.8em}.dropdown-menu{margin-top:5px;-webkit-box-shadow:0 3px 12px rgba(0,0,0,.05);box-shadow:0 3px 12px rgba(0,0,0,.05);-webkit-transition:.25s;-o-transition:.25s;transition:.25s}.dropdown-menu .divider{margin:6px 0}.dropdown-menu>li{padding:0 5px;margin:2px 0}.dropdown-menu>li>a{padding:8px 15px;border-radius:3px;-webkit-transition:background-color .25s;-o-transition:background-color .25s;transition:background-color .25s}.dropdown-menu li .icon:first-child,.dropdown-menu li>a .icon:first-child{width:1em;margin-right:.5em;text-align:center}.dropdown-menu.bullet{margin-top:12px}.dropdown-menu.bullet:after,.dropdown-menu.bullet:before{position:absolute;left:10px;display:inline-block;width:0;height:0;content:'';border:7px solid transparent;border-top-width:0}.dropdown-menu.bullet:before{top:-7px;border-bottom-color:#e4eaec}.dropdown-menu.bullet:after{top:-6px;border-bottom-color:#fff}.dropdown-menu-right.bullet:after,.dropdown-menu-right.bullet:before{right:10px;left:auto}.dropdown-menu.animate{overflow:hidden}.dropdown-menu.animate>li{-webkit-animation-name:slide-left;-o-animation-name:slide-left;animation-name:slide-left;-webkit-animation-duration:.5s;-o-animation-duration:.5s;animation-duration:.5s;-webkit-animation-fill-mode:both;-o-animation-fill-mode:both;animation-fill-mode:both}.dropdown-menu.animate>li:nth-child(1){-webkit-animation-delay:.02s;-o-animation-delay:.02s;animation-delay:.02s}.dropdown-menu.animate>li:nth-child(2){-webkit-animation-delay:.04s;-o-animation-delay:.04s;animation-delay:.04s}.dropdown-menu.animate>li:nth-child(3){-webkit-animation-delay:.06s;-o-animation-delay:.06s;animation-delay:.06s}.dropdown-menu.animate>li:nth-child(4){-webkit-animation-delay:.08s;-o-animation-delay:.08s;animation-delay:.08s}.dropdown-menu.animate>li:nth-child(5){-webkit-animation-delay:.1s;-o-animation-delay:.1s;animation-delay:.1s}.dropdown-menu.animate>li:nth-child(6){-webkit-animation-delay:.12s;-o-animation-delay:.12s;animation-delay:.12s}.dropdown-menu.animate>li:nth-child(7){-webkit-animation-delay:.14s;-o-animation-delay:.14s;animation-delay:.14s}.dropdown-menu.animate>li:nth-child(8){-webkit-animation-delay:.16s;-o-animation-delay:.16s;animation-delay:.16s}.dropdown-menu.animate>li:nth-child(9){-webkit-animation-delay:.18s;-o-animation-delay:.18s;animation-delay:.18s}.dropdown-menu.animate>li:nth-child(10){-webkit-animation-delay:.2s;-o-animation-delay:.2s;animation-delay:.2s}.dropdown-menu.animate>li.divider{-webkit-animation-name:none;-o-animation-name:none;animation-name:none}.dropdown-menu.animate.animate-reverse>li:nth-last-child(1){-webkit-animation-delay:.02s;-o-animation-delay:.02s;animation-delay:.02s}.dropdown-menu.animate.animate-reverse>li:nth-last-child(2){-webkit-animation-delay:.04s;-o-animation-delay:.04s;animation-delay:.04s}.dropdown-menu.animate.animate-reverse>li:nth-last-child(3){-webkit-animation-delay:.06s;-o-animation-delay:.06s;animation-delay:.06s}.dropdown-menu.animate.animate-reverse>li:nth-last-child(4){-webkit-animation-delay:.08s;-o-animation-delay:.08s;animation-delay:.08s}.dropdown-menu.animate.animate-reverse>li:nth-last-child(5){-webkit-animation-delay:.1s;-o-animation-delay:.1s;animation-delay:.1s}.dropdown-menu.animate.animate-reverse>li:nth-last-child(6){-webkit-animation-delay:.12s;-o-animation-delay:.12s;animation-delay:.12s}.dropdown-menu.animate.animate-reverse>li:nth-last-child(7){-webkit-animation-delay:.14s;-o-animation-delay:.14s;animation-delay:.14s}.dropdown-menu.animate.animate-reverse>li:nth-last-child(8){-webkit-animation-delay:.16s;-o-animation-delay:.16s;animation-delay:.16s}.dropdown-menu.animate.animate-reverse>li:nth-last-child(9){-webkit-animation-delay:.18s;-o-animation-delay:.18s;animation-delay:.18s}.dropdown-menu.animate.animate-reverse>li:nth-last-child(10){-webkit-animation-delay:.2s;-o-animation-delay:.2s;animation-delay:.2s}.dropup .dropdown-menu,.navbar-fixed-bottom .dropdown .dropdown-menu{margin-bottom:6px;-webkit-box-shadow:0 -3px 12px rgba(0,0,0,.05);box-shadow:0 -3px 12px rgba(0,0,0,.05)}.dropup .dropdown-menu.bullet,.navbar-fixed-bottom .dropdown .dropdown-menu.bullet{margin-bottom:12px}.dropup .dropdown-menu.bullet:after,.dropup .dropdown-menu.bullet:before,.navbar-fixed-bottom .dropdown .dropdown-menu.bullet:after,.navbar-fixed-bottom .dropdown .dropdown-menu.bullet:before{top:auto;border-top-width:7px;border-bottom-width:0}.dropup .dropdown-menu.bullet:before,.navbar-fixed-bottom .dropdown .dropdown-menu.bullet:before{bottom:-7px;border-top-color:#e4eaec}.dropup .dropdown-menu.bullet:after,.navbar-fixed-bottom .dropdown .dropdown-menu.bullet:after{bottom:-6px;border-top-color:#fff}.dropdown-menu>.dropdown-header{padding:8px 20px 6px;font-size:14px;font-weight:500;cursor:default}.dropdown-menu>.dropdown-submenu{position:relative}.dropdown-menu>.dropdown-submenu>a{position:relative}.dropdown-menu>.dropdown-submenu>a:after{position:absolute;right:10px;display:inline-block;width:0;height:0;margin-top:6px;vertical-align:middle;content:'';border-top:4px solid transparent;border-bottom:4px solid transparent;border-left:4px dashed}.dropdown-menu>.dropdown-submenu .dropdown-menu{left:100%;margin:0}.dropdown-menu>.dropdown-submenu.dropdown-menu-left .dropdown-menu{left:-100%}.dropdown-menu>.dropdown-submenu:hover .dropdown-menu{display:block}.dropdown .dropdown-submenu .dropdown-menu{top:0}.dropup .dropdown-submenu .dropdown-menu{bottom:0}.dropdown-menu-media{width:360px;padding-top:0;padding-bottom:0}.dropdown-menu-media>li{padding:0;margin:0}.dropdown-menu-media .dropdown-menu-header{position:relative;padding:20px 20px;background-color:#fff;border-bottom:1px solid #e4eaec}.dropdown-menu-media .dropdown-menu-header>h3,.dropdown-menu-media .dropdown-menu-header>h4,.dropdown-menu-media .dropdown-menu-header>h5{margin:0}.dropdown-menu-media .dropdown-menu-header .badge,.dropdown-menu-media .dropdown-menu-header .label{position:absolute;top:50%;right:20px;-webkit-transform:translateY(-50%);-ms-transform:translateY(-50%);-o-transform:translateY(-50%);transform:translateY(-50%)}.dropdown-menu-media .list-group{max-height:270px;margin:0;font-size:12px;border-radius:0}.dropdown-menu-media .list-group-item{padding:0 20px;border:none;border-radius:0!important}.dropdown-menu-media .list-group-item .media{padding:15px 0;border-top:1px solid #e4eaec}.dropdown-menu-media .list-group-item:first-child .media{border-top:none}.dropdown-menu-media>.dropdown-menu-footer{background-color:#f3f7f9;border-top:1px solid #e4eaec}.dropdown-menu-media>.dropdown-menu-footer>a{padding:15px 20px!important;color:#a3afb7!important}.dropdown-menu-media>.dropdown-menu-footer>a:hover{color:#89bceb!important;background-color:transparent!important}.dropdown-menu-media>.dropdown-menu-footer>.dropdown-menu-footer-btn{position:absolute;right:0}.dropdown-menu-media>.dropdown-menu-footer>.dropdown-menu-footer-btn:hover{color:#89bceb!important;background-color:transparent!important}.dropdown-menu-primary>.active>a,.dropdown-menu-primary>.active>a:focus,.dropdown-menu-primary>.active>a:hover{color:#fff;background-color:#62a8ea}.dropdown-menu-success>.active>a,.dropdown-menu-success>.active>a:focus,.dropdown-menu-success>.active>a:hover{color:#fff;background-color:#46be8a}.dropdown-menu-info>.active>a,.dropdown-menu-info>.active>a:focus,.dropdown-menu-info>.active>a:hover{color:#fff;background-color:#57c7d4}.dropdown-menu-warning>.active>a,.dropdown-menu-warning>.active>a:focus,.dropdown-menu-warning>.active>a:hover{color:#fff;background-color:#f2a654}.dropdown-menu-danger>.active>a,.dropdown-menu-danger>.active>a:focus,.dropdown-menu-danger>.active>a:hover{color:#fff;background-color:#f96868}.dropdown-menu-dark>.active>a,.dropdown-menu-dark>.active>a:focus,.dropdown-menu-dark>.active>a:hover{color:#fff;background-color:#526069}.btn-group.open .dropdown-toggle{-webkit-box-shadow:inset 0 1px 3px rgba(0,0,0,.05);box-shadow:inset 0 1px 3px rgba(0,0,0,.05)}.btn-group:focus .dropdown-toggle{-webkit-transition:.25s;-o-transition:.25s;transition:.25s}.input-group-addon{-webkit-transition:border .25s linear,color .25s linear,background-color .25s linear;-o-transition:border .25s linear,color .25s linear,background-color .25s linear;transition:border .25s linear,color .25s linear,background-color .25s linear}.input-group-btn .btn{padding:6px 10px}.input-group-btn .btn>.icon{vertical-align:bottom}.input-group-btn .dropdown-toggle.btn .caret{margin-left:2px}.input-group-btn:last-child>.btn,.input-group-btn:last-child>.btn-group{z-index:1}.nav>li>a{overflow:hidden}.nav>li>a:focus{outline:0}.nav>li>a .close{display:inline-block;margin-left:10px}.nav .open>a,.nav .open>a:focus,.nav .open>a:hover{border-color:transparent}.nav-quick{padding:0;margin-right:0;margin-bottom:22px;margin-left:0;background-color:#fff;border-radius:3px;-webkit-box-shadow:0 1px 1px rgba(0,0,0,.05);box-shadow:0 1px 1px rgba(0,0,0,.05)}.nav-quick li{position:relative;display:block;padding:0;text-align:center;list-style:none}.nav-quick a{display:block;padding:16px 0;color:#76838f}.nav-quick a .icon{display:block;margin-bottom:.2em;font-size:32px}.nav-quick a:hover{text-decoration:none;background-color:#f3f7f9}.nav-quick .badge,.nav-quick .label{position:absolute;top:0;right:0}.nav-quick-sm a{padding:12px 0}.nav-quick-sm a .icon{font-size:24px}.nav-quick-lg a{padding:22px 0}.nav-quick-lg a .icon{font-size:40px}.nav-quick-bordered{border-top:1px solid #e4eaec;border-left:1px solid #e4eaec}.nav-quick-bordered li{border-right:1px solid #e4eaec;border-bottom:1px solid #e4eaec}.nav-pills>li>a{-webkit-transition:border .2s linear,color .2s linear,background-color .2s linear;-o-transition:border .2s linear,color .2s linear,background-color .2s linear;transition:border .2s linear,color .2s linear,background-color .2s linear}.nav-pills-rounded>li>a{padding-right:20px;padding-left:20px;margin-right:5px;margin-left:5px;border-radius:1000px}.nav-tabs>li>a{padding:10px 20px;color:#76838f;-webkit-transition:.25s;-o-transition:.25s;transition:.25s}.nav-tabs>li>a>.icon{margin-right:.5em;line-height:1}.nav-tabs>li.active>a,.nav-tabs>li.active>a:focus,.nav-tabs>li.active>a:hover{color:#fff;background-color:#62a8ea;border-color:transparent;border-bottom-color:#62a8ea}.nav-tabs.nav-justified>li>a{border-radius:4px 4px 0 0}.nav-tabs.nav-justified>li.active>a,.nav-tabs.nav-justified>li.active>a:focus,.nav-tabs.nav-justified>li.active>a:hover{border-color:transparent;border-bottom-color:#62a8ea}.nav-tabs.nav-tabs-bottom{border-top:1px solid #e4eaec;border-bottom:none}.nav-tabs.nav-tabs-bottom>li{margin-top:-1px;margin-bottom:0}.nav-tabs.nav-tabs-bottom>li>a{border-radius:0 0 4px 4px}.nav-tabs.nav-tabs-bottom>li>a:focus,.nav-tabs.nav-tabs-bottom>li>a:hover{border-top-color:#e4eaec;border-bottom-color:transparent}.nav-tabs.nav-tabs-bottom.nav-justified{border-top:none}.nav-tabs.nav-tabs-bottom.nav-justified>li>a{border-top-color:#e4eaec;border-bottom-color:transparent}.nav-tabs.nav-tabs-bottom.nav-justified>li.active>a,.nav-tabs.nav-tabs-bottom.nav-justified>li.active>a:focus,.nav-tabs.nav-tabs-bottom.nav-justified>li.active>a:hover{border-top:1px solid #62a8ea}.nav-tabs-reverse>li{float:right}.nav-tabs-reverse>li>a{margin-right:0;margin-left:2px}.nav-tabs-solid{border-bottom-color:#f3f7f9}.nav-tabs-solid>li>a:hover{border-color:transparent}.nav-tabs-solid>li.active>a,.nav-tabs-solid>li.active>a:focus,.nav-tabs-solid>li.active>a:hover{color:#76838f;background-color:#f3f7f9;border-color:transparent}.nav-tabs-solid~.tab-content{padding:20px;background-color:#f3f7f9}.nav-tabs-solid.nav-justified>li>a{border:none}.nav-tabs-solid.nav-justified>li.active>a,.nav-tabs-solid.nav-justified>li.active>a:focus,.nav-tabs-solid.nav-justified>li.active>a:hover{border:none}.nav-tabs-solid.nav-tabs-bottom>li.active>a,.nav-tabs-solid.nav-tabs-bottom>li.active>a:focus,.nav-tabs-solid.nav-tabs-bottom>li.active>a:hover{border:none}.nav-tabs-line>li>a{padding:10px 20px;border-bottom:2px solid transparent}.nav-tabs-line>li>a:focus,.nav-tabs-line>li>a:hover{background-color:transparent}.nav-tabs-line>li>a:hover{border-bottom-color:#ccd5db}.nav-tabs-line>li.active>a,.nav-tabs-line>li.active>a:focus,.nav-tabs-line>li.active>a:hover{color:#62a8ea;background-color:transparent;border-bottom:2px solid #62a8ea}.nav-tabs-line .open>a,.nav-tabs-line .open>a:focus,.nav-tabs-line .open>a:hover{border-color:transparent;border-bottom-color:#ccd5db}.nav-tabs-line.nav-tabs-bottom>li>a{border-top:2px solid transparent;border-bottom:none}.nav-tabs-line.nav-tabs-bottom>li>a:hover{border-top-color:#ccd5db;border-bottom-color:transparent}.nav-tabs-line.nav-tabs-bottom>li.active>a,.nav-tabs-line.nav-tabs-bottom>li.active>a:focus,.nav-tabs-line.nav-tabs-bottom>li.active>a:hover{border-top:2px solid #62a8ea;border-bottom:none}.nav-tabs-line.nav-justified>li>a{border-bottom:2px solid #e4eaec}.nav-tabs-line.nav-justified>li>a:hover{border-bottom-color:#ccd5db}.nav-tabs-line.nav-justified>li.active>a,.nav-tabs-line.nav-justified>li.active>a:focus,.nav-tabs-line.nav-justified>li.active>a:hover{border-color:transparent;border-bottom:2px solid #62a8ea}.nav-tabs-line.nav-justified.nav-tabs-bottom{border-top:none}.nav-tabs-line.nav-justified.nav-tabs-bottom>li>a{border-top:2px solid #e4eaec;border-bottom:none}.nav-tabs-line.nav-justified.nav-tabs-bottom>li>a:hover{border-top-color:#ccd5db}.nav-tabs-line.nav-justified.nav-tabs-bottom>li.active>a,.nav-tabs-line.nav-justified.nav-tabs-bottom>li.active>a:focus,.nav-tabs-line.nav-justified.nav-tabs-bottom>li.active>a:hover{border-top-color:#62a8ea;border-bottom:none}.nav-tabs-vertical:after,.nav-tabs-vertical:before{display:table;content:" "}.nav-tabs-vertical:after{clear:both}.nav-tabs-vertical .nav-tabs{float:left;border-right:1px solid #e4eaec;border-bottom:none}.nav-tabs-vertical .nav-tabs>li{float:none;margin-right:-1px;margin-bottom:0}.nav-tabs-vertical .nav-tabs>li>a{padding:10px 20px;margin-right:0;margin-bottom:2px;border-radius:4px 0 0 4px}.nav-tabs-vertical .nav-tabs>li>a:hover{border-right-color:#e4eaec;border-bottom-color:transparent}.nav-tabs-vertical .nav-tabs>li.active>a,.nav-tabs-vertical .nav-tabs>li.active>a:focus,.nav-tabs-vertical .nav-tabs>li.active>a:hover{border-right-color:#62a8ea}.nav-tabs-vertical .nav-tabs-reverse{float:right;border-right:none;border-left:1px solid #e4eaec}.nav-tabs-vertical .nav-tabs-reverse>li{margin-right:0;margin-left:-1px}.nav-tabs-vertical .nav-tabs-reverse>li>a{margin-left:0;border-radius:0 4px 4px 0}.nav-tabs-vertical .nav-tabs-reverse>li>a:hover{border-right-color:transparent;border-left-color:#e4eaec}.nav-tabs-vertical .nav-tabs-reverse>li.active>a,.nav-tabs-vertical .nav-tabs-reverse>li.active>a:focus,.nav-tabs-vertical .nav-tabs-reverse>li.active>a:hover{border-left-color:#62a8ea}.nav-tabs-vertical .nav-tabs-solid{border-right-color:#f3f7f9}.nav-tabs-vertical .nav-tabs-solid>li>a:hover{border-color:transparent}.nav-tabs-vertical .nav-tabs-solid>li.active>a,.nav-tabs-vertical .nav-tabs-solid>li.active>a:focus,.nav-tabs-vertical .nav-tabs-solid>li.active>a:hover{border-color:transparent}.nav-tabs-vertical .nav-tabs-solid+.tab-content{padding:20px}.nav-tabs-vertical .nav-tabs-solid.nav-tabs-reverse{border-left-color:#f3f7f9}.nav-tabs-vertical .nav-tabs-line>li>a{border-right:2px solid transparent;border-bottom:none}.nav-tabs-vertical .nav-tabs-line>li>a:hover{border-right-color:#ccd5db}.nav-tabs-vertical .nav-tabs-line>li.active>a,.nav-tabs-vertical .nav-tabs-line>li.active>a:focus,.nav-tabs-vertical .nav-tabs-line>li.active>a:hover{border-right:2px solid #62a8ea;border-bottom:none}.nav-tabs-vertical .nav-tabs-line.nav-tabs-reverse>li>a{border-right-width:1px;border-left:2px solid transparent}.nav-tabs-vertical .nav-tabs-line.nav-tabs-reverse>li>a:hover{border-color:transparent;border-left-color:#ccd5db}.nav-tabs-vertical .nav-tabs-line.nav-tabs-reverse>li.active>a,.nav-tabs-vertical .nav-tabs-line.nav-tabs-reverse>li.active>a:focus,.nav-tabs-vertical .nav-tabs-line.nav-tabs-reverse>li.active>a:hover{border-right:1px solid transparent;border-left:2px solid #62a8ea}.nav-tabs-vertical .tab-content{overflow:hidden}.nav-tabs-inverse .nav-tabs-solid{border-bottom-color:#fff}.nav-tabs-inverse .nav-tabs-solid>li.active>a,.nav-tabs-inverse .nav-tabs-solid>li.active>a:focus,.nav-tabs-inverse .nav-tabs-solid>li.active>a:hover{color:#76838f;background-color:#fff}.nav-tabs-inverse.nav-tabs-vertical .nav-tabs-solid{border-right-color:#fff}.nav-tabs-inverse.nav-tabs-vertical .nav-tabs-solid.nav-tabs-reverse{border-left-color:#fff}.nav-tabs-inverse .tab-content{background:#fff}.nav-tabs-animate .tab-content{overflow:hidden}.nav-tabs-lg>li>a{padding:12px 20px;font-size:18px;line-height:1.3333333}.nav-tabs-sm>li>a{padding:5px 10px;font-size:12px;line-height:1.5}.navbar-toggle{height:66px;padding:22px 15px;margin-top:16px;margin-top:0;margin-bottom:16px;margin-bottom:0;line-height:22px;background:0 0!important;-webkit-transition:color .25s linear;-o-transition:color .25s linear;transition:color .25s linear}.navbar-toggle .icon{margin-top:-1px}.navbar-toggle:hover{background:0 0!important}.navbar-toggle-left{float:left;margin-right:0;margin-left:15px}.navbar{border:none;-webkit-box-shadow:0 2px 4px rgba(0,0,0,.08);box-shadow:0 2px 4px rgba(0,0,0,.08)}.navbar-fixed-bottom,.navbar-fixed-top{width:100%}@media (min-width:768px){.hidden-float{display:block}}@media (max-width:767px){.hidden-float{display:none!important}}.navbar-brand{padding:22px 20px;font-weight:500}.navbar-brand>.navbar-brand-logo{display:inline-block}.navbar-brand-logo{height:32px;margin-top:-5px}.navbar-brand-text{margin-left:6px}@media (max-width:767px){.navbar-brand-center{position:absolute;left:50%;-webkit-transform:translate(-50%,0);-ms-transform:translate(-50%,0);-o-transform:translate(-50%,0);transform:translate(-50%,0)}}@media (min-width:768px){.navbar-mega .container,.navbar-mega .container-fluid{position:relative}}.navbar-mega .dropdown-menu{left:auto}.navbar-mega .dropdown-mega{position:static}.navbar-mega .mega-content{padding:20px 30px}.navbar-mega .mega-menu{min-width:150px;max-width:100%}.navbar-mega .mega-menu>ul{padding-left:0}.navbar-mega .mega-menu .list-icons{margin-bottom:6px}.navbar-mega .dropdown.dropdown-fw .dropdown-menu{right:5px;left:5px}@media (max-width:767px){.navbar-mega .dropdown.dropdown-fw .dropdown-menu{right:0;left:0}}.navbar-nav>li>a.navbar-avatar,.navbar-toolbar>li>a.navbar-avatar{padding-top:18px;padding-bottom:18px}@media (max-width:767px){.navbar-nav>li>a.navbar-avatar{padding-top:6px;padding-bottom:6px}}.navbar-avatar .avatar{width:30px}.navbar-form .icon{font-size:16px;color:rgba(55,71,79,.4)}.navbar-form .form-control{background-color:#f3f7f9;border:none;border-radius:38px}@media (min-width:768px){.navbar-search.collapse{display:block!important;height:auto!important;overflow:visible!important;visibility:visible!important}}@media (max-width:767px){.navbar-search{padding-right:15px;padding-left:15px}}@media (max-width:767px){.navbar-search .navbar-form{margin-top:0;margin-bottom:0;border-bottom:none}}.container-fluid>.navbar-search,.container>.navbar-search{margin-right:-15px;margin-left:-15px}@media (min-width:768px){.container-fluid>.navbar-search,.container>.navbar-search{margin-right:0;margin-left:0}}.navbar-search-overlap{position:absolute!important;top:0;right:0;left:0;background-color:#fff}.navbar-search-overlap .form-control,.navbar-search-overlap .form-group{display:block!important;margin:0}.navbar-search-overlap .form-control{height:66px!important;background-color:transparent!important;border-radius:0}.navbar-search-overlap .form-control:focus{border-color:transparent}.navbar-collapse-toolbar.in{overflow-y:visible}.navbar-toolbar{float:left}.navbar-toolbar:after,.navbar-toolbar:before{display:table;content:" "}.navbar-toolbar:after{clear:both}.navbar-toolbar>li{float:left}.navbar-toolbar>li:after,.navbar-toolbar>li:before{display:table;content:" "}.navbar-toolbar>li:after{clear:both}.navbar-toolbar>li>a{padding-top:22px;padding-bottom:22px;line-height:22px}.navbar-toolbar .dropdown-menu{-webkit-transform-origin:100% 0;-ms-transform-origin:100% 0;-o-transform-origin:100% 0;transform-origin:100% 0;-webkit-animation-duration:.3s;-o-animation-duration:.3s;animation-duration:.3s}@media (max-width:767px){.navbar-toolbar .dropdown-menu:not(.dropdown-menu-media){max-height:400px;overflow-x:hidden;overflow-y:scroll;-webkit-overflow-scrolling:touch;-webkit-transform:translate3d(0,0,0);-ms-transform:translate3d(0,0,0);transform:translate3d(0,0,0)}.navbar-toolbar .open{position:static}.navbar-toolbar .open .dropdown-menu{right:0;left:0;float:none;width:auto;margin-top:0;border-top-left-radius:0;border-top-right-radius:0}}@media (max-width:767px) and (max-device-width:480px) and (orientation:landscape){.navbar-toolbar .dropdown-menu:not(.dropdown-menu-media){max-height:200px}}@media (max-width:767px){.navbar-toolbar-left{float:left!important}.navbar-toolbar-right{float:right!important}}.icon-fullscreen{font-family:"Web Icons"}.icon-fullscreen:before{content:"\f11d"}.icon-fullscreen.active:before{content:"\f11e"}.icon-menubar{font-family:"Web Icons"}.icon-menubar:before{content:"\f119"}.icon-menubar.active:before{content:"\f119"}.navbar-default .navbar-toolbar>li>a{color:#76838f}.navbar-default .navbar-toolbar>li>a:focus,.navbar-default .navbar-toolbar>li>a:hover{color:#526069;background-color:rgba(243,247,249,.3)}.navbar-default .navbar-toolbar>.active>a,.navbar-default .navbar-toolbar>.active>a:focus,.navbar-default .navbar-toolbar>.active>a:hover{color:#526069;background-color:rgba(243,247,249,.6)}.navbar-default .navbar-toolbar>.disabled>a,.navbar-default .navbar-toolbar>.disabled>a:focus,.navbar-default .navbar-toolbar>.disabled>a:hover{color:#ccd5db;background-color:transparent}.navbar-default .navbar-toggle{color:#76838f}.navbar-default .navbar-toolbar>.open>a,.navbar-default .navbar-toolbar>.open>a:focus,.navbar-default .navbar-toolbar>.open>a:hover{color:#526069;background-color:rgba(243,247,249,.6)}.navbar-inverse .navbar-toolbar>li>a{color:#fff}.navbar-inverse .navbar-toolbar>li>a:focus,.navbar-inverse .navbar-toolbar>li>a:hover{color:#fff;background-color:rgba(0,0,0,.1)}.navbar-inverse .navbar-toolbar>.active>a,.navbar-inverse .navbar-toolbar>.active>a:focus,.navbar-inverse .navbar-toolbar>.active>a:hover{color:#fff;background-color:rgba(0,0,0,.1)}.navbar-inverse .navbar-toolbar>.disabled>a,.navbar-inverse .navbar-toolbar>.disabled>a:focus,.navbar-inverse .navbar-toolbar>.disabled>a:hover{color:#fff;background-color:transparent}.navbar-inverse .navbar-toggle{color:#fff}.navbar-inverse .navbar-toolbar>.open>a,.navbar-inverse .navbar-toolbar>.open>a:focus,.navbar-inverse .navbar-toolbar>.open>a:hover{color:#fff;background-color:rgba(0,0,0,.1)}.breadcrumb{margin-bottom:10px}.breadcrumb li+li:before{padding:0 5px}.breadcrumb li .icon{text-decoration:none}.breadcrumb li .icon:before{margin-right:10px}.breadcrumb-arrow>li+li:before{content:"\00bb\00a0"}.pagination li>a,.pagination li>span{padding:9px 15px;-webkit-transition:background .2s ease-out,border-color 0s ease-out,color .2s ease-out;-o-transition:background .2s ease-out,border-color 0s ease-out,color .2s ease-out;transition:background .2s ease-out,border-color 0s ease-out,color .2s ease-out}.pagination li>a:focus,.pagination li>a:hover,.pagination li>span:focus,.pagination li>span:hover{-webkit-transition:background .2s ease-out,border-color .2s ease-out,color .2s ease-out;-o-transition:background .2s ease-out,border-color .2s ease-out,color .2s ease-out;transition:background .2s ease-out,border-color .2s ease-out,color .2s ease-out}.pagination li .icon{margin-top:-1px}.pagination>.disabled>a,.pagination>.disabled>a:focus,.pagination>.disabled>a:hover,.pagination>.disabled>span,.pagination>.disabled>span:focus,.pagination>.disabled>span:hover{color:#ccd5db;cursor:not-allowed;background-color:transparent;border-color:#e4eaec}.pagination-gap>li>a{margin:0 5px;border-radius:5px}.pagination-gap>li>a:hover{background-color:transparent;border-color:#62a8ea}.pagination-gap>li:first-child>a,.pagination-gap>li:last-child>a{border-radius:5px}.pagination-no-border>li>a{border:none}.pagination-lg>li>a,.pagination-lg>li>span{padding:10px 17px;font-size:16px;line-height:1.3333333}.pagination-lg>li:first-child>a,.pagination-lg>li:first-child>span{border-top-left-radius:4px;border-bottom-left-radius:4px}.pagination-lg>li:last-child>a,.pagination-lg>li:last-child>span{border-top-right-radius:4px;border-bottom-right-radius:4px}.pagination-sm>li>a,.pagination-sm>li>span{padding:6px 11px;font-size:14px;line-height:1.5}.pagination-sm>li:first-child>a,.pagination-sm>li:first-child>span{border-top-left-radius:2px;border-bottom-left-radius:2px}.pagination-sm>li:last-child>a,.pagination-sm>li:last-child>span{border-top-right-radius:2px;border-bottom-right-radius:2px}.pager li>a,.pager li>span{padding:10px 20px;color:#76838f;-webkit-transition:all .2s ease;-o-transition:all .2s ease;transition:all .2s ease}.pager li>a:focus,.pager li>a:hover{color:#62a8ea}.pager li .icon{margin-top:-1px}.pager li>a:focus,.pager li>a:hover{border-color:#62a8ea}.pager .disabled>a,.pager .disabled>a:focus,.pager .disabled>a:hover,.pager .disabled>span{border-color:#e4eaec}.pager-round li>a,.pager-round li>span{border-radius:1000px}.label{padding:.25em .6em .25em;font-weight:300;border-radius:.3em}.label.label-outline{color:#f3f7f9;background-color:transparent;border-color:#f3f7f9}.label-outline{border:1px solid transparent}.label-round{border-radius:1em}.label-default{color:#76838f;background-color:#e4eaec}.label-default[href]:focus,.label-default[href]:hover{background-color:#f3f7f9}.label-default.label-outline{color:#e4eaec;background-color:transparent;border-color:#e4eaec}.label-default[href]:focus,.label-default[href]:hover{color:#a3afb7}.label-default.label-outline{color:#76838f}.label-primary{background-color:#62a8ea}.label-primary[href]:focus,.label-primary[href]:hover{background-color:#89bceb}.label-primary.label-outline{color:#62a8ea;background-color:transparent;border-color:#62a8ea}.label-success{background-color:#46be8a}.label-success[href]:focus,.label-success[href]:hover{background-color:#5cd29d}.label-success.label-outline{color:#46be8a;background-color:transparent;border-color:#46be8a}.label-info{background-color:#57c7d4}.label-info[href]:focus,.label-info[href]:hover{background-color:#77d6e1}.label-info.label-outline{color:#57c7d4;background-color:transparent;border-color:#57c7d4}.label-warning{background-color:#f2a654}.label-warning[href]:focus,.label-warning[href]:hover{background-color:#f4b066}.label-warning.label-outline{color:#f2a654;background-color:transparent;border-color:#f2a654}.label-danger{background-color:#f96868}.label-danger[href]:focus,.label-danger[href]:hover{background-color:#fa7a7a}.label-danger.label-outline{color:#f96868;background-color:transparent;border-color:#f96868}.label-dark{background-color:#526069}.label-dark[href]:focus,.label-dark[href]:hover{background-color:#76838f}.label-dark.label-outline{color:#526069;background-color:transparent;border-color:#526069}.label-lg{font-size:16px}.label-sm{padding:.1em .5em .1em;font-size:10px}.badge{padding:3px 6px}.btn .badge{top:0}.badge.up{position:relative;top:-10px;margin:0 -.8em;border-radius:15px}.badge.badge-absolute{position:absolute;top:-8px;right:-10px;z-index:5}.badge-radius{border-radius:3px}.badge-primary{color:#fff;background-color:#62a8ea}.badge-primary[href]:focus,.badge-primary[href]:hover{color:#fff;background-color:#358fe4}.list-group-item.active>.badge-primary,.nav-pills>.active>a>.badge-primary{color:#fff;background-color:#62a8ea}.badge-success{color:#fff;background-color:#46be8a}.badge-success[href]:focus,.badge-success[href]:hover{color:#fff;background-color:#369b6f}.list-group-item.active>.badge-success,.nav-pills>.active>a>.badge-success{color:#fff;background-color:#46be8a}.badge-info{color:#fff;background-color:#57c7d4}.badge-info[href]:focus,.badge-info[href]:hover{color:#fff;background-color:#33b6c5}.list-group-item.active>.badge-info,.nav-pills>.active>a>.badge-info{color:#fff;background-color:#57c7d4}.badge-warning{color:#fff;background-color:#f2a654}.badge-warning[href]:focus,.badge-warning[href]:hover{color:#fff;background-color:#ee8d25}.list-group-item.active>.badge-warning,.nav-pills>.active>a>.badge-warning{color:#fff;background-color:#f2a654}.badge-danger{color:#fff;background-color:#f96868}.badge-danger[href]:focus,.badge-danger[href]:hover{color:#fff;background-color:#f73737}.list-group-item.active>.badge-danger,.nav-pills>.active>a>.badge-danger{color:#fff;background-color:#f96868}.badge-dark{color:#fff;background-color:#526069}.badge-dark[href]:focus,.badge-dark[href]:hover{color:#fff;background-color:#3c464c}.list-group-item.active>.badge-dark,.nav-pills>.active>a>.badge-dark{color:#fff;background-color:#526069}.badge-lg{padding:5px 9px 8px;font-size:16px}.badge-sm{padding:2px 5px;font-size:10px}.jumbotron{padding:0;border-radius:3px}.jumbotron>.jumbotron-photo img{width:100%;border-top-left-radius:3px;border-top-right-radius:3px}.jumbotron-contents{padding:20px}.jumbotron .carousel,.jumbotron .carousel-inner,.jumbotron .carousel-inner>.item.active img{border-top-left-radius:3px;border-top-right-radius:3px}.jumbotron .carousel-inner>.item>a>img,.jumbotron .carousel-inner>.item>img{width:100%}.jumbotron .h1,.jumbotron h1{font-size:28px}.jumbotron .h2,.jumbotron h2{font-size:24px}@media screen and (min-width:768px){.container .jumbotron,.jumbotron{padding:0}.jumbotron .h1,.jumbotron h1{font-size:28px}}.thumbnail{padding:0;border:none;-webkit-transition:all .25s ease-in-out;-o-transition:all .25s ease-in-out;transition:all .25s ease-in-out}.thumbnail .caption{position:relative;display:block;padding-right:0;padding-left:0}.alert{padding-right:20px;padding-left:20px}.alert ul{padding-left:13px}.alert ul li{padding-left:7px}.panel>.alert{margin:0}.alert-alt{color:#76838f;background-color:rgba(243,247,249,.8);border:none;border-left:3px solid transparent}.alert-alt .alert-link,.alert-alt a{text-decoration:none}.alert-dismissible{padding-right:40px}.alert-dismissible .close{top:0;text-decoration:none;opacity:.6}.alert-dismissible .close:focus,.alert-dismissible .close:hover{opacity:1}.alert-dismissible.alert-alt .close{color:#a3afb7;opacity:.6}.alert-dismissible.alert-alt .close:focus,.alert-dismissible.alert-alt .close:hover{color:#a3afb7;opacity:1}.alert-icon{position:relative;padding-left:45px}.alert-icon>.icon{position:absolute;top:18px;left:20px;width:1em;font-size:16px;text-align:center}.alert-avatar{position:relative;padding-top:20px;padding-bottom:20px;padding-left:75px}.alert-avatar>.avatar{position:absolute;top:12px;left:20px}.page-alert .alert-wrap{max-height:0;padding:0;margin:0;overflow:hidden;-webkit-transition:max-height .7s linear 0s;-o-transition:max-height .7s linear 0s;transition:max-height .7s linear 0s}.page-alert .alert-wrap.in{max-height:500px;-webkit-transition:max-height 1s linear 0s;-o-transition:max-height 1s linear 0s;transition:max-height 1s linear 0s}.page-alert .alert-wrap .alert{margin:0;text-align:left;border-radius:0}.alert-primary{color:#62a8ea;background-color:rgba(232,241,248,.8);border-color:#e8f1f8}.alert-primary hr{border-top-color:#d4e5f2}.alert-primary .alert-link{color:#358fe4}.alert-primary .close{color:#62a8ea}.alert-primary .close:focus,.alert-primary .close:hover{color:#62a8ea}.alert-primary .alert-link{color:#4e97d9}.alert-alt.alert-primary{border-color:#62a8ea}.alert-alt.alert-primary .alert-link,.alert-alt.alert-primary a{color:#62a8ea}.alert-success .alert-link{color:#36ab7a}.alert-alt.alert-success{border-color:#46be8a}.alert-alt.alert-success .alert-link,.alert-alt.alert-success a{color:#46be8a}.alert-info .alert-link{color:#47b8c6}.alert-alt.alert-info{border-color:#57c7d4}.alert-alt.alert-info .alert-link,.alert-alt.alert-info a{color:#57c7d4}.alert-warning .alert-link{color:#ec9940}.alert-alt.alert-warning{border-color:#f2a654}.alert-alt.alert-warning .alert-link,.alert-alt.alert-warning a{color:#f2a654}.alert-danger .alert-link{color:#e9595b}.alert-alt.alert-danger{border-color:#f96868}.alert-alt.alert-danger .alert-link,.alert-alt.alert-danger a{color:#f96868}.alert-social{position:relative;padding-left:65px}.alert-social>.icon{position:absolute;top:12px;bottom:0;left:20px;width:1em;font-size:30px;text-align:center}.alert-facebook{color:#fff;background-color:#3b5998;border-color:#3b5998}.alert-facebook hr{border-top-color:#344e86}.alert-facebook .alert-link{color:#e6e6e6}.alert-facebook .close{color:#fff}.alert-facebook .close:focus,.alert-facebook .close:hover{color:#fff}.alert-facebook .alert-link{font-weight:500;color:#fff}.alert-twitter{color:#fff;background-color:#55acee;border-color:#55acee}.alert-twitter hr{border-top-color:#3ea1ec}.alert-twitter .alert-link{color:#e6e6e6}.alert-twitter .close{color:#fff}.alert-twitter .close:focus,.alert-twitter .close:hover{color:#fff}.alert-twitter .alert-link{font-weight:500;color:#fff}.alert-google-plus{color:#fff;background-color:#dd4b39;border-color:#dd4b39}.alert-google-plus hr{border-top-color:#d73925}.alert-google-plus .alert-link{color:#e6e6e6}.alert-google-plus .close{color:#fff}.alert-google-plus .close:focus,.alert-google-plus .close:hover{color:#fff}.alert-google-plus .alert-link{font-weight:500;color:#fff}.alert-linkedin{color:#fff;background-color:#0976b4;border-color:#0976b4}.alert-linkedin hr{border-top-color:#08669c}.alert-linkedin .alert-link{color:#e6e6e6}.alert-linkedin .close{color:#fff}.alert-linkedin .close:focus,.alert-linkedin .close:hover{color:#fff}.alert-linkedin .alert-link{font-weight:500;color:#fff}.alert-flickr{color:#fff;background-color:#ff0084;border-color:#ff0084}.alert-flickr hr{border-top-color:#e60077}.alert-flickr .alert-link{color:#e6e6e6}.alert-flickr .close{color:#fff}.alert-flickr .close:focus,.alert-flickr .close:hover{color:#fff}.alert-flickr .alert-link{font-weight:500;color:#fff}.alert-tumblr{color:#fff;background-color:#35465c;border-color:#35465c}.alert-tumblr hr{border-top-color:#2c3a4c}.alert-tumblr .alert-link{color:#e6e6e6}.alert-tumblr .close{color:#fff}.alert-tumblr .close:focus,.alert-tumblr .close:hover{color:#fff}.alert-tumblr .alert-link{font-weight:500;color:#fff}.alert-github{color:#fff;background-color:#4183c4;border-color:#4183c4}.alert-github hr{border-top-color:#3876b4}.alert-github .alert-link{color:#e6e6e6}.alert-github .close{color:#fff}.alert-github .close:focus,.alert-github .close:hover{color:#fff}.alert-github .alert-link{font-weight:500;color:#fff}.alert-dribbble{color:#fff;background-color:#c32361;border-color:#c32361}.alert-dribbble hr{border-top-color:#ad1f56}.alert-dribbble .alert-link{color:#e6e6e6}.alert-dribbble .close{color:#fff}.alert-dribbble .close:focus,.alert-dribbble .close:hover{color:#fff}.alert-dribbble .alert-link{font-weight:500;color:#fff}.alert-youtube{color:#fff;background-color:#b31217;border-color:#b31217}.alert-youtube hr{border-top-color:#9c1014}.alert-youtube .alert-link{color:#e6e6e6}.alert-youtube .close{color:#fff}.alert-youtube .close:focus,.alert-youtube .close:hover{color:#fff}.alert-youtube .alert-link{font-weight:500;color:#fff}.alert.dark .alert-link{font-weight:500;color:#fff!important}.alert.dark .alert-left-border{border:none;border-left:3px solid transparent}.alert.dark.alert-dismissible.alert-alt .close{color:#fff}.alert.dark.alert-dismissible.alert-alt .close:focus,.alert.dark.alert-dismissible.alert-alt .close:hover{color:#fff}.alert.dark.alert-primary{color:#fff;background-color:#62a8ea;border-color:#62a8ea}.alert.dark.alert-primary hr{border-top-color:#4c9ce7}.alert.dark.alert-primary .alert-link{color:#e6e6e6}.alert.dark.alert-primary .close{color:#fff}.alert.dark.alert-primary .close:focus,.alert.dark.alert-primary .close:hover{color:#fff}.alert-alt.alert.dark.alert-primary{border-color:#2771b4}.alert-alt.alert.dark.alert-primary .alert-link,.alert-alt.alert.dark.alert-primary a{color:#fff}.alert.dark.alert-success{color:#fff;background-color:#46be8a;border-color:#46be8a}.alert.dark.alert-success hr{border-top-color:#3dae7d}.alert.dark.alert-success .alert-link{color:#e6e6e6}.alert.dark.alert-success .close{color:#fff}.alert.dark.alert-success .close:focus,.alert.dark.alert-success .close:hover{color:#fff}.alert-alt.alert.dark.alert-success{border-color:#247151}.alert-alt.alert.dark.alert-success .alert-link,.alert-alt.alert.dark.alert-success a{color:#fff}.alert.dark.alert-info{color:#fff;background-color:#57c7d4;border-color:#57c7d4}.alert.dark.alert-info hr{border-top-color:#43c0cf}.alert.dark.alert-info .alert-link{color:#e6e6e6}.alert.dark.alert-info .close{color:#fff}.alert.dark.alert-info .close:focus,.alert.dark.alert-info .close:hover{color:#fff}.alert-alt.alert.dark.alert-info{border-color:#2e8893}.alert-alt.alert.dark.alert-info .alert-link,.alert-alt.alert.dark.alert-info a{color:#fff}.alert.dark.alert-warning{color:#fff;background-color:#f2a654;border-color:#f2a654}.alert.dark.alert-warning hr{border-top-color:#f09a3c}.alert.dark.alert-warning .alert-link{color:#e6e6e6}.alert.dark.alert-warning .close{color:#fff}.alert.dark.alert-warning .close:focus,.alert.dark.alert-warning .close:hover{color:#fff}.alert-alt.alert.dark.alert-warning{border-color:#cb7314}.alert-alt.alert.dark.alert-warning .alert-link,.alert-alt.alert.dark.alert-warning a{color:#fff}.alert.dark.alert-danger{color:#fff;background-color:#f96868;border-color:#f96868}.alert.dark.alert-danger hr{border-top-color:#f84f4f}.alert.dark.alert-danger .alert-link{color:#e6e6e6}.alert.dark.alert-danger .close{color:#fff}.alert.dark.alert-danger .close:focus,.alert.dark.alert-danger .close:hover{color:#fff}.alert-alt.alert.dark.alert-danger{border-color:#d91d1f}.alert-alt.alert.dark.alert-danger .alert-link,.alert-alt.alert.dark.alert-danger a{color:#fff}.progress{height:15px;-webkit-box-shadow:none;box-shadow:none}.progress-bar{line-height:15px;-webkit-box-shadow:none;box-shadow:none}.progress-square{border-radius:0}.progress-circle{border-radius:1000px}.progress-vertical{position:relative;display:inline-block;width:15px;height:250px;min-height:250px;margin-right:30px;margin-bottom:0}.progress-vertical .progress-bar{width:100%}.progress-bar-indicating.active{position:relative;-webkit-animation:none;-o-animation:none;animation:none}.progress-bar-indicating.active:before{position:absolute;top:0;right:0;bottom:0;left:0;content:'';background-color:#fff;border-radius:inherit;opacity:0;-webkit-animation:progress-active 3s ease 0s infinite;-o-animation:progress-active 3s ease 0s infinite;animation:progress-active 3s ease 0s infinite}.progress-vertical .progress-bar-indicating.active:before{-webkit-animation-name:progress-vertical-active;-o-animation-name:progress-vertical-active;animation-name:progress-vertical-active}.progress-skill{position:relative}.progress-skill .progress-bar>span{position:absolute;top:0;right:10px;color:#526069}.progress-lg{height:22px}.progress-lg.progress-vertical{width:25px}.progress-lg .progress-bar{line-height:22px}.progress-sm{height:10px}.progress-sm.progress-vertical{width:10px}.progress-sm .progress-bar{line-height:10px}.progress-xs{height:4px;border-radius:1px}.progress-xs.progress-vertical{width:4px}.progress-xs .progress-bar{line-height:4px}.contextual-progress{margin:20px 0}.contextual-progress .progress-title{float:left}.contextual-progress .progress-label{position:relative;float:right}.contextual-progress .progress{height:2px;margin:5px 0}@-webkit-keyframes progress-active{0%{width:0;opacity:.4}100%{width:100%;opacity:0}}@-o-keyframes progress-active{0%{width:0;opacity:.4}100%{width:100%;opacity:0}}@keyframes progress-active{0%{width:0;opacity:.4}100%{width:100%;opacity:0}}@-webkit-keyframes progress-vertical-active{0%{top:0;opacity:0}100%{top:175px;opacity:.4}}@-o-keyframes progress-vertical-active{0%{top:0;opacity:0}100%{top:175px;opacity:.4}}@keyframes progress-vertical-active{0%{top:0;opacity:0}100%{top:175px;opacity:.4}}.media-object{width:120px}.media-left,.media>.pull-left{padding-right:20px}.media-right,.media>.pull-right{padding-left:20px}.media-body{overflow:auto}.media .media{padding-bottom:0;border-bottom:none}.media-meta{margin-bottom:3px;font-size:12px;color:#526069}.media-lg .media-object{width:160px}.media-lg .media{margin-left:-110px}.media-sm .media-object{width:80px}.media-sm .media{margin-left:-70px}.media-xs .media-object{width:60px}.media-xs .media{margin-left:-60px}@media screen and (min-width:768px){.media-body{overflow:hidden}.media .media{margin-left:0}}.list-group .media{padding:2px 0;border-bottom:0}.list-group .media .media-left,.list-group .media .pull-left{padding-right:20px}.list-group .media .media-right,.list-group .media .pull-right{padding-left:20px}.list-group .media .pull-right .status{margin-top:15px;margin-right:5px}.list-group .media .media-heading{font-size:14px}.list-group-full>.list-group-item{padding-right:0;padding-left:0}a.list-group-item{border-radius:3px}a.list-group-item.disabled,a.list-group-item.disabled:focus,a.list-group-item.disabled:hover{color:#ccd5db;background-color:#f3f7f9}a.list-group-item.active,a.list-group-item.active:focus,a.list-group-item.active:hover{color:#fff;background-color:#62a8ea}.list-group-item .icon{margin-right:10px}.list-group.bg-inherit{border-radius:3px}.list-group.bg-inherit .list-group-item{background-color:transparent;border-bottom-color:rgba(0,0,0,.075)}.list-group.bg-inherit .list-group-item:last-child{border-bottom-color:transparent}.list-group.bg-inherit .list-group-item:hover{background-color:rgba(0,0,0,.075);border-color:transparent}.list-group-bordered .list-group-item{border-color:#e4eaec}.list-group-bordered .list-group-item.active,.list-group-bordered .list-group-item.active:focus,.list-group-bordered .list-group-item.active:hover{color:#fff;background-color:#4e97d9;border-color:#4e97d9}.list-group-dividered .list-group-item{border-top-color:#e4eaec}.list-group-dividered .list-group-item.active:hover{border-top-color:#e4eaec}.list-group-dividered .list-group-item:last-child{border-bottom-color:#e4eaec}.list-group-dividered .list-group-item:first-child{border-top-color:transparent}.list-group-dividered .list-group-item:first-child.active:hover{border-top-color:transparent}.list-group-gap .list-group-item{margin-bottom:2px;border-radius:3px}.list-group-full .list-group-item{padding-right:0;padding-left:0}.list-group-item-dark{color:#fff;background-color:#526069}a.list-group-item-dark,button.list-group-item-dark{color:#fff}a.list-group-item-dark .list-group-item-heading,button.list-group-item-dark .list-group-item-heading{color:inherit}a.list-group-item-dark:focus,a.list-group-item-dark:hover,button.list-group-item-dark:focus,button.list-group-item-dark:hover{color:#fff;background-color:#47535b}a.list-group-item-dark.active,a.list-group-item-dark.active:focus,a.list-group-item-dark.active:hover,button.list-group-item-dark.active,button.list-group-item-dark.active:focus,button.list-group-item-dark.active:hover{color:#fff;background-color:#fff;border-color:#fff}.panel{position:relative;margin-bottom:30px;border-width:0}.panel>.nav-tabs-vertical .nav-tabs{margin-left:-1px}.panel>.nav-tabs-vertical .nav-tabs>li>a{border-left:none;border-radius:0}.panel>.nav-tabs-vertical .nav-tabs.nav-tabs-reverse{margin-right:-1px}.panel>.nav-tabs-vertical .nav-tabs.nav-tabs-reverse>li>a{border-right:none;border-radius:0}.panel:hover .panel-actions .show-on-hover{display:inline-block}.panel .panel-actions .show-on-hover{display:none}.panel.is-fullscreen{position:fixed;top:0;bottom:0;left:0;z-index:9999;width:100%;margin-bottom:0;border-radius:0}.panel.is-fullscreen .panel-loading{border-radius:0}.panel.is-fullscreen .panel-actions [data-toggle=collapse]{display:none}.panel.is-fullscreen .panel-body{max-height:100%;overflow:auto}.panel.is-close{display:none}.panel.is-collapse .panel-body{display:none;height:0}.panel>.alert{padding-right:30px;padding-left:30px}.panel>.alert-dismissible{padding-right:50px}@media screen and (max-width:480px){.panel>.alert{padding-right:20px;padding-left:20px}.panel>.alert-dismissible{padding-right:40px}}.panel>.table-responsive>.table>tbody>tr>td:first-child,.panel>.table-responsive>.table>tbody>tr>th:first-child,.panel>.table-responsive>.table>tfoot>tr>td:first-child,.panel>.table-responsive>.table>tfoot>tr>th:first-child,.panel>.table-responsive>.table>thead>tr>td:first-child,.panel>.table-responsive>.table>thead>tr>th:first-child,.panel>.table-responsive>.table>tr>td:first-child,.panel>.table-responsive>.table>tr>th:first-child,.panel>.table>tbody>tr>td:first-child,.panel>.table>tbody>tr>th:first-child,.panel>.table>tfoot>tr>td:first-child,.panel>.table>tfoot>tr>th:first-child,.panel>.table>thead>tr>td:first-child,.panel>.table>thead>tr>th:first-child,.panel>.table>tr>td:first-child,.panel>.table>tr>th:first-child{padding-left:30px}@media screen and (max-width:480px){.panel>.table-responsive>.table>tbody>tr>td:first-child,.panel>.table-responsive>.table>tbody>tr>th:first-child,.panel>.table-responsive>.table>tfoot>tr>td:first-child,.panel>.table-responsive>.table>tfoot>tr>th:first-child,.panel>.table-responsive>.table>thead>tr>td:first-child,.panel>.table-responsive>.table>thead>tr>th:first-child,.panel>.table-responsive>.table>tr>td:first-child,.panel>.table-responsive>.table>tr>th:first-child,.panel>.table>tbody>tr>td:first-child,.panel>.table>tbody>tr>th:first-child,.panel>.table>tfoot>tr>td:first-child,.panel>.table>tfoot>tr>th:first-child,.panel>.table>thead>tr>td:first-child,.panel>.table>thead>tr>th:first-child,.panel>.table>tr>td:first-child,.panel>.table>tr>th:first-child{padding-left:20px}}.panel>.table-responsive>.table>tbody>tr>td:last-child,.panel>.table-responsive>.table>tbody>tr>th:last-child,.panel>.table-responsive>.table>tfoot>tr>td:last-child,.panel>.table-responsive>.table>tfoot>tr>th:last-child,.panel>.table-responsive>.table>thead>tr>td:last-child,.panel>.table-responsive>.table>thead>tr>th:last-child,.panel>.table-responsive>.table>tr>td:last-child,.panel>.table-responsive>.table>tr>th:last-child,.panel>.table>tbody>tr>td:last-child,.panel>.table>tbody>tr>th:last-child,.panel>.table>tfoot>tr>td:last-child,.panel>.table>tfoot>tr>th:last-child,.panel>.table>thead>tr>td:last-child,.panel>.table>thead>tr>th:last-child,.panel>.table>tr>td:last-child,.panel>.table>tr>th:last-child{padding-right:30px}@media screen and (max-width:480px){.panel>.table-responsive>.table>tbody>tr>td:last-child,.panel>.table-responsive>.table>tbody>tr>th:last-child,.panel>.table-responsive>.table>tfoot>tr>td:last-child,.panel>.table-responsive>.table>tfoot>tr>th:last-child,.panel>.table-responsive>.table>thead>tr>td:last-child,.panel>.table-responsive>.table>thead>tr>th:last-child,.panel>.table-responsive>.table>tr>td:last-child,.panel>.table-responsive>.table>tr>th:last-child,.panel>.table>tbody>tr>td:last-child,.panel>.table>tbody>tr>th:last-child,.panel>.table>tfoot>tr>td:last-child,.panel>.table>tfoot>tr>th:last-child,.panel>.table>thead>tr>td:last-child,.panel>.table>thead>tr>th:last-child,.panel>.table>tr>td:last-child,.panel>.table>tr>th:last-child{padding-right:20px}}.panel>.table>tbody:first-child>tr:first-child td,.panel>.table>tbody:first-child>tr:first-child th{border-top:1px solid #e4eaec}.panel>.list-group>.list-group-item{padding-right:30px;padding-left:30px}@media screen and (max-width:480px){.panel>.list-group>.list-group-item{padding-right:20px;padding-left:20px}}.panel-content>.row{padding-right:30px;padding-left:30px}.panel-content>.row>[class*=col-]{padding-right:30px;padding-left:30px}.panel-heading{position:relative;padding:0;border-bottom:1px solid transparent}.panel-heading+.alert{border-radius:0}.panel-heading>.nav-tabs{border-bottom:none}.panel-heading+.nav-tabs{margin-top:-10px}.panel-body{position:relative}.panel-heading+.panel-body{padding-top:0}.panel-body .h1:first-child,.panel-body .h2:first-child,.panel-body .h3:first-child,.panel-body .h4:first-child,.panel-body .h5:first-child,.panel-body .h6:first-child,.panel-body h1:first-child,.panel-body h2:first-child,.panel-body h3:first-child,.panel-body h4:first-child,.panel-body h5:first-child,.panel-body h6:first-child{margin-top:0}.panel-body>:last-child{margin-bottom:0}.panel-body>.list-group-dividered:only-child>.list-group-item:last-child{border-bottom-color:transparent}.panel-footer{border-top:1px solid transparent}.table+.panel-footer{padding-top:15px;border-color:#e4eaec}.panel-title{display:block;padding:20px 30px;font-size:18px;color:#37474f}.panel-title>.icon{margin-right:10px}.panel-title>.label{margin-left:10px}.panel-title small{color:#76838f}.panel-desc{display:block;padding:5px 0 0;margin:0;font-size:14px;color:#76838f}.panel-actions{position:absolute;top:50%;right:30px;z-index:1;margin:auto;-webkit-transform:translate(0,-50%);-ms-transform:translate(0,-50%);-o-transform:translate(0,-50%);transform:translate(0,-50%)}@media screen and (max-width:480px){.panel-actions{right:20px}}ul.panel-actions{list-style:none}ul.panel-actions>li{display:inline-block;margin-left:8px}ul.panel-actions>li:first-child{margin-left:0}.panel-actions a{color:inherit}.panel-actions a.dropdown-toggle{text-decoration:none}.panel-actions .dropdown{display:inline-block}.panel-actions .dropdown-toggle{display:inline-block}.panel-actions .panel-action{display:inline-block;padding:8px 10px;color:#a3afb7;text-decoration:none;cursor:pointer;background-color:transparent}.panel-actions .panel-action:hover{color:#526069}.panel-actions .panel-action:active{color:#526069}.panel-actions .panel-action:focus{outline:0}.panel-actions .progress{width:100px;margin:0}.panel-actions .pagination{margin:0}.panel-toolbar{padding:5px 15px;margin:0;background-color:transparent;border-top:1px solid #e4eaec;border-bottom:1px solid #e4eaec}.panel-bordered .panel-toolbar{border-top-color:transparent}.panel-toolbar .btn{padding:5px 10px;color:#a3afb7}.panel-toolbar .btn.icon{width:1em;text-align:center}.panel-toolbar .btn.active,.panel-toolbar .btn:active,.panel-toolbar .btn:hover{color:#76838f}.panel-loading{position:absolute;top:0;left:0;z-index:6;display:none;width:100%;height:100%;border-radius:4px;opacity:.6}.panel-loading .loader{position:absolute;top:50%;left:50%;-webkit-transform:translate(-50%,-50%);-ms-transform:translate(-50%,-50%);-o-transform:translate(-50%,-50%);transform:translate(-50%,-50%)}.panel>:not(.panel-loading):not(.collapsing){-webkit-transition:opacity .3s;-o-transition:opacity .3s;transition:opacity .3s}.panel.is-loading>:not(.panel-loading){opacity:.3}.panel.is-loading .panel-loading{display:block;opacity:1}.panel-footer-chart{padding:0}.panel-control{padding:0;border:none;border-radius:0;-webkit-box-shadow:none;box-shadow:none}.panel-body.scrollable-vertical{padding-right:0!important;padding-left:0!important}.panel-body.scrollable-vertical>.scrollable-container>.scrollable-content{padding-right:30px;padding-left:30px}@media screen and (max-width:480px){.panel-body.scrollable-vertical>.scrollable-container>.scrollable-content{padding-right:20px;padding-left:20px}}.panel-body.scrollable-vertical>.scrollable-bar{height:-webkit-calc(100% - 30px);height:calc(100% - 30px);margin-top:0;margin-bottom:30px;-webkit-transform:translateX(-26px);-ms-transform:translateX(-26px);-o-transform:translateX(-26px);transform:translateX(-26px)}.panel-bordered>.panel-body.scrollable-vertical>.scrollable-bar{height:-webkit-calc(100% - 60px);height:calc(100% - 60px);margin-bottom:30px}.panel-body.scrollable-horizontal{padding-top:0!important;padding-bottom:0!important}.panel-body.scrollable-horizontal>.scrollable-container>.scrollable-content{padding-top:0;padding-bottom:30px}.panel-bordered>.panel-body.scrollable-horizontal>.scrollable-container>.scrollable-content{padding-top:30px;padding-bottom:30px}.panel-body.scrollable-horizontal>.scrollable-bar{width:-webkit-calc(100% - 60px);width:calc(100% - 60px);margin-right:30px;margin-left:0;-webkit-transform:translateY(-26px);-ms-transform:translateY(-26px);-o-transform:translateY(-26px);transform:translateY(-26px)}@media screen and (max-width:480px){.panel-body.scrollable-horizontal>.scrollable-bar{width:-webkit-calc(100% - 40px);width:calc(100% - 40px);margin-right:20px}}.panel-bordered>.panel-body.scrollable-horizontal>.scrollable-bar{-webkit-transform:translateY(-26px);-ms-transform:translateY(-26px);-o-transform:translateY(-26px);transform:translateY(-26px)}.panel-bordered>.panel-heading{border-bottom:1px solid #e4eaec}.panel-bordered>.panel-heading>.panel-title{padding-bottom:20px}.panel-bordered>.panel-footer{padding-top:15px;border-top:1px solid #e4eaec}.panel-bordered>.panel-body{padding-top:30px}.panel-bordered>.table>tbody:first-child>tr:first-child td,.panel-bordered>.table>tbody:first-child>tr:first-child th{border-top:0}.panel.is-dragging{opacity:.8}.panel.is-dragging{cursor:move}.panel.panel-transparent{background:0 0;border-color:transparent;-webkit-box-shadow:none;box-shadow:none}.panel.panel-transparent>.panel-footer,.panel.panel-transparent>.panel-heading{border-color:transparent}.panel-dark{border-color:#526069}.panel-dark>.panel-heading{color:#fff;background-color:#526069;border-color:#526069}.panel-dark>.panel-heading+.panel-collapse>.panel-body{border-top-color:#526069}.panel-dark>.panel-heading .badge{color:#526069;background-color:#fff}.panel-dark>.panel-footer+.panel-collapse>.panel-body{border-bottom-color:#526069}.panel-danger,.panel-dark,.panel-info,.panel-primary,.panel-success,.panel-warning{border:none}.panel-danger .panel-heading,.panel-dark .panel-heading,.panel-info .panel-heading,.panel-primary .panel-heading,.panel-success .panel-heading,.panel-warning .panel-heading{border:none}.panel-danger .panel-title,.panel-dark .panel-title,.panel-info .panel-title,.panel-primary .panel-title,.panel-success .panel-title,.panel-warning .panel-title{color:#fff}.panel-danger .panel-action,.panel-dark .panel-action,.panel-info .panel-action,.panel-primary .panel-action,.panel-success .panel-action,.panel-warning .panel-action{color:#fff}@media screen and (max-width:480px){.panel-actions{right:20px}.panel-actions .progress{min-width:80px}.panel-actions .show-on-hover{display:none}.panel-body,.panel-footer,.panel-title{padding-right:20px;padding-left:20px}}.well{padding:20px}.well-lg{padding:24px}.well-sm{padding:12px}.well{-webkit-box-shadow:inset 0 0 1px rgba(0,0,0,.02);box-shadow:inset 0 0 1px rgba(0,0,0,.02)}.well-primary{color:#fff;background-color:#62a8ea}.well-success{color:#fff;background-color:#46be8a}.well-info{color:#fff;background-color:#57c7d4}.well-warning{color:#fff;background-color:#f2a654}.well-danger{color:#fff;background-color:#f96868}.close.icon{font-size:inherit}body{font-weight:300}th{font-weight:400}b,strong{font-weight:500}optgroup{font-weight:500}.h1 .small,.h1 small,.h2 .small,.h2 small,.h3 .small,.h3 small,.h4 .small,.h4 small,.h5 .small,.h5 small,.h6 .small,.h6 small,h1 .small,h1 small,h2 .small,h2 small,h3 .small,h3 small,h4 .small,h4 small,h5 .small,h5 small,h6 .small,h6 small{font-weight:300}.lead{font-weight:100}dt{font-weight:500}kbd kbd{font-weight:500}label{font-weight:300}.checkbox label,.radio label{font-weight:300}.checkbox-inline,.radio-inline{font-weight:300}.btn-link{font-weight:300}.dropdown-menu>li>a{font-weight:100}.input-group-addon{font-weight:300}.label{font-weight:500}.popover{font-weight:300}.tooltip{font-weight:300}.modal-content{border:none;border-radius:4px;-webkit-box-shadow:0 2px 12px rgba(0,0,0,.2);box-shadow:0 2px 12px rgba(0,0,0,.2)}.modal-header{padding:15px 20px;border-bottom:none}.modal-header .close{margin-top:1px}.modal-body{padding:20px}.modal-footer{padding:20px;border-top:none}.modal-top{margin:0 auto}.modal-center{display:-ms-flexbox;display:-webkit-flex;display:-webkit-box;display:flex;height:100%;margin:0 auto;-webkit-justify-content:center;-ms-flex-pack:center;-webkit-box-pack:center;justify-content:center;-webkit-flex-flow:column nowrap;-ms-flex-flow:column nowrap;flex-flow:column nowrap;-webkit-align-content:stretch;-ms-flex-line-pack:center;align-content:center}.modal-bottom{display:-ms-flexbox;display:-webkit-flex;display:-webkit-box;display:flex;height:100%;margin:0 auto;-webkit-justify-content:flex-end;-ms-flex-pack:end;-webkit-box-pack:end;justify-content:flex-end;-webkit-flex-flow:column nowrap;-ms-flex-flow:column nowrap;flex-flow:column nowrap;-webkit-align-content:stretch;-ms-flex-line-pack:center;align-content:center}.modal-sidebar{position:absolute;right:0;display:-ms-flexbox;display:-webkit-flex;display:-webkit-box;display:flex;height:100%;margin:0;background-color:#fff;-webkit-justify-content:center;-ms-flex-pack:center;-webkit-box-pack:center;justify-content:center;-webkit-flex-flow:column nowrap;-ms-flex-flow:column nowrap;flex-flow:column nowrap;-webkit-align-content:stretch;-ms-flex-line-pack:center;align-content:center}.modal-sidebar .modal-content{background-color:transparent;border-radius:0;-webkit-box-shadow:none;box-shadow:none}.modal-sidebar .modal-header{border-bottom:none}.modal-sidebar .modal-footer{border-top:none}.modal-sidebar button.close{position:fixed;top:20px;right:20px}.modal.fade .modal-dialog.modal-sidebar{-webkit-transform:translate(25%,0);-ms-transform:translate(25%,0);-o-transform:translate(25%,0);transform:translate(25%,0)}.modal.in .modal-dialog.modal-sidebar{-webkit-transform:translate(0,0);-ms-transform:translate(0,0);-o-transform:translate(0,0);transform:translate(0,0)}.modal-fill-in{background-color:transparent}.modal-fill-in.in{background-color:rgba(255,255,255,.95);opacity:1}.modal-fill-in .modal-dialog{display:-ms-flexbox;display:-webkit-flex;display:-webkit-box;display:flex;width:100%;height:100%;margin:0 auto;-webkit-justify-content:center;-ms-flex-pack:center;-webkit-box-pack:center;justify-content:center;-webkit-flex-flow:column nowrap;-ms-flex-flow:column nowrap;flex-flow:column nowrap;-webkit-align-content:stretch;-ms-flex-line-pack:center;align-content:center;-webkit-align-items:center;-ms-flex-align:center;-webkit-box-align:center;align-items:center}@media (min-width:768px){.modal-fill-in .modal-dialog>*{width:600px}.modal-fill-in .modal-dialog.modal-sm>*{width:300px}.modal-fill-in .modal-dialog button.close{position:fixed;top:20px;right:20px;z-index:1;filter:alpha(opacity=50);opacity:.5;-webkit-transform:translate(0,0);-ms-transform:translate(0,0);-o-transform:translate(0,0);transform:translate(0,0)}}@media (min-width:992px){.modal-fill-in .modal-dialog.modal-lg>*{width:900px}}.modal-fill-in .modal-content{background-color:transparent;border-radius:0;-webkit-box-shadow:none;box-shadow:none}.modal-fill-in .modal-header{border-bottom:none}.modal-fill-in .modal-footer{border-top:none}.modal-primary .modal-header{background-color:#62a8ea;border-radius:4px 4px 0 0}.modal-primary .modal-header *{color:#fff}.modal-primary .modal-header .close{opacity:.6}.modal-success .modal-header{background-color:#46be8a;border-radius:4px 4px 0 0}.modal-success .modal-header *{color:#fff}.modal-success .modal-header .close{opacity:.6}.modal-info .modal-header{background-color:#57c7d4;border-radius:4px 4px 0 0}.modal-info .modal-header *{color:#fff}.modal-info .modal-header .close{opacity:.6}.modal-warning .modal-header{background-color:#f2a654;border-radius:4px 4px 0 0}.modal-warning .modal-header *{color:#fff}.modal-warning .modal-header .close{opacity:.6}.modal-danger .modal-header{background-color:#f96868;border-radius:4px 4px 0 0}.modal-danger .modal-header *{color:#fff}.modal-danger .modal-header .close{opacity:.6}.modal.modal-fade-in-scale-up .modal-dialog{opacity:0;-webkit-transition:all .3s ease 0s;-o-transition:all .3s ease 0s;transition:all .3s ease 0s;-webkit-transform:scale(.7);-ms-transform:scale(.7);-o-transform:scale(.7);transform:scale(.7)}.modal.modal-fade-in-scale-up.in .modal-dialog{opacity:1;-webkit-transform:scale(1);-ms-transform:scale(1);-o-transform:scale(1);transform:scale(1)}.modal.modal-slide-in-right .modal-dialog{opacity:0;-webkit-transition:all .3s cubic-bezier(.25,.5,.5,.9 0s);-o-transition:all .3s cubic-bezier(.25,.5,.5,.9 0s);transition:all .3s cubic-bezier(.25,.5,.5,.9 0s);-webkit-transform:translate(20%,0);-ms-transform:translate(20%,0);-o-transform:translate(20%,0);transform:translate(20%,0)}.modal.modal-slide-in-right.in .modal-dialog{opacity:1;-webkit-transform:translate(0,0);-ms-transform:translate(0,0);-o-transform:translate(0,0);transform:translate(0,0)}.modal.modal-slide-from-bottom .modal-dialog{opacity:0;-webkit-transition:all .3s ease 0s;-o-transition:all .3s ease 0s;transition:all .3s ease 0s;-webkit-transform:translate(0,20%);-ms-transform:translate(0,20%);-o-transform:translate(0,20%);transform:translate(0,20%)}.modal.modal-slide-from-bottom.in .modal-dialog{opacity:1;-webkit-transform:translate(0,0);-ms-transform:translate(0,0);-o-transform:translate(0,0);transform:translate(0,0)}.modal.modal-newspaper .modal-dialog{opacity:0;-webkit-transition:all .5s ease 0s;-o-transition:all .5s ease 0s;transition:all .5s ease 0s;-webkit-transform:scale(0) rotate(720deg);-ms-transform:scale(0) rotate(720deg);-o-transform:scale(0) rotate(720deg);transform:scale(0) rotate(720deg)}.modal.modal-newspaper.in .modal-dialog{opacity:1;-webkit-transform:scale(1) rotate(0);-ms-transform:scale(1) rotate(0);-o-transform:scale(1) rotate(0);transform:scale(1) rotate(0)}.modal.modal-fall{-webkit-perspective:1300px;perspective:1300px}.modal.modal-fall .modal-dialog{opacity:0;-webkit-transform:translateZ(600px) rotateX(20deg);-ms-transform:translateZ(600px) rotateX(20deg);transform:translateZ(600px) rotateX(20deg);-ms-transform-style:preserve-3d;-webkit-transform-style:preserve-3d;transform-style:preserve-3d}.modal.modal-fall.in .modal-dialog{opacity:1;-webkit-transition:all .3s ease-in 0s;-o-transition:all .3s ease-in 0s;transition:all .3s ease-in 0s;-webkit-transform:translateZ(0) rotateX(0);-ms-transform:translateZ(0) rotateX(0);transform:translateZ(0) rotateX(0)}.modal.modal-side-fall{-webkit-perspective:1300px;perspective:1300px}.modal.modal-side-fall .modal-dialog{-webkit-transform:translate(30%) translateZ(600px) rotate(10deg);-ms-transform:translate(30%) translateZ(600px) rotate(10deg);transform:translate(30%) translateZ(600px) rotate(10deg);-ms-transform-style:preserve-3d;-webkit-transform-style:preserve-3d;transform-style:preserve-3d}.modal.modal-side-fall.in .modal-dialog{-webkit-transition:all .3s ease-in 0s;-o-transition:all .3s ease-in 0s;transition:all .3s ease-in 0s;-webkit-transform:translate(0) translateZ(0) rotate(0);-ms-transform:translate(0) translateZ(0) rotate(0);transform:translate(0) translateZ(0) rotate(0)}.modal.modal-3d-flip-horizontal{-webkit-perspective:1300px;perspective:1300px}.modal.modal-3d-flip-horizontal .modal-dialog{-webkit-transition:all .3s ease 0s;-o-transition:all .3s ease 0s;transition:all .3s ease 0s;-webkit-transform:rotateY(-70deg);-ms-transform:rotateY(-70deg);-o-transform:rotateY(-70deg);transform:rotateY(-70deg);-ms-transform-style:preserve-3d;-webkit-transform-style:preserve-3d;transform-style:preserve-3d}.modal.modal-3d-flip-horizontal.in .modal-dialog{-webkit-transform:rotateY(0);-ms-transform:rotateY(0);-o-transform:rotateY(0);transform:rotateY(0)}.modal.modal-3d-flip-vertical{-webkit-perspective:1300px;perspective:1300px}.modal.modal-3d-flip-vertical .modal-dialog{-webkit-transition:all .3s ease 0s;-o-transition:all .3s ease 0s;transition:all .3s ease 0s;-webkit-transform:rotateX(-70deg);-ms-transform:rotateX(-70deg);-o-transform:rotateX(-70deg);transform:rotateX(-70deg);-ms-transform-style:preserve-3d;-webkit-transform-style:preserve-3d;transform-style:preserve-3d}.modal.modal-3d-flip-vertical.in .modal-dialog{-webkit-transform:rotateX(0);-ms-transform:rotateX(0);-o-transform:rotateX(0);transform:rotateX(0)}.modal.modal-3d-sign{-webkit-perspective:1300px;perspective:1300px}.modal.modal-3d-sign .modal-dialog{-webkit-transition:all .3s ease 0s;-o-transition:all .3s ease 0s;transition:all .3s ease 0s;-webkit-transform:rotateX(-60deg);-ms-transform:rotateX(-60deg);-o-transform:rotateX(-60deg);transform:rotateX(-60deg);-webkit-transform-origin:50% 0 0;-ms-transform-origin:50% 0 0;-o-transform-origin:50% 0 0;transform-origin:50% 0 0;-ms-transform-style:preserve-3d;-webkit-transform-style:preserve-3d;transform-style:preserve-3d}.modal.modal-3d-sign.in .modal-dialog{-webkit-transform:rotateX(0);-ms-transform:rotateX(0);-o-transform:rotateX(0);transform:rotateX(0)}.modal.modal-super-scaled .modal-dialog{opacity:0;-webkit-transition:all .3s ease 0s;-o-transition:all .3s ease 0s;transition:all .3s ease 0s;-webkit-transform:scale(2);-ms-transform:scale(2);-o-transform:scale(2);transform:scale(2)}.modal.modal-super-scaled.in .modal-dialog{opacity:1;-webkit-transform:scale(1);-ms-transform:scale(1);-o-transform:scale(1);transform:scale(1)}.modal.modal-just-me .modal-dialog{opacity:0;-webkit-transition:all .3s ease 0s;-o-transition:all .3s ease 0s;transition:all .3s ease 0s;-webkit-transform:scale(.8);-ms-transform:scale(.8);-o-transform:scale(.8);transform:scale(.8)}.modal.modal-just-me .modal-backdrop{background-color:#fff}.modal.modal-just-me.in{background:#fff}.modal.modal-just-me.in .modal-dialog{opacity:1;-webkit-transform:scale(1);-ms-transform:scale(1);-o-transform:scale(1);transform:scale(1)}.modal.modal-just-me.in .modal-backdrop{opacity:1}.modal.modal-3d-slit{-webkit-perspective:1300px;perspective:1300px}.modal.modal-3d-slit .modal-dialog{opacity:0;-webkit-transition:all .5s ease 0s;-o-transition:all .5s ease 0s;transition:all .5s ease 0s;-webkit-transform:translateZ(-3000px) rotateY(90deg);-ms-transform:translateZ(-3000px) rotateY(90deg);transform:translateZ(-3000px) rotateY(90deg);-ms-transform-style:preserve-3d;-webkit-transform-style:preserve-3d;transform-style:preserve-3d}.modal.modal-3d-slit.in .modal-dialog{-webkit-animation-name:slit;-o-animation-name:slit;animation-name:slit;-webkit-animation-duration:.7s;-o-animation-duration:.7s;animation-duration:.7s;-webkit-animation-timing-function:ease-out;-o-animation-timing-function:ease-out;animation-timing-function:ease-out;-webkit-animation-fill-mode:forwards;-o-animation-fill-mode:forwards;animation-fill-mode:forwards}.modal.modal-rotate-from-bottom{-webkit-perspective:1300px;perspective:1300px}.modal.modal-rotate-from-bottom .modal-dialog{-webkit-transition:all .3s ease-out 0s;-o-transition:all .3s ease-out 0s;transition:all .3s ease-out 0s;-webkit-transform:translateY(100%) rotateX(90deg);-ms-transform:translateY(100%) rotateX(90deg);transform:translateY(100%) rotateX(90deg);-webkit-transform-origin:0 100% 0;-ms-transform-origin:0 100% 0;-o-transform-origin:0 100% 0;transform-origin:0 100% 0;-ms-transform-style:preserve-3d;-webkit-transform-style:preserve-3d;transform-style:preserve-3d}.modal.modal-rotate-from-bottom.in .modal-dialog{-webkit-transform:translateY(0) rotateX(0);-ms-transform:translateY(0) rotateX(0);transform:translateY(0) rotateX(0)}.modal.modal-rotate-from-left{-webkit-perspective:1300px;perspective:1300px}.modal.modal-rotate-from-left .modal-dialog{-webkit-transition:all .3s ease-out 0s;-o-transition:all .3s ease-out 0s;transition:all .3s ease-out 0s;-webkit-transform:translateZ(100px) translateX(-30%) rotateY(90deg);-ms-transform:translateZ(100px) translateX(-30%) rotateY(90deg);transform:translateZ(100px) translateX(-30%) rotateY(90deg);-webkit-transform-origin:0 100% 0;-ms-transform-origin:0 100% 0;-o-transform-origin:0 100% 0;transform-origin:0 100% 0;-ms-transform-style:preserve-3d;-webkit-transform-style:preserve-3d;transform-style:preserve-3d}.modal.modal-rotate-from-left.in .modal-dialog{-webkit-transform:translateZ(0) translateX(0) rotateY(0);-ms-transform:translateZ(0) translateX(0) rotateY(0);transform:translateZ(0) translateX(0) rotateY(0)}@-webkit-keyframes slit{50%{opacity:.5;-webkit-transform:translateZ(-250px) rotateY(89deg);-ms-transform:translateZ(-250px) rotateY(89deg);transform:translateZ(-250px) rotateY(89deg)}100%{opacity:1;-webkit-transform:translateZ(0) rotateY(0);-ms-transform:translateZ(0) rotateY(0);transform:translateZ(0) rotateY(0)}}@-o-keyframes slit{50%{opacity:.5;-webkit-transform:translateZ(-250px) rotateY(89deg);-ms-transform:translateZ(-250px) rotateY(89deg);transform:translateZ(-250px) rotateY(89deg)}100%{opacity:1;-webkit-transform:translateZ(0) rotateY(0);-ms-transform:translateZ(0) rotateY(0);transform:translateZ(0) rotateY(0)}}@keyframes slit{50%{opacity:.5;-webkit-transform:translateZ(-250px) rotateY(89deg);-ms-transform:translateZ(-250px) rotateY(89deg);transform:translateZ(-250px) rotateY(89deg)}100%{opacity:1;-webkit-transform:translateZ(0) rotateY(0);-ms-transform:translateZ(0) rotateY(0);transform:translateZ(0) rotateY(0)}}.tooltip-inner{padding:6px 12px}.tooltip-primary+.tooltip .tooltip-inner{color:#fff;background-color:#62a8ea}.tooltip-primary+.tooltip.top .tooltip-arrow{border-top-color:#62a8ea}.tooltip-primary+.tooltip.right .tooltip-arrow{border-right-color:#62a8ea}.tooltip-primary+.tooltip.bottom .tooltip-arrow{border-bottom-color:#62a8ea}.tooltip-primary+.tooltip.left .tooltip-arrow{border-left-color:#62a8ea}.tooltip-success+.tooltip .tooltip-inner{color:#fff;background-color:#46be8a}.tooltip-success+.tooltip.top .tooltip-arrow{border-top-color:#46be8a}.tooltip-success+.tooltip.right .tooltip-arrow{border-right-color:#46be8a}.tooltip-success+.tooltip.bottom .tooltip-arrow{border-bottom-color:#46be8a}.tooltip-success+.tooltip.left .tooltip-arrow{border-left-color:#46be8a}.tooltip-info+.tooltip .tooltip-inner{color:#fff;background-color:#57c7d4}.tooltip-info+.tooltip.top .tooltip-arrow{border-top-color:#57c7d4}.tooltip-info+.tooltip.right .tooltip-arrow{border-right-color:#57c7d4}.tooltip-info+.tooltip.bottom .tooltip-arrow{border-bottom-color:#57c7d4}.tooltip-info+.tooltip.left .tooltip-arrow{border-left-color:#57c7d4}.tooltip-warning+.tooltip .tooltip-inner{color:#fff;background-color:#f2a654}.tooltip-warning+.tooltip.top .tooltip-arrow{border-top-color:#f2a654}.tooltip-warning+.tooltip.right .tooltip-arrow{border-right-color:#f2a654}.tooltip-warning+.tooltip.bottom .tooltip-arrow{border-bottom-color:#f2a654}.tooltip-warning+.tooltip.left .tooltip-arrow{border-left-color:#f2a654}.tooltip-danger+.tooltip .tooltip-inner{color:#fff;background-color:#f96868}.tooltip-danger+.tooltip.top .tooltip-arrow{border-top-color:#f96868}.tooltip-danger+.tooltip.right .tooltip-arrow{border-right-color:#f96868}.tooltip-danger+.tooltip.bottom .tooltip-arrow{border-bottom-color:#f96868}.tooltip-danger+.tooltip.left .tooltip-arrow{border-left-color:#f96868}.tooltip-rotate+.tooltip{opacity:0;-webkit-animation:tooltip-rotate3d 1s ease .1s forwards;-o-animation:tooltip-rotate3d 1s ease .1s forwards;animation:tooltip-rotate3d 1s ease .1s forwards}@-webkit-keyframes tooltip-rotate3d{0%{opacity:0;-webkit-transform:rotate(15deg);transform:rotate(15deg)}100%{opacity:1;-webkit-transform:rotate(0);transform:rotate(0)}}@-o-keyframes tooltip-rotate3d{0%{opacity:0;-o-transform:rotate(15deg);transform:rotate(15deg)}100%{opacity:1;-o-transform:rotate(0);transform:rotate(0)}}@keyframes tooltip-rotate3d{0%{opacity:0;-webkit-transform:rotate(15deg);-o-transform:rotate(15deg);transform:rotate(15deg)}100%{opacity:1;-webkit-transform:rotate(0);-o-transform:rotate(0);transform:rotate(0)}}.tooltip-scale+.tooltip{-webkit-animation:tooltip-scale3d 1s ease 0s forwards;-o-animation:tooltip-scale3d 1s ease 0s forwards;animation:tooltip-scale3d 1s ease 0s forwards}@-webkit-keyframes tooltip-scale3d{0%{opacity:0;-webkit-transform:scale3d(.7,.3,1) translate(50%,50%);transform:scale3d(.7,.3,1) translate(50%,50%)}100%{opacity:1;-webkit-transform:scale3d(1,1,1) translate(50%,50%);transform:scale3d(1,1,1) translate(50%,50%)}}@-o-keyframes tooltip-scale3d{0%{opacity:0;transform:scale3d(.7,.3,1) translate(50%,50%)}100%{opacity:1;transform:scale3d(1,1,1) translate(50%,50%)}}@keyframes tooltip-scale3d{0%{opacity:0;-webkit-transform:scale3d(.7,.3,1) translate(50%,50%);transform:scale3d(.7,.3,1) translate(50%,50%)}100%{opacity:1;-webkit-transform:scale3d(1,1,1) translate(50%,50%);transform:scale3d(1,1,1) translate(50%,50%)}}.popover{padding:0;-webkit-box-shadow:0 2px 6px rgba(0,0,0,.05);box-shadow:0 2px 6px rgba(0,0,0,.05)}.popover.bottom>.arrow:after{border-bottom-color:#f3f7f9}.popover-content{padding:20px}.popover-primary+.popover .popover-title{color:#fff;background-color:#62a8ea;border-color:#62a8ea}.popover-primary+.popover.bottom .arrow{border-bottom-color:#62a8ea}.popover-primary+.popover.bottom .arrow:after{border-bottom-color:#62a8ea}.popover-success+.popover .popover-title{color:#fff;background-color:#46be8a;border-color:#46be8a}.popover-success+.popover.bottom .arrow{border-bottom-color:#46be8a}.popover-success+.popover.bottom .arrow:after{border-bottom-color:#46be8a}.popover-info+.popover .popover-title{color:#fff;background-color:#57c7d4;border-color:#57c7d4}.popover-info+.popover.bottom .arrow{border-bottom-color:#57c7d4}.popover-info+.popover.bottom .arrow:after{border-bottom-color:#57c7d4}.popover-warning+.popover .popover-title{color:#fff;background-color:#f2a654;border-color:#f2a654}.popover-warning+.popover.bottom .arrow{border-bottom-color:#f2a654}.popover-warning+.popover.bottom .arrow:after{border-bottom-color:#f2a654}.popover-danger+.popover .popover-title{color:#fff;background-color:#f96868;border-color:#f96868}.popover-danger+.popover.bottom .arrow{border-bottom-color:#f96868}.popover-danger+.popover.bottom .arrow:after{border-bottom-color:#f96868}.popover-rotate+.popover{opacity:0;-webkit-animation:popover-rotate3d 1s ease .1s forwards;-o-animation:popover-rotate3d 1s ease .1s forwards;animation:popover-rotate3d 1s ease .1s forwards}@-webkit-keyframes popover-rotate3d{0%{opacity:0;-webkit-transform:rotate(15deg);transform:rotate(15deg)}100%{opacity:1;-webkit-transform:rotate(0);transform:rotate(0)}}@-o-keyframes popover-rotate3d{0%{opacity:0;-o-transform:rotate(15deg);transform:rotate(15deg)}100%{opacity:1;-o-transform:rotate(0);transform:rotate(0)}}@keyframes popover-rotate3d{0%{opacity:0;-webkit-transform:rotate(15deg);-o-transform:rotate(15deg);transform:rotate(15deg)}100%{opacity:1;-webkit-transform:rotate(0);-o-transform:rotate(0);transform:rotate(0)}}.popover-scale+.popover{-webkit-animation:popover-scale3d 1s ease 0s forwards;-o-animation:popover-scale3d 1s ease 0s forwards;animation:popover-scale3d 1s ease 0s forwards}@-webkit-keyframes popover-scale3d{0%{opacity:0;-webkit-transform:scale3d(.7,.3,1) translate(50%,50%);transform:scale3d(.7,.3,1) translate(50%,50%)}100%{opacity:1;-webkit-transform:scale3d(1,1,1) translate(50%,50%);transform:scale3d(1,1,1) translate(50%,50%)}}@-o-keyframes popover-scale3d{0%{opacity:0;transform:scale3d(.7,.3,1) translate(50%,50%)}100%{opacity:1;transform:scale3d(1,1,1) translate(50%,50%)}}@keyframes popover-scale3d{0%{opacity:0;-webkit-transform:scale3d(.7,.3,1) translate(50%,50%);transform:scale3d(.7,.3,1) translate(50%,50%)}100%{opacity:1;-webkit-transform:scale3d(1,1,1) translate(50%,50%);transform:scale3d(1,1,1) translate(50%,50%)}}.carousel-control{min-width:50px}.carousel-control:focus,.carousel-control:hover{filter:alpha(opacity=40);opacity:.4}.carousel-control .icon{position:absolute;top:50%;z-index:5;display:inline-block;width:16px;height:16px;margin-top:-8px}.carousel-control.left .icon{left:50%;margin-left:-8px}.carousel-control.right .icon{right:50%;margin-right:-8px}.carousel-caption h1,.carousel-caption h2,.carousel-caption h3,.carousel-caption h4,.carousel-caption h5,.carousel-caption h6{color:inherit}.carousel-indicators{margin-bottom:0}.carousel-indicators li{margin:3px;background-color:rgba(255,255,255,.3);border:none}.carousel-indicators .active{width:10px;height:10px;margin:3px}.carousel-indicators-scaleup li{border:none;-webkit-transition:-webkit-transform .3s ease 0s,background-color .3s ease 0s;-o-transition:-o-transform .3s ease 0s,background-color .3s ease 0s;transition:transform .3s ease 0s,background-color .3s ease 0s}.carousel-indicators-scaleup .active{-webkit-transform:scale(1.5);-ms-transform:scale(1.5);-o-transform:scale(1.5);transform:scale(1.5)}.carousel-indicators-fillin li{background-color:transparent;-webkit-box-shadow:0 0 0 2px #fff inset;box-shadow:0 0 0 2px #fff inset;-webkit-transition:-webkit-box-shadow .3s ease 0s;-o-transition:box-shadow .3s ease 0s;transition:box-shadow .3s ease 0s}.carousel-indicators-fillin .active{-webkit-box-shadow:0 0 0 8px #fff inset;box-shadow:0 0 0 8px #fff inset}.carousel-indicators-fall li{position:relative;-webkit-transition:-webkit-transform .3s ease 0s,background-color .3s ease 0s;-o-transition:-o-transform .3s ease 0s,background-color .3s ease 0s;transition:transform .3s ease 0s,background-color .3s ease 0s}.carousel-indicators-fall li:after{position:absolute;top:0;left:0;width:100%;height:100%;visibility:hidden;content:'';background-color:rgba(0,0,0,.3);border-radius:50%;opacity:0;-webkit-transition:opacity .3s ease 0s,visibility 0s ease .3s;-o-transition:opacity .3s ease 0s,visibility 0s ease .3s;transition:opacity .3s ease 0s,visibility 0s ease .3s;-webkit-transform:translate(0,-200%);-ms-transform:translate(0,-200%);-o-transform:translate(0,-200%);transform:translate(0,-200%)}.carousel-indicators-fall .active{background-color:transparent;-webkit-transform:translate(0,200%);-ms-transform:translate(0,200%);-o-transform:translate(0,200%);transform:translate(0,200%)}.carousel-indicators-fall .active:after{visibility:visible;opacity:1;-webkit-transition:opacity .3s ease 0s;-o-transition:opacity .3s ease 0s;transition:opacity .3s ease 0s}@media screen and (min-width:768px){.carousel-control .icon{width:24px;height:24px;margin-top:-12px;font-size:24px}.carousel-control.left .icon{margin-left:-12px}.carousel-control.right .icon{margin-right:-12px}}.vertical-align{font-size:0}.vertical-align:before{display:inline-block;height:100%;vertical-align:middle;content:""}.vertical-align-bottom,.vertical-align-middle{display:inline-block;max-width:100%;font-size:14px}.vertical-align-middle{vertical-align:middle}.vertical-align-bottom{vertical-align:bottom}.inline{display:inline!important}.inline-block{display:inline-block!important}.block{display:block!important}.text-truncate{overflow:hidden;text-overflow:ellipsis;word-wrap:normal;white-space:nowrap}.text-break{-webkit-hyphens:auto;-moz-hyphens:auto;hyphens:auto;word-wrap:break-word;white-space:normal;-ms-hyphens:auto}.text-nowrap{white-space:nowrap}.text-top{vertical-align:top!important}.text-middle{vertical-align:middle!important}.text-bottom{vertical-align:bottom!important}.text-left{text-align:left!important}.text-right{text-align:right!important}.text-center{text-align:center!important}.text-justify{text-align:justify!important}.text-lowercase{text-transform:lowercase!important}.text-uppercase{text-transform:uppercase!important}.text-capitalize{text-transform:capitalize!important}.font-weight-unset{font-weight:unset!important}.font-weight-100{font-weight:100!important}.font-weight-200{font-weight:200!important}.font-weight-300{font-weight:300!important}.font-weight-400{font-weight:400!important}.font-weight-500{font-weight:500!important}.font-weight-600{font-weight:600!important}.font-weight-700{font-weight:700!important}.font-weight-800{font-weight:800!important}.font-weight-900{font-weight:900!important}.font-weight-light{font-weight:100!important}.font-weight-normal{font-weight:300!important}.font-weight-medium{font-weight:400!important}.font-weight-bold{font-weight:500!important}.font-size-0{font-size:0!important}.font-size-10{font-size:10px!important}.font-size-12{font-size:12px!important}.font-size-14{font-size:14px!important}.font-size-16{font-size:16px!important}.font-size-18{font-size:18px!important}.font-size-20{font-size:20px!important}.font-size-24{font-size:24px!important}.font-size-26{font-size:26px!important}.font-size-30{font-size:30px!important}.font-size-40{font-size:40px!important}.font-size-50{font-size:50px!important}.font-size-60{font-size:60px!important}.font-size-70{font-size:70px!important}.font-size-80{font-size:80px!important}.visible-xlg{display:none!important}.visible-xlg-block,.visible-xlg-inline,.visible-xlg-inline-block{display:none!important}@media (min-width:1600px){.visible-xlg{display:block!important}table.visible-xlg{display:table!important}tr.visible-xlg{display:table-row!important}td.visible-xlg,th.visible-xlg{display:table-cell!important}}@media (min-width:1600px){.visible-xlg-block{display:block!important}}@media (min-width:1600px){.visible-xlg-inline{display:inline!important}}@media (min-width:1200px){.visible-xlg-inline-block{display:inline-block!important}}@media (min-width:1600px){.hidden-xlg{display:none!important}}

.panel-title.panel-icon{
  padding-left:50px;
  i{
    margin-right: 5px;
    font-size: 22px;
    position: absolute;
    top: 18px;
    left: 20px;
  }
}

#dataTable a {
  font-weight: 500;
  text-decoration: none;
}
#dataTable #bread-actions a, .actions a.btn {
  padding: 5px 10px;
  font-size: 12px;
}
/* Fix navbar responsiveness */
.navbar-nav.navbar-right {
  top: 0;
  right: 0;
  height: 100%;
  width: auto;
  background: none !important;
}
.navbar-nav.navbar-right li.dropdown.open .dropdown-menu {display: block}


/********** MEDIA STYLES *********/

.media-section .modal-footer{
  margin-top:0px;
}

.media-section .modal .modal-header .close{
  padding-bottom:2px;
}

.media-section .modal-content{
  border:0px;
}

.media-section .modal-header{
  background:#21A9E1;
}

.media-section #confirm_delete_modal .modal-header{
  background:#E14421;
}

.media-section #move_file_modal .modal-header{
  background:#FC9A24;
}

.media-section .modal-header h4{
  color:#fff;
}

.confirm_delete_name{
  color:#4DA7E8;
}

#move_btn{
  background:#FABE28;
  border:1px solid #FABE28;
}

/**************************************************/
/***        TOOLBAR CSS         ***/
/**************************************************/

#toolbar{
  background:#E0E0E0;
  padding:20px;
  border-top-left-radius:3px;
  border-top-right-radius:3px;
}

#toolbar .btn{
  padding:8px 13px;
  font-size: 13px;
  border-radius:2px;
}

#toolbar .btn-group .btn{
  border-radius:0px;
}

#toolbar .btn-group .btn:first-child{
  border-top-left-radius: 2px;
  border-bottom-left-radius: 2px;
}

#toolbar .btn-group .btn:last-child{
  border-top-right-radius: 2px;
  border-bottom-right-radius: 2px;
}


#toolbar .btn-group .btn.btn-default:nth-child(2), #toolbar .btn-group .btn.btn-default:last-child{
  border-left:1px solid #CBCBCD;
}

#toolbar .btn-group .btn.btn-default:nth-child(2), #toolbar .btn-group .btn.btn-default:nth-child(1){
  margin-right:1px;
}

#toolbar .btn.btn-default:focus{
  background:#F0F0F1;
  border-color:#F0F0F1;
}

#toolbar .btn.btn-primary{
  background:#4DA7E8;
  border:1px solid #4DA7E8;
}

#toolbar .btn.btn-primary:hover{
  background:#2995E3;
}

#toolbar #refresh.btn{
  margin:0px 10px;
}

#toolbar i{
  position: relative;
  top: 2px;
}


/**************************************************/
/***        BREADCRUMB CSS        ***/
/**************************************************/

.breadcrumb-container{
  position:relative;
}

.breadcrumb.filemanager{
  top:0px;
  background:#f0f0f0;
  border:1px solid #E0E0E0;
  border-bottom:0px;
  border-radius:0px;
  padding-left:20px;
  width: 100%;
  margin-top: 0;
  left: 0;
}

.breadcrumb.filemanager li{
  cursor:pointer;
  transition:color 0.1s linear;
  position:relative;
}

.breadcrumb.filemanager li:hover{
  color:#555;
}

.breadcrumb li .arrow{
  display: none;
  position: absolute;
  bottom: -14px;
  width: 12px;
  height: 12px;
  -ms-transform: rotate(45deg);
  -webkit-transform: rotate(45deg);
  transform: rotate(45deg);
  background: #f0f0f0;
  left: 50%;
  border-right: 1px solid #efefef;
  border-bottom: 1px solid #efefef;
}

.breadcrumb li:last-child .arrow{
  display:block;
}

.breadcrumb li:first-child .arrow{
  margin-left:-5px;
}

.breadcrumb li{
  color:#4DA7E8;
  cursor:pointer;
  font-weight:bold;
}

.breadcrumb li:last-child{
  color:#58595f;
  cursor:pointer;
  font-weight:400;
}

.breadcrumb-container .toggle{
  float: right;
  position: absolute;
  top: 11px;
  cursor: pointer;
  right: 5px;
  color: #bbb;
  transition: color 0.1s linear;
  overflow:visible;
}

.breadcrumb-container .toggle:hover{
  color:#aaa;
}

.breadcrumb-container .toggle span{

  font-size:9px;
  text-transform: uppercase;
  float:left;
  top:2px;
  position:relative;
  font-weight:bold;
  right:10px;
}
.breadcrumb-container .toggle i{
  font-size:18px;
  float:right;
  margin-right:5px;
  position:relative;
  top:-4px;
}



.nothingfound{
  display:none;
}
#filemanager{
  position:relative;
  min-height:200px;
}
#filemanager .loader{
  margin-top:25px;
}
#filemanager #content{
  display: block;
  background:#fff;
}

.flex{
  display:flex;
  flex-wrap: wrap;
  border:1px solid #E0E0E0;
  border-top:0px;
}

.flex #left{
  flex:4;
  position:relative;
  min-height:230px;
}

.flex #left #no_files{
  display:none;
}

.flex #left #no_files h3{
  text-align: center;
  margin-top: 55px;
  margin-bottom:75px;
  color:#949494;
}

.flex #right{
  flex:1;
  border-left:1px solid #f1f1f1;
}

#right .right_details{
  display:block;
}

#right .right_none_selected{
  display:none;
  text-align:center;
}

#right .right_none_selected i{
  width: 100%;
  text-align: center;
  font-size: 30px;
  margin-left: 0;
  padding: 50px;
  display:block;
  background: #f9f9f9;
}

#right .right_none_selected p{
  text-align: center;
  color: #bbb;
  padding: 10px;
  border-bottom: 1px solid #f1f1f1;
}

#files{
  display:flex;
  list-style:none;
  width:100%;
  margin:0px;
  padding:0px;
  flex-wrap:wrap;
  padding:10px;
  position:relative;
  -webkit-touch-callout: none; /* iOS Safari */
  -webkit-user-select: none;   /* Chrome/Safari/Opera */
  -khtml-user-select: none;    /* Konqueror */
  -moz-user-select: none;      /* Firefox */
  -ms-user-select: none;       /* Internet Explorer/Edge */
  user-select: none;
}
#files li{
  flex:1;
  width:100%;
  min-width:200px;
  max-width:250px;
}
#files li .file_link{
  background:#eee;
  padding:10px;
  margin:10px;
  cursor:pointer;
  border-radius: 3px;
  border: 1px solid #ecf0f1;
  overflow: hidden;
  background: #f6f8f9;
  display:flex;
}

#files li .file_link .details{
  flex:2;
  overflow:hidden;
  width:100%;
}

#files li .file_link .details small{
  font-size: 11px;
  position: relative;
  top: -3px;
}

#files li .file_link .link_icon{
  flex:1;
}

#files li .file_link img, #files li .file_link .img_icon{
  display:none;
}

#files li .file_link.image img, #files li .file_link.image .img_icon{
  display:block;
}

#files li .file_link.image img{
  height:50px;
}

#files li .file_link.image .img_icon{
  width:50px;
  height:50px;
  display:block;
}

#files li .file_link.selected, #files li .file_link:hover{
  background: #4da7e8 !important;
  border-color: #2581b8;
  color:#fff;
}

#files li .file_link.selected h4, #files li .file_link:hover h4{
  color:#fff;
}

#files li .details h4{
  margin-bottom:2px;
  margin-top:10px;
  max-height: 17px;
  height:17px;
  overflow: hidden;
  font-size:14px;
  text-overflow: ellipsis;
}

#files li .details .folder h4{
  margin-top:16px;
}

.file_link.folder i.icon{
  float:left;
  margin-left:10px;
}

.file_link.folder .num_items{
  display:block;
}

.file_link .link_icon{
  text-align: center;
  padding-left: 0;
  margin-left: 0;
  margin-right: 5px;
}

.file_link .link_icon i{
  padding-left:0px;
  padding-right:0px;
  position: relative;
  top: 5px;
}

.file_link i.icon:before{
  font-size:40px;
}


.detail_img{
  border-bottom:1px solid #f1f1f1;
  background:#eee;
}

.detail_img img{
  width:100%;
  height:auto;
  display:inline-block;
}

.detail_img i{
  display:block;
  width: 100%;
  text-align: center;
  font-size: 70px;
  margin-left: 0;
  padding: 30px;
  background: #f9f9f9;
}

.detail_img .folder i.fa-folder{
  display:block;
}


.detail_img .file i.fa-file{
  display:block;
}

.detail_img .image img{
  display:block;
}

.detail_info{
  padding:10px;
}

.detail_info .selected_file_count, .detail_info.folder .selected_file_size{
  display:none;
}

.detail_info .folder .selected_file_count{
  display:block;
}

.detail_info span{
  display:block;
  clear:both;
}

.detail_info a{
  color:#4DA7E8;
}

.detail_info .selected_file_count, .detail_info .selected_file_size{
  padding-top:0;
}

.detail_info h4{
  float:left;
  color:#bbb;
  margin:0;
  font-size:12px;
  margin-top:3px;
  margin-right:8px;
  padding-bottom:2px;
  font-weight:400;
}

.detail_info p{
  float:left;
  color:#444;
  padding-bottom:3px;
  font-size:12px;
  font-weight:400;
}

/********** file upload progress **********/

#filemanager .progress{
  border-radius:0;
  margin-bottom:0;
}

#uploadProgress{
  display:none;
  background:#eee;
}

/********** end file upload progress **********/

#file_loader{
  position:absolute;
  width:100%;
  height:100%;
  left:0;
  top:0;
  background: rgba(255, 255, 255, 0.7);
  z-index: 9;
  text-align:center;
}

#file_loader #file_loader_inner{
  width:60px;
  height:60px;
  position:absolute;
  top:50%;
  left:50%;
  margin-left:-30px;
  margin-top:-30px;

}

#file_loader img{
  width:80px;
  height:80px;
  margin-top:50px;
  opacity:0.5;
  -webkit-animation:spin 1.2s ease-in-out infinite;
  -moz-animation:spin 1.2s ease-in-out infinite;
  animation:spin 1.2s ease-in-out infinite;

}

#file_loader p{
  margin-top: 40px;
  position: absolute;
  text-align: center;
  width: 100%;
  top:50%;
  font-weight: 400;
  font-size: 12px;
}


/********* END MEDIA STYLES *********/


/********** VOYAGER THEME CSS *********/

/*
 * Skin: Voyager
 * ----------
 */
html, body{
  padding:0px;
  margin:0px;
  height:100%;
  font-family: Open Sans,sans-serif;
  font-size: 14px;
  line-height: 1.57142857;
  color: #76838f;
  background-color: #fff;
}
.skin-voyager .main-header .navbar {
  background-color: #fff;
  border-bottom:1px solid #f1f1f1;
}
.skin-voyager .main-header .navbar .nav > li > a {
  color: #212936;
}
.skin-voyager .main-header .navbar .nav > li > a:hover,
.skin-voyager .main-header .navbar .nav > li > a:active,
.skin-voyager .main-header .navbar .nav > li > a:focus,
.skin-voyager .main-header .navbar .nav .open > a,
.skin-voyager .main-header .navbar .nav .open > a:hover,
.skin-voyager .main-header .navbar .nav .open > a:focus,
.skin-voyager .main-header .navbar .nav > .active > a {
  background: rgba(0, 0, 0, 0.05);
  color: #212936;
}
.skin-voyager .main-header .navbar .sidebar-toggle {
  color: #212936;
}
@media (max-width: 767px) {
  .skin-voyager .main-header .navbar .dropdown-menu li.divider {
    background-color: rgba(255, 255, 255, 0.1);
  }
  .skin-voyager .main-header .navbar .dropdown-menu li a {
    color: #fff;
  }
  .skin-voyager .main-header .navbar .dropdown-menu li a:hover {
    background: #367fa9;
  }
}
.skin-voyager .main-header .logo {
  background-color: #212936;
  color: #ffffff;
  border-bottom: 0 solid transparent;
}
.skin-voyager .main-header .logo:hover {
  background-color: #212936;
}
.skin-voyager .main-header li.user-header {
  background-color: #212936;
}
.skin-voyager .content-header {
  background: transparent;
}
.skin-voyager .wrapper,
.skin-voyager .main-sidebar,
.skin-voyager .left-side {
  background-color: #1B1E24;
}
.skin-voyager .user-panel > .info,
.skin-voyager .user-panel > .info > a {
  color: #fff;
}
.skin-voyager .sidebar-menu > li.header {
  color: #4b646f;
  background: #1a2226;
}
.skin-voyager .sidebar-menu > li > a {
  border-left: 3px solid transparent;
}
.skin-voyager .sidebar-menu > li:hover > a,
.skin-voyager .sidebar-menu > li.active > a {
  color: #ffffff;
  background: #1e282c;
  border-left-color: #3c8dbc;
}
.skin-voyager .sidebar-menu > li > .treeview-menu {
  margin: 0 1px;
  background: #2c3b41;
}
.skin-voyager .sidebar a {
  color: #b8c7ce;
}
.skin-voyager .sidebar a:hover {
  text-decoration: none;
}
.skin-voyager .treeview-menu > li > a {
  color: #8aa4af;
}
.skin-voyager .treeview-menu > li.active > a,
.skin-voyager .treeview-menu > li > a:hover {
  color: #ffffff;
}
.skin-voyager .sidebar-form {
  border-radius: 3px;
  border: 1px solid #374850;
  margin: 10px 10px;
}
.skin-voyager .sidebar-form input[type="text"],
.skin-voyager .sidebar-form .btn {
  box-shadow: none;
  background-color: #374850;
  border: 1px solid transparent;
  height: 35px;
  -webkit-transition: all 0.3s ease-in-out;
  -o-transition: all 0.3s ease-in-out;
  transition: all 0.3s ease-in-out;
}
.skin-voyager .sidebar-form input[type="text"] {
  color: #666;
  border-top-left-radius: 2px;
  border-top-right-radius: 0;
  border-bottom-right-radius: 0;
  border-bottom-left-radius: 2px;
}
.skin-voyager .sidebar-form input[type="text"]:focus,
.skin-voyager .sidebar-form input[type="text"]:focus + .input-group-btn .btn {
  background-color: #fff;
  color: #666;
}
.skin-voyager .sidebar-form input[type="text"]:focus + .input-group-btn .btn {
  border-left-color: #fff;
}
.skin-voyager .sidebar-form .btn {
  color: #999;
  border-top-left-radius: 0;
  border-top-right-radius: 2px;
  border-bottom-right-radius: 2px;
  border-bottom-left-radius: 0;
}
.skin-voyager.layout-top-nav .main-header > .logo {
  background-color: #22262E;
  color: #ffffff;
  border-bottom: 0 solid transparent;
}
.skin-voyager.layout-top-nav .main-header > .logo:hover {
  background-color: #3b8ab8;
}

/*
* End Skin: Voyager
* ----------
*/

.voyager {
  background-color: #F9F9F9;
  /* small screen */
}

.voyager .app-footer {
  opacity: 0.7;
  color: #353d47;
  width: 100%;
  text-align: right;
  padding: 10px 0;
  background: #fff;
  left: 0px;
}

.voyager .app-footer i {
  color: #D9534F;
  position: relative;
  top: 2px;
}

.voyager .navbar,
.voyager .navbar.navbar-default {
  border-bottom: 0;
  box-shadow: 0 0 0;
  background:rgba(250, 250, 250, 0.9);
}

.voyager .navbar > .container-fluid,
.voyager .navbar.navbar-default > .container-fluid:after {
  border-bottom: 1px solid #eee;
  width: 99.5%;
  height: 1px;
}

.voyager .expanded .navbar > .container-fluid,
.voyager .expanded .navbar.navbar-default > .container-fluid:after {
  border-bottom:0px;
}

.voyager .navbar .navbar-header .navbar-brand,
.voyager .navbar.navbar-default .navbar-header .navbar-brand {
  color: #F9F9F9;
}

.voyager .navbar .navbar-header .navbar-expand-toggle,
.voyager .navbar.navbar-default .navbar-header .navbar-expand-toggle {
  color: #353d47;
}

.voyager .navbar .navbar-header .navbar-right-expand-toggle,
.voyager .navbar.navbar-default .navbar-header .navbar-right-expand-toggle {
  color: #353d47;
}

.voyager .navbar .navbar-breadcrumb li,
.voyager .navbar.navbar-default .navbar-breadcrumb li {
  color: #353d47;
}

.voyager .navbar .navbar-breadcrumb li a,
.voyager .navbar.navbar-default .navbar-breadcrumb li a {
  color: #353d47;
}

.voyager .navbar .navbar-nav > li,
.voyager .navbar.navbar-default .navbar-nav > li {
  border-left: 1px solid #F9F9F9;
}

.voyager .navbar .navbar-nav > li.profile,
.voyager .navbar.navbar-default .navbar-nav > li.provile {
  border-left:0px;
}

.voyager .navbar .navbar-nav > li > a,
.voyager .navbar.navbar-default .navbar-nav > li > a {
  color: #353d47;
}

.voyager .navbar .navbar-nav > li:hover > a,
.voyager .navbar.navbar-default .navbar-nav > li:hover > a {
  color: #22A7F0;
}

.voyager .navbar .navbar-nav > li.open > a,
.voyager .navbar.navbar-default .navbar-nav > li.open > a {
  background-color: transparent;
  color: #22A7F0;
}

.voyager .navbar .navbar-nav > li.danger > a,
.voyager .navbar.navbar-default .navbar-nav > li.danger > a {
  background-color: transparent;
  border-bottom: 4px solid #FA2A00;
  color: #FA2A00;
}

.voyager .navbar .navbar-nav > li.danger.open > a,
.voyager .navbar.navbar-default .navbar-nav > li.danger.open > a {
  background-color: #FA2A00;
  color: #FFF;
}

.voyager .navbar .navbar-nav .dropdown-menu,
.voyager .navbar.navbar-default .navbar-nav .dropdown-menu {
  background-color: #F9F9F9;
  border-color: #E4E4E4;
}

.voyager .navbar .navbar-nav .dropdown-menu .title,
.voyager .navbar.navbar-default .navbar-nav .dropdown-menu .title {
  background-color: #FFF;
}

.voyager .navbar .navbar-nav .dropdown-menu .title .badge,
.voyager .navbar.navbar-default .navbar-nav .dropdown-menu .title .badge {
  background-color: #353d47;
}

.voyager .navbar .navbar-nav .dropdown-menu.danger,
.voyager .navbar.navbar-default .navbar-nav .dropdown-menu.danger {
  border-color: #FA2A00;
}

.voyager .navbar .navbar-nav .dropdown-menu.danger .title,
.voyager .navbar.navbar-default .navbar-nav .dropdown-menu.danger .title {
  background-color: #FA2A00;
  color: #FFF;
}

.voyager .navbar .navbar-nav .dropdown-menu.danger .title .badge,
.voyager .navbar.navbar-default .navbar-nav .dropdown-menu.danger .title .badge {
  background-color: #FFF;
  color: #FA2A00;
}

.voyager .navbar.navbar-inverse {
  background-color: #353d47;
  border-bottom: 0;
  box-shadow: 0 1px 1px rgba(0, 0, 0, 0.1);
}

.voyager .navbar.navbar-inverse > .container-fluid {
  background-color: #353d47;
}

.voyager .navbar.navbar-inverse .navbar-header .navbar-brand {
  color: #F9F9F9;
}

.voyager .navbar.navbar-inverse .navbar-header .navbar-expand-toggle {
  color: #FFF;
}

.voyager .navbar.navbar-inverse .navbar-header .navbar-right-expand-toggle {
  color: #FFF;
}

.voyager .navbar.navbar-inverse .navbar-breadcrumb li {
  color: #FFF;
}

.voyager .navbar.navbar-inverse .navbar-breadcrumb li a {
  color: #FFF;
}

.voyager .navbar.navbar-inverse .navbar-nav > li {
  border-left: 1px solid #363c46;
}

.voyager .navbar.navbar-inverse .navbar-nav > li > a {
  color: #FFF;
}

.voyager .navbar.navbar-inverse .navbar-nav > li:hover > a {
  color: #22A7F0;
}

.voyager .navbar.navbar-inverse .navbar-nav > li.open > a {
  background-color: transparent;
  color: #22A7F0;
}

.voyager .navbar.navbar-inverse .navbar-nav > li.danger > a {
  background-color: transparent;
  border-bottom: 4px solid #FA2A00;
  color: #FFF;
}

.voyager .navbar.navbar-inverse .navbar-nav > li.danger.open > a {
  background-color: #FA2A00;
}

.voyager .navbar.navbar-inverse .navbar-nav .dropdown-menu {
  background-color: #F9F9F9;
  border-color: #353d47;
}

.voyager .navbar.navbar-inverse .navbar-nav .dropdown-menu .title {
  background-color: #FFF;
}

.voyager .navbar.navbar-inverse .navbar-nav .dropdown-menu .title .badge {
  background-color: #353d47;
}

.voyager .navbar.navbar-inverse .navbar-nav .dropdown-menu.danger {
  border-color: #FA2A00;
}

.voyager .navbar.navbar-inverse .navbar-nav .dropdown-menu.danger .title {
  background-color: #FA2A00;
  color: #FFF;
}

.voyager .navbar.navbar-inverse .navbar-nav .dropdown-menu.danger .title .badge {
  background-color: #FFF;
  color: #FA2A00;
}

.voyager .side-menu {
  background-color: #FFF;
  box-shadow: 1px 1px 2px rgba(0, 0, 0, 0.08);
}

.voyager .side-menu .navbar-header {
  background-color: #22A7F0;
  margin-bottom: 4px;
}

.voyager .side-menu .navbar-header .navbar-brand {
  color: #19B5FE;
}

.voyager .side-menu .navbar-nav {
  width: 100%;
}

.voyager .side-menu .navbar {
  background-color: #FFF;
  border-bottom: 0;
  -moz-box-shadow: none;
  -webkit-box-shadow: none;
  box-shadow: none;
}

.voyager .side-menu .navbar li > a {
  color: #363c46;
}

.voyager .side-menu .navbar li.active {
  border-left: 0;
}

.voyager .side-menu .navbar li.active > a {
  border-right: 4px solid #22A7F0;
  background-color: #FFF;
}

.voyager .side-menu .navbar > li:hover > a {
  background-color: #FA2A00;
  color: #FFF;
}

.voyager .side-menu .navbar li.dropdown {
  background-color: transparent;
}

.voyager .side-menu .navbar li.dropdown > .panel-collapse {
  background-color: #E4E4E4;
}

.voyager .side-menu .navbar li.dropdown .panel-body {
  padding: 0 7px;
}

.voyager .side-menu.sidebar-inverse {
  background-color: #353d47;
  box-shadow: 0px 0px 0px;
}

.voyager .side-menu.sidebar-inverse .navbar {
  background-color: #353d47;
  border-bottom: 0;
  -moz-box-shadow: none;
  -webkit-box-shadow: none;
  box-shadow: none;
}

.voyager .side-menu.sidebar-inverse .navbar li {
  border-left: 0;
}

.voyager .side-menu.sidebar-inverse .navbar li > a {
  color: #FFF;
}

.voyager .side-menu.sidebar-inverse .navbar li.active > a {
  color: #353d47;
  border-left: 3px solid #22A7F0;
  border-right: 0 solid #22A7F0;
  background-color: #FFF;
  font-weight:400;
}

.voyager .side-menu.sidebar-inverse .navbar li.active > a .icon {
  margin-left: -3px;
}

.voyager .side-menu.sidebar-inverse .navbar > li:hover > a {
  background-color: #FA2A00;
  color: #FFF;
}

.voyager .side-menu.sidebar-inverse .navbar li.dropdown > .panel-collapse {
  background-color: rgba(0, 0, 0, 0.1);
}

.voyager .side-menu.sidebar-inverse .navbar li.dropdown .panel-body {
  padding: 0 7px;
}

@media (max-width: 768px) {
  .voyager .navbar.navbar-default .navbar-nav > li {
    border-left: 0;
  }
  .voyager .navbar.navbar-default .navbar-right {
    background-color: #FFF;
  }
  .voyager .navbar.navbar-inverse .navbar-nav > li {
    border-left: 0;
  }
  .voyager .navbar.navbar-inverse .navbar-right {
    background-color: #353d47;
  }
}

.voyager .card.red {
  background-color: #FA2A00;
  color: #FFF;
}

.voyager .card.yellow {
  background-color: #ffb400;
  color: #FFF;
}

.voyager .card.green {
  background-color: #1ABC9C;
  color: #FFF;
}

.voyager .card.blue {
  background-color: #22A7F0;
  color: #FFF;
}

.voyager .card.dark {
  background-color: #353d47;
  color: #FFF;
}

.voyager .card.red,
.voyager .card.yellow,
.voyager .card.green,
.voyager .card.blue,
.voyager .card.dark {
  border: 0;
}

.voyager .card.red .card-header,
.voyager .card.yellow .card-header,
.voyager .card.green .card-header,
.voyager .card.blue .card-header,
.voyager .card.dark .card-header {
  border-bottom: 0;
}

.voyager .card.red .card-header .title,
.voyager .card.yellow .card-header .title,
.voyager .card.green .card-header .title,
.voyager .card.blue .card-header .title,
.voyager .card.dark .card-header .title {
  color: #FFF;
}

.voyager .card {
  box-shadow: 0 1px 1px rgba(0, 0, 0, 0.1);
  border: 0 solid #E4E4E4;
}

.voyager .card .card-header {
  border-bottom: 1px solid #E4E4E4;
}

.voyager .card .card-header .title {
  color: #353d47;
}

.voyager .card .card-body .sub-title {
  border-bottom: 1px solid #EAEAEA;
}

.voyager .card .card-header.no-border {
  border-bottom: 0;
}

.voyager .card .card-jumbotron {
  background-color: #EAEAEA;
}

.voyager .card.primary .card-jumbotron {
  background-color: #353d47;
  color: #FFF;
}

.voyager .card.profile .card-footer {
  border-top: 1px solid #F9F9F9;
}

.voyager .card.summary-inline.red:hover {
  background-color: #7c1a06;
}

.voyager .card.summary-inline.yellow:hover {
  background-color: #85630f;
}

.voyager .card.summary-inline.green:hover {
  background-color: #006551;
}

.voyager .card.summary-inline.blue:hover {
  background-color: #353d47;
}

.voyager .card.summary-inline.dark:hover {
  background-color: #09486b;
}

.voyager .card.card-success .card-header {
  background-color: #1ABC9C;
}

.voyager .card.card-success .card-header .title {
  color: #FFF;
}

.voyager .card.card-info .card-header {
  background-color: #22A7F0;
}

.voyager .card.card-info .card-header .title {
  color: #FFF;
}

.voyager .panel.panel-default {
  border: 1px solid #EAEAEA;
}

.voyager .panel.panel-default .panel-heading {
  border-bottom: 1px solid #EAEAEA;
  background-color: #F0F0F0;
}

.voyager .panel.panel-primary {
  border: 1px solid #353d47;
}

.voyager .modal.modal-relationships{
  border:0px;
  h5{
    font-size: 42px;
    margin-top: 0px;
    margin-bottom:20px;
    text-align:center;
  }
  h4{
    i{
      position: relative;
      top: 2px;
      margin-right: 5px;
    }
  }
  label{
    height: 38px;
    background: #f1f1f1;
    padding: 7px 12px;
    font-size: 11px;
    line-height: 23px;
    font-weight: bold;
    margin-bottom:0px;
    border-top: 1px solid #eaeaea;
    border-bottom: 1px solid #eaeaea;
    &:first-child{
      border-left: 1px solid #eaeaea;
      border-top-left-radius: 3px;
      border-bottom-left-radius: 3px;
    }
  }
  .panel-body{
    padding-top:25px;
  }
  &.modal-danger .modal-header, .btn-relationship{
    background:#F2435C;
    color:#fff;
  }
  .modal-body{
    background:#ffffff;
    .col-md-12{
      margin-bottom:0px;
    }
  }
  .modal-footer{
    background: #f7f7f9;
    border-bottom-left-radius: 3px;
    border-bottom-right-radius: 3px;
  }
  .well{
    background-color: #f9f9fc;
    border: 1px solid #eaeaea;
  }
  p.relationship-warn{
    text-align:center;
  }

  .relationship_details{
    display:flex;
    &.relationshipPivot{
      display:none;
    }
    .hasOneMany.flexed, .belongsTo.flexed{
      display:flex;
    }
    .hasOneMany, .belongsTo{
      width:100%;
      display:none;
      label{
        span{
          color:#444;
        }
      }
    }
<<<<<<< HEAD
    &.col-md-12{
      margin-bottom:20px;
    }
    p{
      float: left;
      padding: 6px 10px;
      background: #fff;
      line-height: 22px;
      margin-right: 0;
      border: 1px solid #eaeaea;
      border-top-left-radius: 3px;
      border-bottom-left-radius: 3px;
      color: #333;
      margin-bottom: 0;
      border-right: 0px;
      &.flex{
        display:flex;
        border-radius: 0px;
        border-top-right-radius: 3px;
        border-bottom-right-radius: 3px;
        border-right: 1px solid #eaeaea;
        padding-right: 10px;
        span{
          margin-left: 4px;
          margin-right: 5px;
          line-height: 24px;
        }
        input{
          position:relative;
          top:3px;
        }
      }
      &.relationship_table_select{
        background: #EFEFEF;
        color: #76838f;
=======
    :not(.toggle-group) > label {
        height: 38px;
        background: #f1f1f1;
        padding: 7px 12px;
        font-size: 11px;
        line-height: 23px;
>>>>>>> 390f9f02
        font-weight: bold;
        font-size: 12px;
        padding-top: 8px;
        select{
          margin-left:5px;
        }
      }
    }
    span.label_table_name{
      display:inline-block;
    }
    .relationship_type + span{
      font-weight:bold;
    }
    select{
      border: 1px solid #f1f1f1;
      margin-left: 10px;
    }
    .select2{
      flex:1;
      border: 1px solid #eaeaea;
      border-right:0px;
      margin-right:0px;
      height:38px;
      .select2-selection{
        border-radius:5px;
        border:0px;
      }
    }
    .select2:last-child {
      border-right: 1px solid #eaeaea;
      border-top-right-radius: 2px;
      border-bottom-right-radius: 4px;
    }
    .form-control {
      border-radius:0px;
      height: 38px;
      flex:1;
      &:last-child{
        border-top-right-radius: 3px;
        border-bottom-right-radius: 3px;
      }
    }
  }
  .relationship_details_more{
    position:relative;
    margin-bottom:0px;
    label{
      height: 38px;
      background: #f1f1f1;
      padding: 7px 12px;
      font-size: 11px;
      line-height: 23px;
      font-weight: 700;
      position: absolute;
      top: 0px;
      left: 0px;
      width:100%;
      border: 0px;
    }
    .select2-container--default .select2-selection--single{
      border:1px solid #f1f1f1;
    }
    .relationship_key{
      display:none;
    }
<<<<<<< HEAD
    .well{
      position:relative;
      padding-top:55px;
      margin-bottom:5px;
      background: none;
      border: 1px solid #f1f1f1;
=======
    .relationship_details_more{
        position:relative;
        margin-bottom:0px;

        :not(.toggle-group) > label {
            height: 38px;
            background: #f1f1f1;
            padding: 7px 12px;
            font-size: 11px;
            line-height: 23px;
            font-weight: 700;
            position: absolute;
            top: 0px;
            left: 0px;
            width:100%;
            border: 0px;
        }
        .select2-container--default .select2-selection--single{
            border:1px solid #f1f1f1;
        }
        .relationship_key, .relationship_taggable{
          display:none;
        }
        .well{
            position:relative;
            padding-top:55px;
            margin-bottom:5px;
            background: none;
            border: 1px solid #f1f1f1;
        }
>>>>>>> 390f9f02
    }
  }

}

.btn-new-relationship{
  background: #F2435C;
  border: 1px solid #F2435C;
  color: #fff;
  &:hover{
    color:#fff;
  }
  i{
    position: relative;
    top: 2px;
  }
}

.relationship-btn-container{
  .btn{
    i{
      position:relative;
      top:2px;
    }
  }
}

.voyager .panel.panel-primary .panel-heading {
  border-bottom: 1px solid #353d47;
  background-color: #73849d;
  color: #FFF;
}

.voyager .panel.panel-success {
  border: 1px solid #1ABC9C;
}

.voyager .panel.panel-success .panel-heading {
  border-bottom: 1px solid #1ABC9C;
  background-color: #99e9d9;
  color: #006551;
}

.voyager .panel.panel-info {
  border: 1px solid #22A7F0;
}

.voyager .panel.panel-info .panel-heading {
  border-bottom: 1px solid #22A7F0;
  background-color: #91d5fb;
  color: #09486b;
}

.voyager .panel.panel-warning {
  border: 1px solid #FABE28;
}

.voyager .panel.panel-warning .panel-heading {
  border-bottom: 1px solid #FABE28;
  background-color: #ffe5a2;
  color: #85630f;
}

.voyager .panel.panel-danger {
  border: 1px solid #fb927d;
}

.voyager .panel.panel-danger .panel-heading {
  border-bottom: 1px solid #fb927d;
  background-color: #ffb8aa;
  color: #7c1a06;
}

.voyager .panel.fresh-color.panel-primary {
  border: 1px solid #353d47;
}

.voyager .panel.fresh-color.panel-primary .panel-heading {
  border-bottom: 1px solid #353d47;
  background-color: #353d47;
  color: #FFF;
}

.voyager .panel.fresh-color.panel-success {
  border: 1px solid #1ABC9C;
}

.voyager .panel.fresh-color.panel-success .panel-heading {
  border-bottom: 1px solid #1ABC9C;
  background-color: #1ABC9C;
  color: #FFF;
}

.voyager .panel.fresh-color.panel-info {
  border: 1px solid #22A7F0;
}

.voyager .panel.fresh-color.panel-info .panel-heading {
  border-bottom: 1px solid #22A7F0;
  background-color: #22A7F0;
  color: #FFF;
}

.voyager .panel.fresh-color.panel-warning {
  border: 1px solid #FABE28;
}

.voyager .panel.fresh-color.panel-warning .panel-heading {
  border-bottom: 1px solid #FABE28;
  background-color: #FABE28;
  color: #FFF;
}

.voyager .panel.fresh-color.panel-danger {
  border: 1px solid #FA2A00;
}

.voyager .panel.fresh-color.panel-danger .panel-heading {
  border-bottom: 1px solid #FA2A00;
  background-color: #FA2A00;
  color: #FFF;
}

.voyager .btn.btn-default {
  background-color: #F0F0F0;
  border-color: #EAEAEA;
}

.voyager .btn.btn-default:hover {
  background-color: #EAEAEA;
}

.voyager .btn.btn-success {
  background:#2ecc71;
  color:#fff;
  border: 0px;
  border-radius: 3px;
  opacity:0.9;
}

.voyager .btn.btn-success:hover {

  opacity:1;
}

.voyager .btn.btn-warning {
  background: #f39c12;
  color: #fff;
  border: 0px;
  border-radius: 3px;
  opacity:0.9;
}

.voyager .btn.btn-warning:hover {
  opacity:1;
}

.voyager .btn.btn-info {
  background-color: #22A7F0;
  color: #FFF;
  border-color: #22A7F0;
}

.voyager .btn.btn-sm.btn-info {
  background:#22A7F0;
}

.voyager .btn.btn-danger {
  background:#FA2A00;
  color: #fff;
  border:0px;
  border-radius:3px;
  opacity:0.9;
}

.voyager .btn.btn-danger:hover{
  opacity:1;
}

.voyager .btn.btn-link {
  color: #353d47;
}

.voyager .progress .progress-bar {
  background-color: #353d47;
  color: #FFF;
}

.voyager .progress .progress-bar.progress-bar-success {
  background-color: #1ABC9C;
}

.voyager .progress .progress-bar.progress-bar-info {
  background-color: #22A7F0;
}

.voyager .progress .progress-bar.progress-bar-warning {
  background-color: #FABE28;
}

.voyager .progress .progress-bar.progress-bar-danger {
  background-color: #FA2A00;
}

.voyager .color-white {
  color: #FFF;
}

.voyager .pagination > li > a {
  color: #353d47;
}

.voyager .pagination .active > a,
.voyager .pagination .active > a:focus,
.voyager .pagination .active > a:hover,
.voyager .pagination .active span,
.voyager .pagination .active > span:focus,
.voyager .pagination .active > span:hover {
  background-color: #353d47;
  border-color: #353d47;
  color: #FFF;
}

.voyager .modal.modal-primary .modal-header {
  background-color: #353d47;
  color: #FFF;
}

.voyager .modal.modal-success .modal-header {
  background-color: #1ABC9C;
  color: #FFF;
}

.voyager .modal.modal-info .modal-header {
  background-color: #22A7F0;
  color: #FFF;
}

.voyager .modal.modal-warning .modal-header {
  background-color: #FABE28;
  color: #FFF;
}

.voyager .modal.modal-danger .modal-header {
  background-color: #FA2A00;
  color: #FFF;
}

.voyager .alert.alert-success {
  background-color: #99e9d9;
  color: #006551;
  border-color: #1ABC9C;
}

.voyager .alert.alert-success .alert-link {
  color: #006551;
  text-decoration: underline;
}

.voyager .alert.alert-success .btn-link {
  color: #006551;
}

.voyager .alert.alert-info {
  background-color: #91d5fb;
  color: #09486b;
  border-color: #22A7F0;
}

.voyager .alert.alert-info .alert-link {
  color: #09486b;
  text-decoration: underline;
}

.voyager .alert.alert-info .btn-link {
  color: #09486b;
}

.voyager .alert.alert-warning {
  background-color: #ffe5a2;
  border-color: #FABE28;
  color: #85630f;
}

.voyager .alert.alert-warning .alert-link {
  color: #85630f;
  text-decoration: underline;
}

.voyager .alert.alert-warning .btn-link {
  color: #85630f;
}

.voyager .alert.alert-danger {
  background-color: #ffb8aa;
  border-color: #fb927d;
  color: #7c1a06;
}

.voyager .alert.alert-danger .alert-link {
  color: #7c1a06;
  text-decoration: underline;
}

.voyager .alert.alert-danger .btn-link {
  color: #7c1a06;
}

.voyager .alert.fresh-color {
  color: #FFF;
}

.voyager .alert.fresh-color .alert-link {
  color: #FFF;
  text-decoration: underline;
}

.voyager .alert.fresh-color .btn-link {
  color: #FFF;
}

.voyager .alert.fresh-color.alert-success {
  background-color: #1ABC9C;
}

.voyager .alert.fresh-color.alert-info {
  background-color: #22A7F0;
}

.voyager .alert.fresh-color.alert-warning {
  background-color: #FABE28;
}

.voyager .alert.fresh-color.alert-danger {
  background-color: #FA2A00;
  border-color: #FA2A00;
}

.voyager .list-group .list-group-item.active {
  background-color: #353d47;
  color: #FFF;
  border-color: #353d47;
}

.voyager .list-group .list-group-item.active .badge {
  color: #353d47;
}

.voyager .list-group .list-group-item.list-group-item-success {
  background-color: #99e9d9;
  color: #006551;
  border-color: #99e9d9;
}

.voyager .list-group .list-group-item.list-group-item-success .badge {
  background-color: #FFF;
  color: #1ABC9C;
}

.voyager .list-group .list-group-item.list-group-item-info {
  background-color: #91d5fb;
  color: #09486b;
  border-color: #91d5fb;
}

.voyager .list-group .list-group-item.list-group-item-info .badge {
  background-color: #FFF;
  color: #22A7F0;
}

.voyager .list-group .list-group-item.list-group-item-warning {
  background-color: #ffe5a2;
  color: #85630f;
  border-color: #ffe5a2;
}

.voyager .list-group .list-group-item.list-group-item-warning .badge {
  background-color: #FFF;
  color: #FABE28;
}

.voyager .list-group .list-group-item.list-group-item-danger {
  background-color: #ffb8aa;
  color: #7c1a06;
  border-color: #ffb8aa;
}

.voyager .list-group .list-group-item.list-group-item-danger .badge {
  background-color: #FFF;
  color: #FA2A00;
}

.voyager .bootstrap-switch {
  border-color: #EAEAEA;
}

.voyager .bootstrap-switch .bootstrap-switch-primary {
  background-color: #353d47;
}

.voyager .table .active td,
.voyager .table .active th {
  background-color: #EAEAEA;
}

.voyager .table .success {
  color: #006551;
}

.voyager .table .success td,
.voyager .table .success th {
  background-color: #99e9d9;
}

.voyager .table .info {
  color: #09486b;
}

.voyager .table .info td,
.voyager .table .info th {
  background-color: #91d5fb;
}

.voyager .table .warning {
  color: #85630f;
}

.voyager .table .warning td,
.voyager .table .warning th {
  background-color: #ffe5a2;
}

.voyager .table .danger {
  color: #7c1a06;
}

.voyager .table .danger td,
.voyager .table .danger th {
  background-color: #ffb8aa;
}

.voyager .table > tbody > tr > td,
.voyager .table > tbody > tr > th,
.voyager .table > tfoot > tr > td,
.voyager .table > tfoot > tr > th {
  border-color: #EAEAEA;
}

.voyager .table > thead > tr > th {
  border-color: #EAEAEA;
  background: #F8FAFC;
}

.voyager .table.table-striped > tbody > tr:nth-of-type(odd) {
  background-color: #FDFDFD;
}

.voyager .login-box .login-form .login-header {
  color: #FFF;
}

.voyager .login-box .login-form .login-body {
  background-color: #FFF;
}

.voyager .login-box input {
  background-color: #F9F9F9;
  border: 1px solid #F9F9F9;
}

.voyager .login-box .login-footer a {
  color: #FFF;
}

.voyager .login-box .login-footer a:hover {
  color: #FFF;
  text-decoration: underline;
}

.voyager .badge.primary {
  background-color: #353d47;
}

.voyager .badge.success {
  background-color: #1ABC9C;
}

.voyager .badge.info {
  background-color: #22A7F0;
}

.voyager .badge.warning {
  background-color: #FABE28;
}

.voyager .badge.danger {
  background-color: #FA2A00;
}

.voyager .nav-tabs {
  background-color: #EAEAEA;
}

.voyager .nav-tabs > li > a:hover {
  background-color: #EAEAEA;
}

.voyager .nav-tabs > li.active > a:hover {
  background-color: #FFF;
}

.voyager .tabs-below > .nav-tabs {
  border-top: 1px solid #E4E4E4;
}

.voyager .tabs-below > .nav-tabs > li > a:hover,
.voyager .tabs-below > .nav-tabs > li > a:focus {
  border-top-color: #E4E4E4;
  border-bottom-color: transparent;
}

.voyager .tabs-below > .nav-tabs > .active > a,
.voyager .tabs-below > .nav-tabs > .active > a:hover,
.voyager .tabs-below > .nav-tabs > .active > a:focus {
  border-color: transparent #E4E4E4 #E4E4E4 #E4E4E4;
}

.voyager .tabs-left > .nav-tabs {
  border-right: 1px solid #E4E4E4;
}

.voyager .tabs-left > .nav-tabs > li > a:hover,
.voyager .tabs-left > .nav-tabs > li > a:focus {
  border-color: #E4E4E4 #E4E4E4 #E4E4E4 #E4E4E4;
}

.voyager .tabs-left > .nav-tabs .active > a,
.voyager .tabs-left > .nav-tabs .active > a:hover,
.voyager .tabs-left > .nav-tabs .active > a:focus {
  border-color: #E4E4E4 transparent #E4E4E4 #E4E4E4;
  *border-right-color: #FFF;
}

.voyager .tabs-right > .nav-tabs {
  border-left: 1px solid #E4E4E4;
}

.voyager .tabs-right > .nav-tabs > li > a:hover,
.voyager .tabs-right > .nav-tabs > li > a:focus {
  border-color: #E4E4E4 #E4E4E4 #E4E4E4 #E4E4E4;
}

.voyager .tabs-right > .nav-tabs .active > a,
.voyager .tabs-right > .nav-tabs .active > a:hover,
.voyager .tabs-right > .nav-tabs .active > a:focus {
  border-color: #E4E4E4 #E4E4E4 #E4E4E4 transparent;
  *border-left-color: #FFF;
}

.voyager .step .nav-tabs {
  background-color: #FFF;
}

.voyager .step .nav-tabs > li {
  border: 1px solid #E4E4E4;
  border-right: 0;
}

.voyager .step .nav-tabs > li:after {
  border-top: 15px solid transparent;
  border-bottom: 15px solid transparent;
  border-left: 15px solid #FFF;
}

.voyager .step .nav-tabs > li:before {
  border-top: 16px solid transparent;
  border-bottom: 16px solid transparent;
  border-left: 16px solid #E4E4E4;
}

.voyager .step .nav-tabs > li.active {
  background-color: #EAEAEA;
}

.voyager .step .nav-tabs > li.active > a,
.voyager .step .nav-tabs > li.active > a:focus,
.voyager .step .nav-tabs > li.active > a:hover {
  background: transparent;
}

.voyager .step .nav-tabs > li:hover {
  background-color: #EAEAEA;
}

.voyager .step .nav-tabs > li:hover:after,
.voyager .step .nav-tabs > li.active:after {
  border-left: 15px solid #EAEAEA;
}

.voyager .step .nav-tabs > li:last-child {
  border-right: 1px solid #E4E4E4;
}

.voyager .step .nav-tabs > li.step-success {
  background-color: #99e9d9;
  border: 1px solid #1ABC9C;
}

.voyager .step .nav-tabs > li.step-success a {
  color: #006551;
}

.voyager .step .nav-tabs > li.step-disabled {
  background-color: #99e9d9;
}

.voyager .step .nav-tabs > li.step-success:after {
  border-left: 15px solid #99e9d9;
}

.voyager .step .nav-tabs > li.step-success.active:hover:after {
  border-left: 15px solid #99e9d9;
}

.voyager .step .nav-tabs > li.step-success:hover:after {
  border-left: 15px solid #EAEAEA;
}

.voyager .step.card-no-padding .nav-tabs > li {
  border: 0 solid transparent;
  border-right: 1px solid #E4E4E4;
  border-bottom: 1px solid #E4E4E4;
}

.voyager .step.card-no-padding .nav-tabs > li:last-child {
  border-right: 0 solid #E4E4E4;
}

.voyager .step.tabs-left .nav-tabs > li {
  border: 1px solid #E4E4E4;
}

.voyager .step.tabs-left .nav-tabs > li:after {
  border-top: 15px solid transparent;
  border-bottom: 15px solid transparent;
  border-left: 15px solid #FFF;
}

.voyager .step.tabs-left .nav-tabs > li:before {
  border-top: 16px solid transparent;
  border-bottom: 16px solid transparent;
  border-left: 16px solid #E4E4E4;
}

.voyager .step.tabs-left .nav-tabs > li.active {
  background-color: #EAEAEA;
}

.voyager .step.tabs-left .nav-tabs > li.active > a,
.voyager .step.tabs-left .nav-tabs > li.active > a:focus,
.voyager .step.tabs-left .nav-tabs > li.active > a:hover {
  background: transparent;
}

.voyager .step.tabs-left .nav-tabs > li:hover {
  background-color: #EAEAEA;
}

.voyager .step.tabs-left .nav-tabs > li:hover:after,
.voyager .step.tabs-left .nav-tabs > li.active:after {
  border-left: 15px solid #EAEAEA;
}

.voyager .step.tabs-left.card-no-padding .nav-tabs > li {
  border: 0 solid transparent;
}

.voyager .pricing-table {
  box-shadow: 0 1px 1px #CCC;
}

.voyager .pricing-table .pt-header {
  background-color: #E4E4E4;
}

.voyager .pricing-table .pt-header .plan-pricing .pricing {
  text-shadow: 0 1px 1px #FFF;
}

.voyager .pricing-table .pt-body {
  background-color: #F9F9F9;
}

.voyager .pricing-table .pt-body .plan-detail {
  border-top: 1px dashed rgba(255, 255, 255, 0.6);
  padding-top: 1em;
  margin-top: 1em;
}

.voyager .pricing-table .pt-footer {
  background-color: #F9F9F9;
}

.voyager .pricing-table.dark-blue .pt-header {
  background-color: #353d47;
  color: #FFF;
}

.voyager .pricing-table.dark-blue .pt-body {
  background-color: #9eaabd;
  color: #363c46;
}

.voyager .pricing-table.green .pt-header {
  background-color: #1ABC9C;
  color: #FFF;
}

.voyager .pricing-table.green .pt-body {
  background-color: #99e9d9;
  color: #006551;
}

.voyager .pricing-table.blue .pt-header {
  background-color: #22A7F0;
  color: #FFF;
}

.voyager .pricing-table.blue .pt-body {
  background-color: #91d5fb;
  color: #09486b;
}

.voyager .pricing-table.yellow .pt-header {
  background-color: #FABE28;
  color: #FFF;
}

.voyager .pricing-table.yellow .pt-body {
  background-color: #ffe5a2;
  color: #85630f;
}

.voyager .pricing-table.red .pt-header {
  background-color: #FA2A00;
  color: #FFF;
}

.voyager .pricing-table.red .pt-body {
  background-color: #ffb8aa;
  color: #7c1a06;
}

.voyager.landing-page .navbar-inverse .navbar-toggle:focus,
.voyager.landing-page .navbar-inverse .navbar-toggle:hover {
  background-color: transparent;
}

.voyager.landing-page .navbar {
  background-color: transparent;
  box-shadow: none;
}

.voyager.landing-page .navbar .navbar-nav > .active > a {
  background-color: transparent;
}

.voyager.landing-page .navbar .navbar-nav > li {
  border-left: 0 solid #F9F9F9;
}

.voyager.landing-page .navbar .navbar-nav > li > a {
  color: #FFF;
}

.voyager.landing-page .navbar .navbar-collapse {
  border: 0;
}

.voyager.landing-page .navbar.affix .navbar-nav > li > a {
  color: #353d47;
}

.voyager.landing-page .navbar.affix .navbar-nav > li:hover > a {
  color: #22A7F0;
}

@media (max-width: 768px) {
  .voyager.landing-page .navbar .navbar-collapse {
    background-color: #333;
  }
  .voyager.landing-page .navbar .navbar-right {
    background-color: transparent;
    color: #FFF;
  }
  .voyager.landing-page .navbar.affix .navbar-nav > li > a {
    color: #FFF;
  }
}

.voyager.landing-page .navbar.affix .navbar-brand {
  color: #353d47;
}

.voyager.landing-page .navbar.affix .navbar-toggle .icon-bar {
  background-color: #353d47;
}

.voyager.landing-page .app-header .app-btn {
  background-color: transparent;
  border: 2px solid #FFF;
}

.voyager.landing-page .app-content-a {
  background-color: #EAEAEA;
}


.alert .close{
  position: relative;
  right: -31px;
  top: -16px;
  padding: 13px;
  background: #333;
  border-radius: 2px;
}

.page-login-v2:before {
  background: url('../images/bg.jpg');
  background-repeat: no-repeat;
  background-size: cover;
  background-position-x: -200px !important;
}

.page-login-v2 .page-brand-info .brand-img{
  width:100px;
}

@media (max-width: 767px){

  .page-login-v2 .page-login-main .brand{
    text-align:center;
  }

  .page-login-v2 .page-login-main .brand-text{
    margin-left: 0;
    font-weight: lighter;
    color: #777;
  }

  .page-login-v2 .page-login-main .brand-img{
    width:100px;
  }

}

.page-login-v2 .page-login-main{
  padding:250px 60px 180px;
}

#login-container{
  position: absolute;
  right: 0;
  top: 0;
  width:420px;
  height:100%;
  background:#fff;
}

.login-box, .register-box{
  position: absolute;
  top:50%;
  margin-top:-250px;
  margin-left:30px;
  margin-right:30px;
}

.login-box img{
  width:50px;
  height:50px;
  margin:0px auto;
  display:block;
  -webkit-animation: spinnerRotate 900ms ease-out both;
  animation: spinnerRotate 900ms ease-out both;
}

.main-header .logo .logo-mini img{
  width:25px;
  height:25px;
}

.main-header .logo .logo-lg img{
  width:25px;
  height:25px;
  margin-right:5px;
  position:relative;
  top:-1px;
}

.main-footer{
  background:#F1F5FA;
  border-top:1px solid #f9f9f9;
  font-size:11px;
}

.login-box-body .form-control-feedback, .register-box-body .form-control-feedback{
  color:#ddd;
}

.form-control{
  border-radius:3px;
}

.form-control.json{
  border:2px solid #ddd;
  border-radius:1px;
}

.content-header a.btn{
  margin-left:10px;
}

.content-header i{
  margin-right:3px;
}

.app-container .side-body{
  margin-left: 50px;
  margin-right: 12px;
}

.navbar .navbar-nav > li > a{
  font-family: 'Open Sans', sans-serif;
  text-transform: capitalize;
}
.app-container .content-container .side-body.padding-top{
  padding-top:62px;
}

.breadcrumb{
  margin-bottom: 0;
  float: left;
  margin-top: 11px;
}

.content-header>.breadcrumb{
  border:1px solid #f1f1f1;
  position:relative;
  top:0px;
  left:0px;
  width:100%;
  display:block;
  margin:10px auto;
}

.breadcrumb>.active{
  color:#58595f;
  line-height:24px;
}

.callout{
  font-size:14px;
}

.content-wrapper{
  background:#fff;
}

table.dataTable{
  margin-top:0px !important;
}

table a.btn-sm{
  text-decoration:none;
}

.btn-sm i{
  position:relative;
  top:1px;
  font-size:12px;
}

#dashboard_bg{
  width:100%;
  height:100px;
  background: url('../images/dashboard-bg.jpg');
  background-size:cover;
  position:absolute;
  top:0px;
  left:0px;
  background-position-y: bottom;
  line-height:100px;
  color: #fff;
}

#dashboard_bg p{
  left:20px;
  position:relative;
}

#dashboard_top_padding{
  height:70px;
  width:100%;
  display:block;
}

.delete, .edit{
  margin-left:5px;
  cursor:pointer;
}

.user-panel .text-info{
  color:#3B3E44;
}

/********** End Hamburger Btn ************/

.spinnerRotate {
  -webkit-animation: spinnerRotate 900ms ease-out both;
  animation: spinnerRotate 900ms ease-out both;
}

@keyframes spinnerRotate
{
  0% {
    transform: scale(0.7) rotate(0deg);
    opacity: 0.0;
  }
  100% {
    transform: scale(1) rotate(270deg);
    opacity: 1;
  }
}

@-webkit-keyframes spinnerRotate
{
  0% {
    -webkit-transform: scale(0.7) rotate(0deg);
    opacity: 0.0;
  }
  100% {
    -webkit-transform: scale(1) rotate(270deg);
    opacity: 1;
  }
}
@-moz-keyframes spinnerRotate
{
  0% {
    -moz-transform: scale(0.7) rotate(0deg);
    opacity: 0.0;
  }
  100% {
    -moz-transform: scale(1) rotate(270deg);
    opacity: 1;
  }
}
@-ms-keyframes spinnerRotate
{
  0% {
    -ms-transform: scale(0.7) rotate(0deg);
    opacity: 0.0;
  }
  100% {
    -ms-transform: scale(1) rotate(270deg);
    opacity: 1;
  }
}


/********** TINY MCE Edits **********/

.mce-window.mce-in{
  border-radius:2px;
}

p#the_plugin_name{
  display:none !important;
}

/********** End Tiny MCE Edits **********/

.app-container .content-container .side-menu .navbar-nav li a .icon{
  margin-top: 2px;
  font-size: 18px;
}

.voyager .side-menu.sidebar-inverse .navbar li.active > a .icon{
  margin-left:0px;
}

.app-container .content-container .side-menu .navbar-header .navbar-brand .icon {
  font-size: 26px;
  top: 3px;
  position: relative;
}

.app-container .content-container .side-menu .navbar-header .navbar-brand .logo-icon-container{
  width:60px;
  height:60px;
  display: inline-block;
  text-align:center;
}

.app-container .content-container .side-menu .navbar-header .navbar-brand img {
  width: 28px;
  height: 28px;
  position: relative;
  top:-1px;
  display:inline-block;
}

.page-content.read .panel .panel-body:not(:last-child) {
  border-bottom: 1px solid #eeeeee;
}

.page-content {

  &.browse {

    .form-search {
      position: relative;
      z-index: 1;
    }

  }

}

.page-content > .row > [class*="col-"]:not(:first-child) {
  padding-left: 8px;
}
.page-content > .row > [class*="col-"]:not(:last-child) {
  padding-right: 8px;
}

.app-container.expanded .content-container .side-menu .navbar-header .navbar-brand .title{
  position: relative;
  top:0px;
  left:4px;
  text-transform: uppercase;
  font-weight:400;

}

.page-content.dashboard{
  margin-top:360px;
}

.page-content .settings{
  padding-right:20px;
}

.page-content.col-md-12{
  padding-right:0px;
}

.app-container .content-container .side-menu .navbar-header .navbar-brand .title{
  text-transform: uppercase;
  position:relative;
  top:0px;
  left:4px;
}

.app-container .content-container .side-menu .navbar-nav li a .title{
  position:relative;
  top:-4px;
}

.voyager .side-menu.sidebar-inverse .navbar li.active > a{
  color: #fff;
  background: none;
  border-left:0px;
}

.voyager .side-menu.sidebar-inverse .navbar li > a {
  color: #76838f;
}

.voyager .side-menu.sidebar-inverse .navbar{
  background:none;
  font-weight:400;
}

.voyager .side-menu.sidebar-inverse{
  /* Permalink - use to edit and share this gradient: http://colorzilla.com/gradient-editor/#353d47+0,21292e+100 */
  background: rgb(53,61,71); /* Old browsers */
  background: -moz-linear-gradient(45deg,  rgba(53,61,71,1) 0%, rgba(33,41,46,1) 100%); /* FF3.6-15 */
  background: -webkit-linear-gradient(45deg,  rgba(53,61,71,1) 0%,rgba(33,41,46,1) 100%); /* Chrome10-25,Safari5.1-6 */
  background: linear-gradient(45deg,  rgba(53,61,71,1) 0%,rgba(33,41,46,1) 100%); /* W3C, IE10+, FF16+, Chrome26+, Opera12+, Safari7+ */
  filter: progid:DXImageTransform.Microsoft.gradient( startColorstr='#353d47', endColorstr='#21292e',GradientType=1 ); /* IE6-9 fallback on horizontal gradient */
  overflow-x: hidden;
  -webkit-transition: width 500ms cubic-bezier(0.19, 1, 0.22, 1);
  transition: width  500ms cubic-bezier(0.19, 1, 0.22, 1);
}

.app-container .side-body, .app-container.expanded .content-container .navbar-top, .app-container .content-container .navbar-top{
  transition:all 500ms cubic-bezier(0.19, 1, 0.22, 1);
}

.app-container.expanded.no-animation .content-container, .app-container.expanded.no-animation{
  transition:none;
}

.voyager .side-menu.sidebar-inverse .navbar li > a:hover{
  color: #fff;
  background: #2A363B;
}

/**** HAMBURGER MENU **********/

.hamburger{
  float:left;
  width:30px;
  height:30px;
  position:relative;
  padding:28px 30px;
  cursor:pointer;
  opacity:1;
  transition:all 500ms cubic-bezier(0.19, 1, 0.22, 1);
  padding-left: 20px;
  margin-right: 0px;
}

.hamburger:hover{
  opacity:0.7;
  transition:all 500ms cubic-bezier(0.19, 1, 0.22, 1);
}

.hamburger-inner{
  width:15px;
  height:2px;
  background:#76838F;
  display:block;
  border-radius:10px;
  top:50%;
  left:50%;
  margin-left:-10px;
  margin-top:-1px;
  position:absolute;
  transition:all 300ms cubic-bezier(0.19, 1, 0.22, 1);
}

.hamburger-inner:after{
  width:10px;
  height:2px;
  background:#76838F;
  display:block;
  border-radius:10px;
  position:absolute;
  bottom:-5px;
  content:'';
  transition: all 500ms cubic-bezier(0.19, 1, 0.22, 1);
}

.hamburger-inner:before{
  width:20px;
  height:2px;
  background:#76838F;
  display:block;
  border-radius:10px;
  position:absolute;
  content:'';
  top:-5px;
  transition: all 500ms cubic-bezier(0.19, 1, 0.22, 1);
}

.hamburger.is-active .hamburger-inner{
  width:20px;
}

.hamburger.is-active .hamburger-inner:before{
  width:20px;
  -webkit-transform: translate3d(-5px,1px,0) rotate(-45deg) scaleX(.5);
  transform: translate3d(-5px,1px,0) rotate(-45deg) scaleX(.5);
}

.hamburger.is-active .hamburger-inner:after{
  width:20px;
  -webkit-transform: translate3d(-5px,-1px,0) rotate(45deg) scaleX(.5);
  transform: translate3d(-5px,-1px,0) rotate(45deg) scaleX(.5);
}


.hamburger.is-active.no-animation .hamburger-inner, .hamburger.is-active.no-animation .hamburger-inner:before, .hamburger.is-active.no-animation .hamburger-inner:after{
  transition:none;
  width:20px;
}

#sidebar-anchor {
  position: absolute;
  top: -50px;
  margin-right: 10px;
  padding: 20px 10px 9px;
  cursor: pointer;
  font-size: 20px;
  float: left;
  text-shadow: 2px 2px #FFF;
  color: #CCC !important;
}
#sidebar-anchor.active {
  color: #76838f !important;
  text-decoration: underline;
}
#sidebar-anchor:hover {
  color: #76838f !important;
}
.expanded #sidebar-anchor {
  position: relative;
  top: 0px;
  transition: top .3s ease, color .2s;
  left: -10px;
  text-decoration: none;
}

#voyager-loader{
  background:#F9F9F9;
  position:fixed;
  width:100%;
  height:100%;
  left:0px;
  top:0px;
  z-index:99;
}

#voyager-loader img{
  width:100px;
  height:100px;
  position:absolute;
  top:50%;
  left:50%;
  margin-left:-50px;
  margin-right:-50px;
  -webkit-animation:spin 1s linear infinite;
  -moz-animation:spin 1s linear infinite;
  animation:spin 1s linear infinite;
}


.voyager .navbar .navbar-nav .dropdown-menu, .voyager .navbar.navbar-default .navbar-nav .dropdown-menu{
  background-color:#fff;
}

.navbar .dropdown-menu.dropdown-menu-animated{
  display: block;
  padding: 1.5rem 1.75rem;
  visibility: hidden;
  border: 0 none;
  box-shadow: 0 0 4px 0 rgba(0,0,0,0.25);
  opacity: 0;
  transition: opacity .5s, transform .5s, visibility 0s .5s;
  transition-timing-function: cubic-bezier(0.7, 0, 0.3, 1);
  transform: scale3d(0.95, 0.95, 1) translate3d(0, -15px, 0);
  transform-origin: 100% 0;
  border-radius:4px;
  border: 0 none;
  box-shadow: 0 0 4px 0 rgba(0,0,0,0.25);
  background-color: #fff;
  background-clip: padding-box;
  width:250px;
  z-index:98;
  margin-right:5px;
  margin-top:5px;
}

.navbar .dropdown.profile .dropdown-menu{
  width:250px;
  padding: 18px;
  display: none;
  position: relative !important;
  visibility: hidden;
}

.navbar .dropdown.profile .dropdown-menu h5, .navbar .dropdown.profile .dropdown-menu h6{
  float:left;
}

.navbar .dropdown.profile .dropdown-menu h6{
  margin-top: 0;
  font-weight: 200;
  width:115px;
  text-overflow: ellipsis;
  overflow:hidden;
}

.profile .dropdown-toggle img{
  width:30px;
  height:30px;
  border-radius:50%;
}

.navbar .dropdown.profile .dropdown-menu h5{
  float: left;
  margin-bottom: 5px;
  margin-top: 12px;
}


.dropdown-menu>li>a{
  display: block;
  padding: 10px 5px;
  clear: both;
  font-weight: 400;
  line-height: 1.42857143;
  color: #777;
  white-space: nowrap;
  text-align: left;
  transition:color 0.3s ease;
}

.dropdown-menu>li>a i{
  position:relative;
  top:2px;
}

.dropdown-menu .divider{
  margin-top:20px;
  background-color:#f1f1f1;
}

.dropdown-menu>li:last-child>a{
  margin-bottom:10px;
}

.dropdown-menu>li>a:focus, .dropdown-menu>li>a:hover{
  background:none;
  color: #333;
  transition:color 0.3s ease;
}

.navbar .dropdown.profile .dropdown-menu .profile-body{
  padding-left:10px;
}

.navbar .open .dropdown-menu.dropdown-menu-animated {
  visibility: visible;
  opacity: 1;
  transition: opacity .5s, transform .5s;
  transition-timing-function: cubic-bezier(0.2, 1, 0.3, 1);
  transform: scale3d(1, 1, 1) translate3d(0, 0, 0);
}

.navbar .dropdown.profile .dropdown-menu li.profile-img img.profile-img{
  height: 60px;
  width: 60px;
  float:left;
  border-radius:50%;
  margin-right:10px;
}

.page-title .btn.btn-success{
  position:relative;
  left:15px;
  top:-1px;
}

.breadcrumb{
  padding: 4px 10px;
  list-style: none;
  background-color: #fff;
  border-radius: 25px;
  position: relative;
  top: 2px;
  border: 1px solid #f9f9f9;
  font-size: 12px;
  padding-right: 15px;
}

.breadcrumb a{
  color:#22A7F0;
  font-family:'Open Sans';
  font-weight:400;
}

.breadcrumb i{
  position:relative;
  top:2px;
}

.breadcrumb>.active, .breadcrumb>li{
  font-weight:400;
}

.site-footer-right{
  padding-right:20px;
}

.form-control{
  color: #76838f;
  background-color: #fff;
  background-image: none;
  border: 1px solid #e4eaec;
}

.form-control.focus, .form-control:focus {
  border-color: #62a8ea;
  -webkit-box-shadow: none;
  box-shadow: none;
}

.input-sm {
  height: 32px;
  padding: 6px 13px;
  font-size: 12px;
  line-height: 1.5;
}

.voyager .panel.panel-warning .panel-heading {
  background-color: #F2A654;
  border-bottom:0px;
}

.voyager .panel.panel-primary .panel-heading{
  background-color:#62A8EA;
  border-bottom:0px;
}

.voyager .panel.panel-primary .panel-info, .voyager .panel.panel-info .panel-heading{
  background-color:#57C7D4;
  border-bottom:0px;
}

.panel-title {
  display: block;
  padding: 20px 30px;
  padding-left:15px;
  font-size: 18px;
  text-align:left;
}

.panel-footer{
  /* Permalink - use to edit and share this gradient: http://colorzilla.com/gradient-editor/#fcfcfc+0,ffffff+100 */
  background: #fdfdfd; /* Old browsers */
  background: -moz-linear-gradient(top,  rgba(252,252,252,1) 0%, rgba(255,255,255,1) 100%); /* FF3.6-15 */
  background: -webkit-linear-gradient(top,  rgba(252,252,252,1) 0%,rgba(255,255,255,1) 100%); /* Chrome10-25,Safari5.1-6 */
  background: linear-gradient(to bottom,  rgba(252,252,252,1) 0%,rgba(255,255,255,1) 100%); /* W3C, IE10+, FF16+, Chrome26+, Opera12+, Safari7+ */
  filter: progid:DXImageTransform.Microsoft.gradient( startColorstr='#fcfcfc', endColorstr='#ffffff',GradientType=0 ); /* IE6-9 */

}

.voyager .panel.panel-warning, .voyager .panel.panel-primary, .voyager .panel.panel-info{
  border:0px;
}

.voyager .pagination .active > a, .voyager .pagination .active > a:focus, .voyager .pagination .active > a:hover, .voyager .pagination .active span, .voyager .pagination .active > span:focus, .voyager .pagination .active > span:hover {
  z-index: 3;
  color: #fff;
  cursor: default;
  background-color: #62a8ea;
  border-color: #62a8ea;
  outline: none;
}

.pagination li>a:focus, .pagination li>a:hover, .pagination li>span:focus, .pagination li>span:hover{
  outline:none;
}

.panel-bordered>.panel-body {
  padding:20px;
  padding-top: 30px;
  overflow:hidden;
}

.voyager .panel {
  margin-bottom: 22px;
  background-color: #fff;
  border: 1px solid transparent;
  border-radius: 4px;
  -webkit-box-shadow: 0 2px 10px rgba(0,0,0,.05);
  box-shadow:0 2px 10px rgba(0,0,0,.05);
}

.btn.btn-primary {
  color: #fff;
  opacity:0.9;
  background:#22A7F0;
  border: 0px;
  border-radius: 3px;

}

.btn.btn-primary:hover{
  opacity:1;
}

.btn.btn-primary.active {
  background: #0081CA;
}

.voyager .btn.btn-circle{
  border-radius:50px;
}

.voyager .btn.btn-sm{
  opacity:0.9;
}

.voyager .btn.btn-sm:hover{
  opacity:1;
}

.voyager .btn.btn-sm, .voyager .btn.btn-sm:hover{
  border-width:1px;
  border-color:rgba(255, 255, 255, 0);
  color:#fff;
}

.btn-primary.focus, .btn-primary:focus, .btn-primary:hover, .btn-primary:active {
  opacity:1;
}

.widgets{
  display:flex;
  flex-direction:row;
  padding:0px;
}

.panel.widget{
  padding:30px;
  border:0px;
  border-radius:3px;
  flex:1;
  margin:10px;
}

.panel.widget.center{
  text-align:center;
}

.panel.widget .avatar{
  width: 100px;
  height: auto;
  border: 0 none;
  border-radius: 50%;
}

.panel.widget i{
  font-size: 48px;
  background: rgba(0, 0, 0, 0.3);
  border-radius: 50%;
  width: 100px;
  height: 100px;
  display: block;
  margin: 0 auto;
  color: #eee;
  line-height: 110px;
}

.panel.widget h4{
  color:#fff;
  font-weight:300;
  margin-top:20px;
  font-size:20px;
}

.panel.widget p{
  margin:30px 0;
  font-size:20px;
  font-size: 14px;
  line-height: 1.57142857;
  color: #DDD;
  display:block;
  max-height:65px;
  margin-bottom:0px;
}

.panel.widget .readm-link{
  margin-top:20px;
  color:#fff;
  text-decoration: underline;
}

.panel.widget .btn-primary{
  margin-top:20px;
  color:#fff;
}

.btn{
  padding: 6px 15px;
  font-size: 14px;
  line-height: 1.57142857;
  border-radius: 3px;
  -webkit-transition: border .2s linear,color .2s linear,width .2s linear,background-color .2s linear;
  -o-transition: border .2s linear,color .2s linear,width .2s linear,background-color .2s linear;
  transition: border .2s linear,color .2s linear,width .2s linear,background-color .2s linear;
  -webkit-font-smoothing: subpixel-antialiased;
}

.panel.widget.bgimage{
  background-size:cover;
  background-position:center center;
  position:relative;
}

.panel.widget .panel-content{
  z-index:9;
  position:relative;
}

.panel.widget .dimmer{
  background:rgba(45,53,61, 0.5);
  /* Permalink - use to edit and share this gradient: http://colorzilla.com/gradient-editor/#2d353d+0,2d353d+100&0.79+0,0.5+100 */
  background: -moz-linear-gradient(-45deg,  rgba(45,53,61,0.79) 0%, rgba(45,53,61,0.5) 100%); /* FF3.6-15 */
  background: -webkit-linear-gradient(-45deg,  rgba(45,53,61,0.79) 0%,rgba(45,53,61,0.5) 100%); /* Chrome10-25,Safari5.1-6 */
  background: linear-gradient(135deg,  rgba(45,53,61,0.79) 0%,rgba(45,53,61,0.5) 100%); /* W3C, IE10+, FF16+, Chrome26+, Opera12+, Safari7+ */
  filter: progid:DXImageTransform.Microsoft.gradient( startColorstr='#c92d353d', endColorstr='#802d353d',GradientType=1 ); /* IE6-9 fallback on horizontal gradient */
  opacity:1;
  transition:all 0.3s ease;
  position:absolute;
  left:0px;
  top:0px;
  width:100%;
  height:100%;
  border-radius:0px;
}

.side-menu .panel.widget .dimmer{
  border-radius: 0px;
}

.side-menu:hover .panel.widget .dimmer, .expanded .side-menu .panel.widget .dimmer{

  background: -moz-linear-gradient(275deg, rgba(36,44,50,1) 0%, rgba(36,44,50,0.95) 34%, rgba(36,44,50,0.7) 100%);
  background: -webkit-linear-gradient(275deg, rgba(36,44,50,1) 0%,rgba(36,44,50,0.95) 34%,rgba(36,44,50,0.7) 100%);
  background: linear-gradient(275deg, rgba(36,44,50,1) 0%,rgba(36,44,50,0.95) 34%,rgba(36,44,50,0.7) 100%);
  filter: progid:DXImageTransform.Microsoft.gradient( startColorstr='#242c32', endColorstr='#00242c32',GradientType=1 );
}

.side-menu .navbar-header, .voyager .side-menu .navbar-header{
  float:none;
  margin-bottom:0px;
}

.side-menu .panel.widget{
  padding:12px 0;
  margin:0px;
  border-radius:0px;
}

.side-menu-container  .side-menu .panel.widget .dimmer{
  border-radius:0px;
}


.app-container  .side-menu .panel.widget p, .app-container  .side-menu .panel.widget h4, .app-container  .side-menu .panel.widget a {
  display:none;
}

.app-container  .side-menu .panel.widget p{
  font-size:12px;
  margin-top:0px;
}

.app-container  .side-menu .panel.widget .avatar{
  width: 36px;
  float: left;
  margin-left: 12px;
  border: 0px;
  position: relative;
  top: 3px;
}

.app-container .side-menu .panel.widget h4 {
  float: left;
  display: block;
  position: absolute;
  left: 60px;
  top: -7px;
  width: 190px;
  text-align: left;
  opacity:0;
  transition:opacity 0.3s ease;
  margin-top: 17px;
  left: 56px;
  overflow: hidden;
  height: 26px;
}

.app-container.expanded .panel.widget h4 {
  opacity:1;
}

.app-container .side-menu:hover .panel.widget h4 {
  opacity:1;
}

.app-container .side-menu:hover .panel.widget .avatar{
  float:left;
  margin-left:12px;
  transition:none;
}

.app-container.expanded .fadetoblack {
  background: rgba(0, 0, 0, 0.6);
  position: absolute;
  top: 0;
  bottom: 0;
  right: 0;
  left: 0;
  z-index: 800;
}

.dd .item_actions{
  z-index:9;
  position:relative;
  top:4px;
  right:10px;
}

.dd .item_actions .delete, .dd .item_actions .edit{
  cursor:pointer;
}

.dd .item_actions .edit{
  margin-right:5px;
}

.dd .dd-handle .url{
  font-weight:normal;
  margin-left:10px;
}

.toggle-group .btn, .toggle-group .btn.btn-default{
  padding-bottom:0px;
  margin-top:0px;
  margin-bottom:0px;
  padding-top:5px;
}

.toggle-group span.btn, .toggle-group span.btn-default{
  margin-top:0px;
  margin-bottom:0px;
  line-height:20px;
}

.toggle.btn{
  margin-top:0px;
  height:30px !important;
  line-height:20px !important;
  margin-bottom:0px;
}

.delete-row{
  margin-top:0px;
  margin-bottom:0px;
  padding-bottom:4px;
}

.drag{
  text-align:center;
}

.drag i{
  font-size:20px;
  margin-top:5px;
  cursor:move;
  display:block;
  color:#A6B3BF;
}

.drag i:hover{
  color:#76838F;
}

.newTableRow.ui-sortable-helper{
  width:100%;
  border:1px solid #EAEAEA;
  border-top:0px;
  background:#fff;
  display: table;
}

.newTableRow{
  position:relative;
  width:100%;
}

.newTableRow td{
  position:relative;
}

.enum_val{
  display:none;
}

.enum_val input{
  width:auto;
}

#delete_builder_form{
  margin-left:10px;
  float:right;
}

.btn-outline{
  background:none;
  border:1px solid #ddd;
}

@media(min-width:800px){
  #table_info .modal-dialog{
    width:750px;
  }
}

#table_info .modal-title{
  padding-left:36px;
}

#table_info .modal-title i{
  font-size: 25px;
  position: absolute;
  left: 20px;
  top: 13px;
}

.database-tables .name{
  float:left;
  position:relative;
}

.database-tables .browse_bread{
  margin-right:10px;
}

.database-tables .name a{
  float:left;
}

.database-tables tr .btn-default:hover{
  background:#ffffff;
}

.database-tables tr .btn-danger:hover{
  background:#f96868;
}

.database-tables tr .bread_actions{
  opacity:0.6;
  -webkit-transition: opacity 0.3s ease;
  -moz-transition: opacity 0.3s ease;
  -o-transition: opacity 0.3s ease;
  transition: opacity 0.3s ease;
}

.database-tables tr:hover .bread_actions{
  opacity:1;
  -webkit-transition: opacity 0.3s ease;
  -moz-transition: opacity 0.3s ease;
  -o-transition: opacity 0.3s ease;
  transition: opacity 0.3s ease;
}

.database-tables .bread_actions .edit {
  margin-left:0px;
  display:inline-block;
}

.database-tables .btn-default{
  border:1px solid #eeeeee;
}

.database-tables .bread_actions form .btn-default{
  border:1px solid #eeeeee;
}

.voyager .side-menu.sidebar-inverse .navbar li.dropdown .panel-body{
  padding:0px;
}

.voyager .alert{
  margin-right: 0px;
  margin-bottom: 5px;
  border-radius: 0;
  color: #fff;
  border: 0;
  border-left: 5px solid rgba(0, 0, 0, 0.1);
  border-color:rgba(0, 0, 0, 0.1);
  border-radius:3px;
  margin-bottom:30px;
}

.voyager .alert.alert-success{
  background-color: #55B559;
  color:#fff;
  border-color:rgba(0, 0, 0, 0.1);
}
.voyager .alert.alert-danger{
  background-color: #F55145;
  color:#fff;
  border-color:rgba(0, 0, 0, 0.1);
}
.voyager .alert.alert-warning{
  background-color: #FF9E0F;
  color:#fff;
  border-color:rgba(0, 0, 0, 0.1);
}
.voyager .alert.alert-info{
  background-color:#22A7F0;
  color:#fff;
  border-color:rgba(0, 0, 0, 0.1);
}

.voyager .panel-body .alert{
  margin-right:0px;
  margin-bottom:10px;
  margin-top:10px;
}

.voyager input[type="file"]{
  padding: 20px;
  background: #fff;
  border-radius: 4px;
  border: 1px solid #f1f1f1;
  outline: none;
  cursor: pointer;
  line-height: 16px;
  color: #aaa;
  font-weight: 500;
  font-size: 12px;
  transition:all 0.3s ease-in-out;
}

.voyager input[type="file"]:hover, .voyager input[type="file"]:active{
  background: #fcfcfc;
}

/********** CUSTOM RADIO BUTTON STYLES **********/

ul.radio{
  list-style: none;
  height: 100%;
  width: 100%;
  margin: 0;
  padding: 0;
}


ul.radio li{
  color: #AAAAAA;
  display: block;
  position: relative;
  float: left;
  width: 100%;
  height: auto;
  border-bottom: 1px dotted #f1f1f1;
}

ul.radio li input[type=radio]{
  position: absolute;
  visibility: hidden;
}

ul.radio li label{
  display: block;
  position: relative;
  font-weight: normal;
  font-size: 14px;
  padding-left: 40px;
  margin: 9px auto;
  height: 25px;
  z-index: 9;
  cursor: pointer;
  -webkit-transition: all 0.25s linear;
  margin-bottom: 5px;
}

ul.radio li:hover label{
  color: #535B65;
}

ul.radio li .check{
  display: block;
  position: absolute;
  border: 4px solid #AAAAAA;
  border-radius: 100%;
  height: 20px;
  width: 20px;
  top: 10px;
  left: 10px;
  z-index: 5;
  transition: border .25s linear;
  -webkit-transition: border .25s linear;
}

ul.radio li:hover .check {
  border: 4px solid #22A7F0;
}

ul.radio li .check::before {
  display: block;
  position: absolute;
  content: '';
  border-radius: 100%;
  height: 8px;
  width: 8px;
  top: 2px;
  left: 2px;
  margin: auto;
  transition: background 0.25s linear;
  -webkit-transition: background 0.25s linear;
}

input[type=radio]:checked ~ .check {
  border: 4px solid #22A7F0;
}

input[type=radio]:checked ~ .check::before{
  background: #22A7F0;
}

input[type=radio]:checked ~ label{
  color: #535B65;
}

/********** CUSTOM CHECKBOX BUTTON STYLES **********/

ul.checkbox {
  padding-left: 20px;
}

ul.checkbox li {
  margin-bottom: 20px;
}

ul.checkbox li ul li {
  margin-bottom: 0;
}


ul.checkbox label {
  padding-left: 0;
}

/********** END CUSTOM RADIO BUTTON STYLES **********/

/********** ACE editor defaults **********/

.ace_editor.min_height_400{
  min-height:400px;
  width:100%;
}

.ace_editor.min_height_200{
  min-height:200px;
  width:100%;
}

/********** End ACE editor defaults **********/

.btn-success i.voyager-plus{
  position:relative;
  top:2px;
}

.show-res{
  margin-left: 5px;
  margin-top: 15px;
}

.alerts {
  padding: 10px 10px 0;
  padding-left: 25px;
  padding-right: 25px;
  position: relative;
  top: 10px;
}

.alerts .alert {
  margin-right: 0px;
}

.alerts .alert>p,
.alerts .alert>ul {
  margin-top: 0;
}


/******** END VOYAGER THEME CSS *********/

/********** CHECK Box 3 - Possible Delete **********/

.checkbox3 label::before,.radio3 label::before{overflow:hidden;vertical-align:middle;text-align:center}.checkbox3 label,.radio3 label{white-space:nowrap;cursor:pointer}.checkbox3{position:relative}.checkbox3 input{position:absolute;left:-9999px}.checkbox3 label::after,.checkbox3 label::before{content:'';top:10px;bottom:10px;left:0;display:block}.checkbox3 label{display:block;position:relative;padding:11px 0 11px 30px;font-size:12px;margin-bottom:0;margin-top:-4px}.checkbox3 label::before{position:absolute;width:21px;height:21px;border:1px solid #CCC;-moz-border-radius:1px;border-radius:1px;-webkit-transition:background-color .2s;-moz-transition:background-color .2s;transition:background-color .2s}.checkbox3 label::after{position:absolute;width:19px;height:19px;border:12px solid #FFF;margin:1px;-webkit-transition:all 50ms;-moz-transition:all 50ms;transition:all 50ms;opacity:0}.checkbox3 input:checked+label::before{border-width:1px;border-style:solid;background-color:#444;border-color:#444;color:#fff}.checkbox3 input:checked+label::after{border:3px solid #FFF;opacity:1}.checkbox3.checkbox-sm label{padding:8px 0 8px 22px}.checkbox3.checkbox-sm label::before{width:14px;height:14px;line-height:14px}.checkbox3.checkbox-sm label::after{width:12px;height:12px}.checkbox3.checkbox-lg label{padding:15px 0 15px 40px}.checkbox3.checkbox-lg label::before{width:28px;height:27px;line-height:24px}.checkbox3.checkbox-lg label::after{width:26px;height:25px}.checkbox3.checkbox-inline,.radio3.radio-inline{padding-top:0;padding-left:0;padding-right:0;margin-left:0;margin-right:20px}.checkbox3.checkbox-inline input[type=checkbox],.checkbox3.checkbox-inline input[type=radio],.radio3.radio-inline input[type=checkbox],.radio3.radio-inline input[type=radio]{position:absolute}.checkbox3.checkbox-check input:checked+label::after,.checkbox3.checkbox-check label::after{border:0}.checkbox3.checkbox-check label::after{content:"l";font-family:Voyager;font-size:12px;color:#FFF;width:19px;height:20px;line-height:20px;vertical-align:middle;text-align:center;border-width:0}.checkbox3.checkbox-check.checkbox-sm label::after{font-size:9px;line-height:12px;width:12px}.checkbox3.checkbox-check.checkbox-lg label::after{font-size:16px;line-height:26px;width:26px}.checkbox3.checkbox-check.checkbox-light label::after{color:#444}.checkbox3.checkbox-circle label::after,.checkbox3.checkbox-circle label::before{-moz-border-radius:20px;border-radius:20px}.checkbox3.checkbox-round label::after,.checkbox3.checkbox-round label::before,.checkbox3.checkbox-s1 label::after,.checkbox3.checkbox-s1 label::before{-moz-border-radius:4px;border-radius:4px}.checkbox3.checkbox-light label::before{background-color:transparent}.checkbox3.checkbox-light input:checked+label::before{background-color:transparent;border-color:#444}.checkbox3.checkbox-info input:checked+label::before{background-color:#2caef5;border-color:#2caef5}.checkbox3.checkbox-primary input:checked+label::before{background-color:#4183d7;border-color:#4183d7}.checkbox3.checkbox-success input:checked+label::before{background-color:#36b846;border-color:#36b846}.checkbox3.checkbox-warning input:checked+label::before{background-color:#ff9c00;border-color:#ff9c00}.checkbox3.checkbox-danger input:checked+label::before{background-color:#e50011;border-color:#e50011}.checkbox3.checkbox-primary.checkbox-light input:checked+label::before{background-color:transparent;border-color:#4183d7}.checkbox3.checkbox-primary.checkbox-light input:checked+label::after{color:#4183d7}.checkbox3.checkbox-info.checkbox-light input:checked+label::before{background-color:transparent;border-color:#2caef5}.checkbox3.checkbox-info.checkbox-light input:checked+label::after{color:#2caef5}.checkbox3.checkbox-success.checkbox-light input:checked+label::before{background-color:transparent;border-color:#36b846}.checkbox3.checkbox-success.checkbox-light input:checked+label::after{color:#36b846}.checkbox3.checkbox-warning.checkbox-light input:checked+label::before{background-color:transparent;border-color:#ff9c00}.checkbox3.checkbox-warning.checkbox-light input:checked+label::after{color:#ff9c00}.checkbox3.checkbox-danger.checkbox-light input:checked+label::before{background-color:transparent;border-color:#e50011}.checkbox3.checkbox-danger.checkbox-light input:checked+label::after{color:#e50011}.radio3{position:relative}.radio3 input{position:absolute;left:-9999px}.radio3 label{display:block;position:relative;padding:11px 0 11px 30px;font-size:12px;margin-bottom:0;margin-top:-4px}.radio3 label::after,.radio3 label::before{content:'';display:block;position:absolute;top:10px;bottom:10px;left:0}.radio3 label::before{width:21px;height:21px;border:1px solid #CCC;-webkit-transition:background-color .2s;-moz-transition:background-color .2s;transition:background-color .2s}.radio3 label::after{width:19px;height:19px;border:12px solid #FFF;margin:1px;-webkit-transition:all 50ms;-moz-transition:all 50ms;transition:all 50ms;opacity:0}.radio3 input:checked+label::before{font-family:Voyager;border-width:1px;border-style:solid;background-color:#444;border-color:#444;color:#fff}.radio3 input:checked+label::after{border:3px solid #FFF;opacity:1}.radio3.radio-check label::after,.radio3.radio-check.radio-light label::after{content:"l";font-family:Voyager;color:#FFF;width:19px;height:20px;line-height:20px;vertical-align:middle;text-align:center;border-width:0}.radio3 label::after,.radio3 label::before{-moz-border-radius:20px;border-radius:20px}.radio3.radio-check input:checked+label::after{border-width:0}.radio3.radio-check.radio-light input:checked+label::before{background-color:transparent}.radio3.radio-check.radio-light input:checked+label::after{border-width:0;color:#444}.radio3.radio-sm label{padding:8px 0 8px 22px}.radio3.radio-sm label::before{width:14px;height:14px;line-height:14px}.radio3.radio-sm label::after{width:12px;height:12px}.radio3.radio-lg label{padding:15px 0 15px 40px}.radio3.radio-lg label::before{width:28px;height:27px;line-height:24px}.radio3.radio-lg label::after{width:26px;height:25px}.radio3.radio-check.radio-sm label::after{font-size:9px;line-height:12px;width:12px}.radio3.radio-check.radio-lg label::after{font-size:16px;line-height:26px;width:26px}.radio3.radio-primary input:checked+label::before{background-color:#4183d7;border-color:#4183d7}.radio3.radio-info input:checked+label::before{background-color:#2caef5;border-color:#2caef5}.radio3.radio-success input:checked+label::before{background-color:#36b846;border-color:#36b846}.radio3.radio-warning input:checked+label::before{background-color:#ff9c00;border-color:#ff9c00}.radio3.radio-danger input:checked+label::before{background-color:#e50011;border-color:#e50011}.radio3.radio-primary.radio-light input:checked+label::before{background-color:transparent}.radio3.radio-primary.radio-light input:checked+label::after{color:#4183d7}.radio3.radio-info.radio-light input:checked+label::before{background-color:transparent}.radio3.radio-info.radio-light input:checked+label::after{color:#2caef5}.radio3.radio-success.radio-light input:checked+label::before{background-color:transparent}.radio3.radio-success.radio-light input:checked+label::after{color:#36b846}.radio3.radio-warning.radio-light input:checked+label::before{background-color:transparent}.radio3.radio-warning.radio-light input:checked+label::after{color:#ff9c00}.radio3.radio-danger.radio-light input:checked+label::before{background-color:transparent}.radio3.radio-danger.radio-light input:checked+label::after{color:#e50011}

/********** End Checkbox 3 **********/

/********** GA EMBED **********/
<<<<<<< HEAD

/*
Copyright 2015 Google Inc. All rights reserved.

Licensed under the Apache License, Version 2.0 (the "License");
you may not use this file except in compliance with the License.
You may obtain a copy of the License at

    http://www.apache.org/licenses/LICENSE-2.0

Unless required by applicable law or agreed to in writing, software
distributed under the License is distributed on an "AS IS" BASIS,
WITHOUT WARRANTIES OR CONDITIONS OF ANY KIND, either express or implied.
See the License for the specific language governing permissions and
limitations under the License.
*/


/*
Version: 3.5.2 Timestamp: Sat Nov  1 14:43:36 EDT 2014
*/
.select2-container {
  margin: 0;
  position: relative;
  display: inline-block;

  vertical-align: middle;
}

.select2-container,.select2-drop,.select2-search,.select2-search input {
  box-sizing: border-box;
}

.select2-container .select2-choice {
  display: block;
  height: 26px;
  padding: 0 0 0 8px;
  overflow: hidden;
  position: relative;

  border: 1px solid #aaa;
  white-space: nowrap;
  line-height: 26px;
  color: #444;
  text-decoration: none;

  border-radius: 4px;

  background-clip: padding-box;

  -webkit-touch-callout: none;
  -webkit-user-select: none;
  -moz-user-select: none;
  -ms-user-select: none;
  user-select: none;

  background-color: #fff;
  /*background-image: linear-gradient(to top, #eee 0%, #fff 50%);*/
}

html[dir="rtl"] .select2-container .select2-choice {
  padding: 0 8px 0 0;
}

.select2-container.select2-drop-above .select2-choice {
  border-bottom-color: #aaa;
  border-radius: 0 0 4px 4px;
  /*background-image: linear-gradient(to bottom, #eee 0%, #fff 90%);*/
}

.select2-container.select2-allowclear .select2-choice .select2-chosen {
  margin-right: 42px;
}

.select2-container .select2-choice > .select2-chosen {
  margin-right: 26px;
  display: block;
  overflow: hidden;

  white-space: nowrap;

  text-overflow: ellipsis;
  float: none;
  width: auto;
}

html[dir="rtl"] .select2-container .select2-choice > .select2-chosen {
  margin-left: 26px;
  margin-right: 0;
}

.select2-container .select2-choice abbr {
  display: none;
  width: 12px;
  height: 12px;
  position: absolute;
  right: 24px;
  top: 8px;

  font-size: 1px;
  text-decoration: none;

  border: 0;
  /*background: url('select2.png') right top no-repeat;*/
  cursor: pointer;
  outline: 0;
}

.select2-container.select2-allowclear .select2-choice abbr {
  display: inline-block;
}

.select2-container .select2-choice abbr:hover {
  /*background-position: right -11px;*/
  cursor: pointer;
}

.select2-drop-mask {
  border: 0;
  margin: 0;
  padding: 0;
  position: fixed;
  left: 0;
  top: 0;
  min-height: 100%;
  min-width: 100%;
  height: auto;
  width: auto;
  opacity: 0;
  z-index: 9998;
  /* styles required for IE to work */
  background-color: #fff;
  filter: alpha(opacity=0);
}

.select2-drop {
  width: 100%;
  margin-top: -1px;
  position: absolute;
  z-index: 9999;
  top: 100%;

  background: #fff;
  color: #000;
  border: 1px solid #aaa;
  border-top: 0;

  border-radius: 0 0 4px 4px;
  /*box-shadow: 0 4px 5px rgba(0, 0, 0, .15);*/
}

.select2-drop.select2-drop-above {
  margin-top: 1px;
  border-top: 1px solid #aaa;
  border-bottom: 0;

  border-radius: 4px 4px 0 0;
  /*box-shadow: 0 -4px 5px rgba(0, 0, 0, .15);*/
}

.select2-drop-active {
  border: 1px solid #5897fb;
  border-top: none;
}

.select2-drop.select2-drop-above.select2-drop-active {
  border-top: 1px solid #5897fb;
}

.select2-drop-auto-width {
  border-top: 1px solid #aaa;
  width: auto;
}

.select2-drop-auto-width .select2-search {
  padding-top: 4px;
}

.select2-container .select2-choice .select2-arrow {
  display: inline-block;
  width: 18px;
  height: 100%;
  position: absolute;
  right: 0;
  top: 0;

  border-left: 1px solid #aaa;
  border-radius: 0 4px 4px 0;

  background-clip: padding-box;

  background: #ccc;
  /*background-image: linear-gradient(to top, #ccc 0%, #eee 60%);*/
}

html[dir="rtl"] .select2-container .select2-choice .select2-arrow {
  left: 0;
  right: auto;

  border-left: none;
  border-right: 1px solid #aaa;
  border-radius: 4px 0 0 4px;
}

.select2-container .select2-choice .select2-arrow b {
  display: block;
  width: 100%;
  height: 100%;
  /*background: url('select2.png') no-repeat 0 1px;*/
}

html[dir="rtl"] .select2-container .select2-choice .select2-arrow b {
  /*background-position: 2px 1px;*/
}

.select2-search {
  display: inline-block;
  padding-left: 4px;
  padding-right: 4px;

  position: relative;
  z-index: 10000;

  white-space: nowrap;
}

.select2-search,.select2-search input{width:100%;min-height:26px;margin:0;}

.select2-search input {
  height: auto !important;
  padding: 4px 20px 4px 5px;

  outline: 0;
  font-family: sans-serif;
  font-size: 1em;

  border: 1px solid #aaa;
  border-radius: 0;

  /*box-shadow: none;*/

  /*background: url('select2.png') no-repeat 100% -22px, linear-gradient(to bottom, #fff 85%, #eee 99%) 0 0;*/
}

html[dir="rtl"] .select2-search input {
  padding: 4px 5px 4px 20px;
  /*background: url('select2.png') no-repeat -37px -22px, linear-gradient(to bottom, #fff 85%, #eee 99%) 0 0;*/
}

.select2-drop.select2-drop-above .select2-search input {
  margin-top: 4px;
}

.select2-search input.select2-active {
  /*background: url('select2-spinner.gif') no-repeat 100%, linear-gradient(to bottom, #fff 85%, #eee 99%) 0 0;*/
}

.select2-container-active .select2-choice,.select2-container-active .select2-choices {
  border: 1px solid #5897fb;
  outline: none;
  /*box-shadow: 0 0 5px rgba(0, 0, 0, .3);*/
}

.select2-dropdown-open .select2-choice {
  border-bottom-color: transparent;
  /*box-shadow: 0 1px 0 #fff inset;*/

  border-bottom-left-radius: 0;
  border-bottom-right-radius: 0;

  background-color: #eee;
  /*background-image: linear-gradient(to top, #fff 0%, #eee 50%);*/
}

.select2-dropdown-open.select2-drop-above .select2-choice,.select2-dropdown-open.select2-drop-above .select2-choices {
  border: 1px solid #5897fb;
  border-top-color: transparent;
  /*background-image: linear-gradient(to bottom, #fff 0%, #eee 50%);*/
}

.select2-dropdown-open .select2-choice .select2-arrow {
  background: transparent;
  border-left: none;
  -webkit-filter: none;
  filter: none;
}
html[dir="rtl"] .select2-dropdown-open .select2-choice .select2-arrow {
  border-right: none;
}

.select2-dropdown-open .select2-choice .select2-arrow b {
  /*background-position: -18px 1px;*/
}

html[dir="rtl"] .select2-dropdown-open .select2-choice .select2-arrow b {
  /*background-position: -16px 1px;*/
}

.select2-hidden-accessible {
  border: 0;
  clip: rect(0 0 0 0);
  height: 1px;
  margin: -1px;
  overflow: hidden;
  padding: 0;
  position: absolute;
  width: 1px;
}

/* results */
.select2-results {
  max-height: 300px;
  padding: 0 0 0 4px;
  margin: 4px 4px 4px 0;
  position: relative;
  overflow-x: hidden;
  overflow-y: auto;
  -webkit-tap-highlight-color: rgba(0, 0, 0, 0);
}

html[dir="rtl"] .select2-results {
  padding: 0 4px 0 0;
  margin: 4px 0 4px 4px;
}

.select2-results ul.select2-result-sub {
  margin: 0;
  padding-left: 0;
}

.select2-results li {
  list-style: none;
  display: list-item;
  /*background-image: none;*/
}

.select2-results li.select2-result-with-children > .select2-result-label {
  font-weight: bold;
}

.select2-results .select2-result-label {
  padding: 3px 7px 4px;
  margin: 0;
  cursor: pointer;

  min-height: 1em;

  -webkit-touch-callout: none;
  -webkit-user-select: none;
  -moz-user-select: none;
  -ms-user-select: none;
  user-select: none;
}

.select2-results-dept-1 .select2-result-label { padding-left: 20px }
.select2-results-dept-2 .select2-result-label { padding-left: 40px }
.select2-results-dept-3 .select2-result-label { padding-left: 60px }
.select2-results-dept-4 .select2-result-label { padding-left: 80px }
.select2-results-dept-5 .select2-result-label { padding-left: 100px }
.select2-results-dept-6 .select2-result-label { padding-left: 110px }
.select2-results-dept-7 .select2-result-label { padding-left: 120px }

.select2-results .select2-highlighted {
  background: #3875d7;
  color: #fff;
}

.select2-results li em {
  background: #feffde;
  font-style: normal;
}

.select2-results .select2-highlighted em {
  background: transparent;
}

.select2-results .select2-highlighted ul {
  background: #fff;
  color: #000;
}

.select2-results .select2-ajax-error,.select2-results .select2-no-results,.select2-results .select2-searching,.select2-results .select2-selection-limit {
  background: #f4f4f4;
  display: list-item;
  padding-left: 5px;
}

/*
disabled look for disabled choices in the results dropdown
*/
.select2-results .select2-disabled.select2-highlighted {
  color: #666;
}
.select2-results .select2-disabled,.select2-results .select2-disabled.select2-highlighted{background:#f4f4f4;display:list-item;cursor:default;}

.select2-results .select2-selected {
  display: none;
}

.select2-more-results.select2-active {
  /*background: #f4f4f4 url('select2-spinner.gif') no-repeat 100%;*/
}

.select2-results .select2-ajax-error {
  background:#FF3232;
  background: rgba(255, 50, 50, .2);
}

.select2-more-results {
  background: #f4f4f4;
  display: list-item;
}

/* disabled styles */

.select2-container.select2-container-disabled .select2-choice {
  background-color: #f4f4f4;
  /*background-image: none;*/
  border: 1px solid #ddd;
  cursor: default;
}

.select2-container.select2-container-disabled .select2-choice .select2-arrow {
  background-color: #f4f4f4;
  /*background-image: none;*/
  border-left: 0;
}

.select2-container.select2-container-disabled .select2-choice abbr {
  display: none;
}


/* multiselect */

.select2-container-multi .select2-choices {
  height: auto !important;
  height: 1%;
  margin: 0;
  padding: 0 5px 0 0;
  position: relative;

  border: 1px solid #aaa;
  cursor: text;
  overflow: hidden;

  background-color: #fff;
  /*background-image: linear-gradient(to bottom, #eee 1%, #fff 15%);*/
}

html[dir="rtl"] .select2-container-multi .select2-choices {
  padding: 0 0 0 5px;
}

.select2-locked {
  padding: 3px 5px 3px 5px !important;
}

.select2-container-multi .select2-choices {
  min-height: 26px;
}

.select2-container-multi.select2-container-active .select2-choices {
  border: 1px solid #5897fb;
  outline: none;

  /*box-shadow: 0 0 5px rgba(0, 0, 0, .3);*/
}
.select2-container-multi .select2-choices li {
  float: left;
  list-style: none;
}
html[dir="rtl"] .select2-container-multi .select2-choices li
{
  float: right;
}
.select2-container-multi .select2-choices .select2-search-field {
  margin: 0;
  padding: 0;
  white-space: nowrap;
}

.select2-container-multi .select2-choices .select2-search-field input {
  padding: 5px;
  margin: 1px 0;

  font-family: sans-serif;
  font-size: 100%;
  color: #666;
  outline: 0;
  border: 0;
  /*box-shadow: none;*/
  background: transparent !important;
}

.select2-container-multi .select2-choices .select2-search-field input.select2-active {
  /*background: #fff url('select2-spinner.gif') no-repeat 100% !important;*/
}

.select2-default {
  color: #999 !important;
}

.select2-container-multi .select2-choices .select2-search-choice {
  padding: 3px 5px 3px 18px;
  margin: 3px 0 3px 5px;
  position: relative;

  line-height: 13px;
  color: #333;
  cursor: default;
  border: 1px solid #aaaaaa;

  border-radius: 3px;

  /*box-shadow: 0 0 2px #fff inset, 0 1px 0 rgba(0, 0, 0, 0.05);*/

  background-clip: padding-box;

  -webkit-touch-callout: none;
  -webkit-user-select: none;
  -moz-user-select: none;
  -ms-user-select: none;
  user-select: none;

  background-color: #e4e4e4;
  /*background-image: linear-gradient(to bottom, #f4f4f4 20%, #f0f0f0 50%, #e8e8e8 52%, #eee 100%);*/
}
html[dir="rtl"] .select2-container-multi .select2-choices .select2-search-choice
{
  margin: 3px 5px 3px 0;
  padding: 3px 18px 3px 5px;
}
.select2-container-multi .select2-choices .select2-search-choice .select2-chosen {
  cursor: default;
}
.select2-container-multi .select2-choices .select2-search-choice-focus {
  background: #d4d4d4;
}

.select2-search-choice-close {
  display: block;
  width: 12px;
  height: 13px;
  position: absolute;
  right: 3px;
  top: 4px;

  font-size: 1px;
  outline: none;
  /*background: url('select2.png') right top no-repeat;*/
}
html[dir="rtl"] .select2-search-choice-close {
  right: auto;
  left: 3px;
}

.select2-container-multi .select2-search-choice-close {
  left: 3px;
}

html[dir="rtl"] .select2-container-multi .select2-search-choice-close {
  left: auto;
  right: 2px;
}
.select2-container-multi .select2-choices .select2-search-choice .select2-search-choice-close:hover,.select2-container-multi .select2-choices .select2-search-choice-focus .select2-search-choice-close {
  /*background-position: right -11px;*/
}

/* disabled styles */
.select2-container-multi.select2-container-disabled .select2-choices {
  background-color: #f4f4f4;
  /*background-image: none;*/
  border: 1px solid #ddd;
  cursor: default;
}

.select2-container-multi.select2-container-disabled .select2-choices .select2-search-choice {
  padding: 3px 5px 3px 5px;
  border: 1px solid #ddd;
  /*background-image: none;*/
  background-color: #f4f4f4;
}

.select2-container-multi.select2-container-disabled .select2-choices .select2-search-choice .select2-search-choice-close {    display: none;
  background: none;
}
/* end multiselect */


.select2-result-selectable .select2-match,.select2-result-unselectable .select2-match {
  text-decoration: underline;
}

.select2-offscreen,.select2-offscreen:focus {
  clip: rect(0 0 0 0) !important;
  width: 1px !important;
  height: 1px !important;
  border: 0 !important;
  margin: 0 !important;
  padding: 0 !important;
  overflow: hidden !important;
  position: absolute !important;
  outline: 0 !important;
  left: 0px !important;
  top: 0px !important;
}

.select2-display-none {
  display: none;
}

.select2-measure-scrollbar {
  position: absolute;
  top: -10000px;
  left: -10000px;
  width: 100px;
  height: 100px;
  overflow: scroll;
}

/* Retina-ize icons */

@media only screen and (-webkit-min-device-pixel-ratio: 1.5), only screen and (-webkit-min-device-pixel-ratio: 2), only screen and (min-resolution: 2dppx)  {
  .select2-container .select2-choice .select2-arrow b,.select2-container .select2-choice abbr,.select2-search input,.select2-search-choice-close {
    /*background-image: url('select2x2.png') !important;*/
    background-repeat: no-repeat !important;
    background-size: 60px 40px !important;
  }

  .select2-search input {
    /*background-position: 100% -21px !important;*/
  }
}


.select2-container-multi  {
  display: block!important;
  vertical-align: inherit!important;
}

/**
 * The generated input box (looks like a text field).
 */

.select2-container-multi .select2-choices {
  background: #fff!important;
  border:1px solid #d4d2d0;
  border-radius: 4px;
  box-shadow: none;
  box-sizing: border-box;
  font: inherit;
  font-weight: 400;
  height: auto;
  line-height: inherit;
  min-height: 0;
  padding: 0.42857em 0.42857em 0;
}

.select2-container-multi.select2-container-active .select2-choices {
  border-color:#3b99fc;
}

.select2-container-multi.select2-dropdown-open .select2-choices {
  border-radius: 4px 4px 0 0;
}

.select2-container-multi.select2-dropdown-open.select2-drop-above .select2-choices {
  border-radius: 0 0 4px 4px;
}


/**
 * The select dropdown and its contents.
 */

.select2-drop {
  borde-radius: 0 0 4px 4px!important;
}
.select2-drop.select2-drop-above {
  borde-radius: 4px 4px 0 0!important;
  border-width: 1px 1px 0;
}
.select2-drop.select2-drop-active {
  border-color:#3b99fc;
  border-width: 0 1px 1px;
}

.select2-drop .select2-results {
  border: solid #eee;
  border-width: 1px 0 0;
  max-height: 300px;
  margin: 0;
  padding: 0;
}

.select2-drop.select2-drop-above .select2-results {
  border-width: 0 0 1px;
}

.select2-drop .select2-result {
  border: solid #eee;
  border-width: 1px 0 0;
}

.select2-drop .select2-result:first-child {
  border-width: 0;
}

.select2-drop .select2-result.select2-highlighted {
  border-color: transparent;
  background:#3b99fc;
}

.select2-drop .select2-result.select2-highlighted * {
  color: #fff!important;
}

.select2-drop .select2-results .select2-result-label {
  padding: 0;
}

.select2-drop .select2-results .select2-selection-limit {
  background: 0;
  color:#777;
  font-size: .85em;
  padding: .5em;
}


/**
 * The search field within the input box.
 */

.select2-container-multi .select2-choices .select2-search-field {
  display: inline-block;
  float: none;
  margin: 0 0 0.42857em;
  padding: 0.14286em 0;
}

.select2-container-multi .select2-choices .select2-search-field input {
  color: inherit;
  font: inherit;
  height: auto;
  margin: 0;
  padding: 0;
}


/**
 * The tags.
 */

.select2-container-multi .select2-choices .select2-search-choice {
  background: hsl(0,0%,92.5%);
  border: 0;
  display: -webkit-inline-box;
  display: -webkit-inline-flex;
  display: -ms-inline-flexbox;
  display: inline-flex;
  float: none;
  font: inherit;
  margin: 0 0.42857em 0.42857em 0;
  max-width: 100%;
  padding: 0.14286em 0.42857em;
}

.select2-container-multi .select2-choices .select2-search-choice-focus {
  background: hsl(0,0%,87.5%);
}

.select2-container-multi .select2-choices .select2-search-choice > div {
  cursor: text;
  font: inherit;
  margin-right: .4em;
  -webkit-user-select: initial;
  -moz-user-select: initial;
  -ms-user-select: initial;
  user-select: initial;
  word-wrap: break-word;
}

.select2-container-multi .select2-choices .select2-search-choice-close {
  color: inherit;
  font: inherit;
  height: auto;
  opacity: .25;
  position: static;
  width: auto;
}

.select2-container-multi .select2-choices .select2-search-choice-close:hover,.select2-container-multi .select2-choices .select2-search-choice-focus .select2-search-choice-close {
  opacity: 1;
}

.select2-container-multi .select2-choices  .select2-search-choice-close:after {
  display: inline-block;
  content: '\2715';
  font-size: .9em;
}
=======
>>>>>>> 390f9f02
/*
Copyright 2016 Google Inc. All rights reserved.

Licensed under the Apache License, Version 2.0 (the "License");
you may not use this file except in compliance with the License.
You may obtain a copy of the License at

    http://www.apache.org/licenses/LICENSE-2.0

Unless required by applicable law or agreed to in writing, software
distributed under the License is distributed on an "AS IS" BASIS,
WITHOUT WARRANTIES OR CONDITIONS OF ANY KIND, either express or implied.
See the License for the specific language governing permissions and
limitations under the License.
*/


/**
 * Styles for gapi analytics table.
 */


.gapi-analytics-data-chart .gapi-analytics-data-chart-styles-table-tr-odd {
  background: hsl(30,15%,96.7%)!important;
}

.gapi-analytics-data-chart .gapi-analytics-data-chart-styles-table-tr-over {
  background: hsl(30,15%,93.3%)!important;
}

/* Components. */
/*
Copyright 2014 Google Inc. All rights reserved.

Licensed under the Apache License, Version 2.0 (the "License");
you may not use this file except in compliance with the License.
You may obtain a copy of the License at

    http://www.apache.org/licenses/LICENSE-2.0

Unless required by applicable law or agreed to in writing, software
distributed under the License is distributed on an "AS IS" BASIS,
WITHOUT WARRANTIES OR CONDITIONS OF ANY KIND, either express or implied.
See the License for the specific language governing permissions and
limitations under the License.
*/


.AccountExplorerResults {
  padding-top:1.5em;
}

.AccountExplorerResults-title {
  font-size: 1.4em;
  font-weight: 300;
  margin:0 0 2em;
  text-align: center;
}

.AccountExplorerResults table {
  width: 100%;
  table-layout: fixed;
}

.AccountExplorerResults td,.AccountExplorerResults th {
  text-align: left;
  padding: .75em 1em;
  vertical-align: top;
}

.AccountExplorerResults td {
  border-top: 1px solid #e8e8e8;
  word-break: break-word;
}

.AccountExplorerResults-id {
  color:#777;
  font-size: .9em;
  margin-top: .5em;
}
/*
Copyright 2014 Google Inc. All rights reserved.

Licensed under the Apache License, Version 2.0 (the "License");
you may not use this file except in compliance with the License.
You may obtain a copy of the License at

    http://www.apache.org/licenses/LICENSE-2.0

Unless required by applicable law or agreed to in writing, software
distributed under the License is distributed on an "AS IS" BASIS,
WITHOUT WARRANTIES OR CONDITIONS OF ANY KIND, either express or implied.
See the License for the specific language governing permissions and
limitations under the License.
*/


/*
Copyright 2015 Google Inc. All rights reserved.

Licensed under the Apache License, Version 2.0 (the "License");
you may not use this file except in compliance with the License.
You may obtain a copy of the License at

    http://www.apache.org/licenses/LICENSE-2.0

Unless required by applicable law or agreed to in writing, software
distributed under the License is distributed on an "AS IS" BASIS,
WITHOUT WARRANTIES OR CONDITIONS OF ANY KIND, either express or implied.
See the License for the specific language governing permissions and
limitations under the License.
*/


.FormField {
  width: 100%;
}

input.FormField,select.FormField,textarea.FormField {
  background: #fff;
  border:1px solid #d4d2d0;
  border-radius: 4px;
  box-sizing: border-box;
  font: inherit;
  font-weight: 400;
  height: 2.42857em; /* 34px @ 14px body font */
  line-height: 1.42857em; /* 20px @ 14px body font */
  padding: 0.42857em; /* 6px @ 14px body font */
  -webkit-transition:border-color .2s cubic-bezier(.4,0,.2,1);
  transition:border-color .2s cubic-bezier(.4,0,.2,1);
}

textarea.FormField {
  display: block;
  height: auto;
  resize: vertical;
}

input.FormField:focus,select.FormField:focus,textarea.FormField:focus {
  border-color:#3b99fc;
  outline: 0;
}

.FormField--invalid {
  border-color:hsl(0,60%,50%)!important;
}


.AccountExplorerSearch {
  padding: 1.5em;
}

.AccountExplorerSearch-title {
  font-size: 1.4em;
  font-weight: 300;
  margin:0 0 2em;
  text-align: center;
}

input.AccountExplorerSearch-field {
  display: block;
  height: auto;
  margin: 0 auto 3em;
  max-width: 32em;
  padding: .75em 1em;
}
/*
Copyright 2014 Google Inc. All rights reserved.

Licensed under the Apache License, Version 2.0 (the "License");
you may not use this file except in compliance with the License.
You may obtain a copy of the License at

    http://www.apache.org/licenses/LICENSE-2.0

Unless required by applicable law or agreed to in writing, software
distributed under the License is distributed on an "AS IS" BASIS,
WITHOUT WARRANTIES OR CONDITIONS OF ANY KIND, either express or implied.
See the License for the specific language governing permissions and
limitations under the License.
*/


/*
Copyright 2014 Google Inc. All rights reserved.

Licensed under the Apache License, Version 2.0 (the "License");
you may not use this file except in compliance with the License.
You may obtain a copy of the License at

    http://www.apache.org/licenses/LICENSE-2.0

Unless required by applicable law or agreed to in writing, software
distributed under the License is distributed on an "AS IS" BASIS,
WITHOUT WARRANTIES OR CONDITIONS OF ANY KIND, either express or implied.
See the License for the specific language governing permissions and
limitations under the License.
*/

.Site {
  background:hsl(30,10%,95%);
  min-height: 100%;
  min-width:260px;
}

.Site-sidebar {
  background:#444;
  bottom: 0;
  box-shadow:0 0 1.5em rgba(0, 0, 0, 0);
  left:-260px;
  max-width: 100%;
  min-width:260px;
  overflow-y: auto;
  position: fixed;
  top: 0;
  -webkit-transform: translate3d(0,0,0);
  transform: translate3d(0,0,0);
  -webkit-transition: -webkit-transform .3s cubic-bezier(.4,0,.2,1);
  transition: transform .3s cubic-bezier(.4,0,.2,1);
  width:260px;
  z-index: 1;
}

.Site.is-expanded {
  overflow: hidden;
}

.Site.is-expanded .Site-sidebar {
  box-shadow:0 0 1.5em rgba(0, 0, 0, 0.5);
  -webkit-transform:translate3d(260px,0,0);
  transform:translate3d(260px,0,0);
}


.Site-main {
  /* TODO(philipwalton): fallback for non-flexbox.
  min-height: 100%;
  */
}

@media (min-width: 570px) {
  .Site {
    /* TODO(philipwalton): remove this once Query Explorer is responsive. */
    /* min-width: 768px; */
  }
  .Site-sidebar {
    left:-280px;
    min-width:280px;
    width:280px;
  }
  .Site.is-expanded .Site-sidebar {
    -webkit-transform:translate3d(280px,0,0);
    transform:translate3d(280px,0,0);
  }
}

@media (min-width: 1024px) {
  .Site {
    display: -webkit-box;
    display: -webkit-flex;
    display: -ms-flexbox;
    display: flex;

    /* TODO(philipwalton): add fallback for non-supporting browsers; */
    /* TODO(philipwalton): Two column, equal height hack for fallback.
    background-image: linear-gradient(
      to right,
      var(--bg-color-dark-faded) 0%,
      var(--bg-color-dark-faded) var(--sidebar-width-lg));
    background-size: var(--sidebar-width-lg) 1px;
    background-repeat: repeat-y;
    */
  }

  .Site-sidebar {
    background:#444;
    border-top: .4em solid #222;
    box-shadow: none;
    overflow: visible;
    position: static;
    -webkit-transition: none;
    transition: none;
    z-index: 0;
  }

  .Site.is-expanded .Site-sidebar {
    -webkit-transform: none;
    -ms-transform: none;
    transform: none;
  }

  .Site-main {
    border-top: .4em solid #f7991c;
    box-shadow: 0 0 1em rgba(0,0,0,.3);
    -webkit-box-flex: 1;
    -webkit-flex: 1;
    -ms-flex: 1;
    flex: 1;
    position: relative; /* To get it stacked above the sidebar */

    /* TODO(philipwalton): fallback for non-flexbox
    margin-left: var(--sidebar-width-lg);
    */
  }
}

/**
 * ActiveUsers Component
 */

.ActiveUsers {
  background:hsl(30,10%,95%);
  border:1px solid #d4d2d0;
  border-radius: 4px;
  font-weight: 300;
  padding:.5em 1.5em;
  white-space: nowrap;
}

.ActiveUsers-value {
  display: inline-block;
  font-weight: 600;
  margin-right: -.25em;
}

.ActiveUsers.is-increasing {
  -webkit-animation: increase 3s;
  animation: increase 3s;
}

.ActiveUsers.is-decreasing {
  -webkit-animation: decrease 3s;
  animation: decrease 3s;
}

@-webkit-keyframes increase {
  10% {
    background-color: hsl(120,100%,96%);
    border-color: hsla(120, 100%, 25%, .5);
    color: hsla(120, 100%, 25%, 1);
  }
}

@keyframes increase {
  10% {
    background-color: hsl(120,100%,96%);
    border-color: hsla(120, 100%, 25%, .5);
    color: hsla(120, 100%, 25%, 1);
  }
}

@-webkit-keyframes decrease {
  10% {
    background-color: hsl(0,100%,96%);
    border-color: hsla(0, 100%, 50%, .5);
    color: hsl(0,100%,50%);
  }
}

@keyframes decrease {
  10% {
    background-color: hsl(0,100%,96%);
    border-color: hsla(0, 100%, 50%, .5);
    color: hsl(0,100%,50%);
  }
}
/*
Copyright 2015 Google Inc. All rights reserved.

Licensed under the Apache License, Version 2.0 (the "License");
you may not use this file except in compliance with the License.
You may obtain a copy of the License at

    http://www.apache.org/licenses/LICENSE-2.0

Unless required by applicable law or agreed to in writing, software
distributed under the License is distributed on an "AS IS" BASIS,
WITHOUT WARRANTIES OR CONDITIONS OF ANY KIND, either express or implied.
See the License for the specific language governing permissions and
limitations under the License.
*/


.Alert {
  -webkit-box-align: start;
  -webkit-align-items: flex-start;
  -ms-flex-align: start;
  align-items: flex-start;
  background:hsl(0,60%,50%);
  box-shadow: 0 0 10px hsla(0, 0%, 0%, 0.4);
  color: #fff;
  display: -webkit-box;
  display: -webkit-flex;
  display: -ms-flexbox;
  display: flex;
  padding:1.5em;
  position: relative;
  -webkit-transform: translate3d(0,0,0);
  transform: translate3d(0,0,0);
  -webkit-transition:-webkit-transform .2s cubic-bezier(.4,0,.2,1);
  transition:transform .2s cubic-bezier(.4,0,.2,1);
}

.Alert-enter {
  -webkit-transform: translate3d(0,-100%,0);
  transform: translate3d(0,-100%,0);

}

.Alert-enter-active,.Alert-leave {
  -webkit-transform: translate3d(0,0,0);
  transform: translate3d(0,0,0);
}

.Alert-leave-active {
  -webkit-transform: translate3d(0,-100%,0);
  transform: translate3d(0,-100%,0);
}


.Alert-icon {
  font-size: 3em;
}

.Alert-close {
  background: none;
  border: 0;
  font-size: 1.5em;
  opacity: .4;
  padding: .5em;
}
.Alert-close:active,.Alert-close:focus,.Alert-close:hover {
  opacity: 1;
  outline: 0;
}

.Alert-body {
  -webkit-box-flex: 1;
  -webkit-flex: 1 0 0%;
  -ms-flex: 1 0 0%;
  flex: 1 0 0%;
  margin:0 1.5em;
}

.Alert-title {
  color: inherit;
  font-size: 1.5em;
  font-weight: 400;
  line-height: 1.1;
  margin: 0;
}

.Alert-message {
  font-weight: 300;
  margin-top: .4em;
  opacity: .7;
}

@media (min-width: 1024px) {
  .Alert {
    padding:2em;
  }
}
/*
Copyright 2015 Google Inc. All rights reserved.

Licensed under the Apache License, Version 2.0 (the "License");
you may not use this file except in compliance with the License.
You may obtain a copy of the License at

    http://www.apache.org/licenses/LICENSE-2.0

Unless required by applicable law or agreed to in writing, software
distributed under the License is distributed on an "AS IS" BASIS,
WITHOUT WARRANTIES OR CONDITIONS OF ANY KIND, either express or implied.
See the License for the specific language governing permissions and
limitations under the License.
*/


.AlertDispatcher {
  left: 0;
  position: fixed;
  right: 0;
  top: 0;
}
/*
Copyright 2014 Google Inc. All rights reserved.

Licensed under the Apache License, Version 2.0 (the "License");
you may not use this file except in compliance with the License.
You may obtain a copy of the License at

    http://www.apache.org/licenses/LICENSE-2.0

Unless required by applicable law or agreed to in writing, software
distributed under the License is distributed on an "AS IS" BASIS,
WITHOUT WARRANTIES OR CONDITIONS OF ANY KIND, either express or implied.
See the License for the specific language governing permissions and
limitations under the License.
*/


.Box {
  background: #fff;
  border:1px solid #d4d2d0;
  border-radius: 4px;
  margin-bottom:1.5em;
  padding:1.5em;
}


.Box-header {
  border-bottom:1px solid #d4d2d0;
  margin:-1.5em -1.5em 1.5em;
  padding:1.5em;
}

.Box-footer {
  border-top:1px solid #d4d2d0;
  margin:1.5em -1.5em -1.5em;
  padding:1.5em;
}

@media (min-width: 1024px) {
  .Box {
    margin-bottom:2em;
    padding:2em;
  }
  .Box-header {
    margin:-2em -2em 2em;
    padding:2em;
  }
  .Box-footer {
    margin:2em -2em -2em;
    padding:2em;
  }
}
/*
Copyright 2014 Google Inc. All rights reserved.

Licensed under the Apache License, Version 2.0 (the "License");
you may not use this file except in compliance with the License.
You may obtain a copy of the License at

    http://www.apache.org/licenses/LICENSE-2.0

Unless required by applicable law or agreed to in writing, software
distributed under the License is distributed on an "AS IS" BASIS,
WITHOUT WARRANTIES OR CONDITIONS OF ANY KIND, either express or implied.
See the License for the specific language governing permissions and
limitations under the License.
*/

.Button {
  background: hsla(0,0%,0%, .075);
  border: 1px solid transparent;
  border-radius: 4px;
  box-sizing: border-box;
  color: inherit;
  cursor: pointer;
  display: inline-block;
  font: inherit;
  font-weight: 400;
  line-height: 1.42857em; /* 20px @ 14px body font */
  padding: 0.42857em 1em; /* 6px @ 14px body font */
  -webkit-transition:background-color .2s cubic-bezier(.4,0,.2,1),
  border-color .2s cubic-bezier(.4,0,.2,1);
  transition:background-color .2s cubic-bezier(.4,0,.2,1),
  border-color .2s cubic-bezier(.4,0,.2,1);
}

.Button:disabled {
  opacity: .4;
}

.Button:active:enabled,.Button:focus:enabled,.Button:hover:enabled {
  background: hsla(0,0%,0%, .15);
  outline: none;
  text-decoration: none;
}


.Button-iconWrapper {
  display: -webkit-inline-box;
  display: -webkit-inline-flex;
  display: -ms-inline-flexbox;
  display: inline-flex;
  -webkit-box-align: center;
  -webkit-align-items: center;
  -ms-flex-align: center;
  align-items: center;
}

.Button-icon {
  margin-right: .6em;
}

.Button--action {
  color: #fff;
  background:hsl(217,91%,63%);
  border-color: transparent;
}
.Button--action:active:enabled,.Button--action:focus:enabled,.Button--action:hover:enabled {
  background:hsl(217,91%,53%);
}

.Button--success {
  color: #fff;
  background:hsl(135,60%,40%);
  border-color: transparent;
}
.Button--success:active:enabled,.Button--success:focus:enabled,.Button--success:hover:enabled {
  background:hsl(135,60%,33%);
}
/*
Copyright 2014 Google Inc. All rights reserved.

Licensed under the Apache License, Version 2.0 (the "License");
you may not use this file except in compliance with the License.
You may obtain a copy of the License at

    http://www.apache.org/licenses/LICENSE-2.0

Unless required by applicable law or agreed to in writing, software
distributed under the License is distributed on an "AS IS" BASIS,
WITHOUT WARRANTIES OR CONDITIONS OF ANY KIND, either express or implied.
See the License for the specific language governing permissions and
limitations under the License.
*/


.ButtonSet {
  margin: 0 -1em -1em;
}

.ButtonSet .Button {
  margin: 0 0 1em 1em;
}
/*
Copyright 2014 Google Inc. All rights reserved.

Licensed under the Apache License, Version 2.0 (the "License");
you may not use this file except in compliance with the License.
You may obtain a copy of the License at

    http://www.apache.org/licenses/LICENSE-2.0

Unless required by applicable law or agreed to in writing, software
distributed under the License is distributed on an "AS IS" BASIS,
WITHOUT WARRANTIES OR CONDITIONS OF ANY KIND, either express or implied.
See the License for the specific language governing permissions and
limitations under the License.
*/


.Chartjs {
  font-size: .85em;
}

.Chartjs-figure {
  height: 250px;
}

.Chartjs-legend {
  list-style: none;
  margin: 0;
  padding: 1em 0 0;
  text-align: center;
}

.Chartjs-legend > li {
  display: inline-block;
  padding: .25em .5em
}

.Chartjs-legend > li > i {
  display: inline-block;
  height: 1em;
  margin-right: .5em;
  vertical-align: -.1em;
  width: 1em;
}

@media (min-width: 570px) {
  .Chartjs-figure {
    /* Add some breathing room. */
    margin-right:1.5em;
  }
}
/*
Copyright 2015 Google Inc. All rights reserved.

Licensed under the Apache License, Version 2.0 (the "License");
you may not use this file except in compliance with the License.
You may obtain a copy of the License at

    http://www.apache.org/licenses/LICENSE-2.0

Unless required by applicable law or agreed to in writing, software
distributed under the License is distributed on an "AS IS" BASIS,
WITHOUT WARRANTIES OR CONDITIONS OF ANY KIND, either express or implied.
See the License for the specific language governing permissions and
limitations under the License.
*/


.Checkbox {
  display: inline-block;
  margin-right: .5em;
}
/*
Copyright 2014 Google Inc. All rights reserved.

Licensed under the Apache License, Version 2.0 (the "License");
you may not use this file except in compliance with the License.
You may obtain a copy of the License at

    http://www.apache.org/licenses/LICENSE-2.0

Unless required by applicable law or agreed to in writing, software
distributed under the License is distributed on an "AS IS" BASIS,
WITHOUT WARRANTIES OR CONDITIONS OF ANY KIND, either express or implied.
See the License for the specific language governing permissions and
limitations under the License.
*/


.Content {
  margin:1.5em;
  max-width: 1060px;
  -webkit-transition:opacity .5s cubic-bezier(.4,0,.2,1);
  transition:opacity .5s cubic-bezier(.4,0,.2,1);
}

.Site.is-loading .Content,.Site.is-needingAuthorization .Content {
  pointer-events: none;
  opacity: .333;
}

@media (min-width: 1024px) {
  .Content {
    margin:3em;
  }
}
/*
Copyright 2016 Google Inc. All rights reserved.

Licensed under the Apache License, Version 2.0 (the "License");
you may not use this file except in compliance with the License.
You may obtain a copy of the License at

    http://www.apache.org/licenses/LICENSE-2.0

Unless required by applicable law or agreed to in writing, software
distributed under the License is distributed on an "AS IS" BASIS,
WITHOUT WARRANTIES OR CONDITIONS OF ANY KIND, either express or implied.
See the License for the specific language governing permissions and
limitations under the License.
*/

.Dashboard {
  border:0px solid #d4d2d0;
  background: #fff;
  border-radius: 3px;
  -webkit-box-shadow: 0 1px 1px rgba(0,0,0,.05);
  box-shadow: 0 1px 1px rgba(0,0,0,.05);
}

.analytics-container{
  padding: 25px;
  padding-top: 15px;
}

#analytics-dashboard{
  display:none;
}

.Dashboard-header {
  border-bottom:0px solid #d4d2d0;
  border-top-left-radius: 3px;
  border-top-right-radius: 3px;
}

.Dashboard-footer,.Dashboard-header{margin:-1.5em -1.5em 1.5em;padding:1.5em;}

.Dashboard-footer {
  border-top:1px solid #d4d2d0;
}

.Dashboard--full {
  max-width: 100%;
}

.Dashboard--collapseBottom {
  padding-bottom: 0;
}

@media (min-width: 1024px) {.Dashboard,.Dashboard-header{padding:2em;}.Dashboard-footer,.Dashboard-header{margin:-2em -2em 2em;}
  .Dashboard-footer {
    padding:1.5em;
  }

  .Dashboard--collapseBottom {
    padding-bottom:0.5em;
  }
}
/*
Copyright 2016 Google Inc. All rights reserved.

Licensed under the Apache License, Version 2.0 (the "License");
you may not use this file except in compliance with the License.
You may obtain a copy of the License at

    http://www.apache.org/licenses/LICENSE-2.0

Unless required by applicable law or agreed to in writing, software
distributed under the License is distributed on an "AS IS" BASIS,
WITHOUT WARRANTIES OR CONDITIONS OF ANY KIND, either express or implied.
See the License for the specific language governing permissions and
limitations under the License.
*/


.DataTable .gapi-analytics-data-chart {
  overflow-x: auto;
}

.DataTable .gapi-analytics-data-chart .gapi-analytics-data-chart-styles-table-tr-head {
  background: hsl(30,10%,96.7%);
}

.DataTable .gapi-analytics-data-chart .gapi-analytics-data-chart-styles-table-th {
  border-bottom: 1px solid #ddd;
  border-top: 1px solid #ddd;
  white-space: nowrap;
}

.DataTable .gapi-analytics-data-chart .gapi-analytics-data-chart-styles-table-th:first-child {
  border-left: 1px solid #ddd;
}

.DataTable .gapi-analytics-data-chart .gapi-analytics-data-chart-styles-table-th:last-child {
  border-right: 1px solid #ddd;
}
/*
Copyright 2014 Google Inc. All rights reserved.

Licensed under the Apache License, Version 2.0 (the "License");
you may not use this file except in compliance with the License.
You may obtain a copy of the License at

    http://www.apache.org/licenses/LICENSE-2.0

Unless required by applicable law or agreed to in writing, software
distributed under the License is distributed on an "AS IS" BASIS,
WITHOUT WARRANTIES OR CONDITIONS OF ANY KIND, either express or implied.
See the License for the specific language governing permissions and
limitations under the License.
*/

/**
 * DateRangeSelector Component
 */

.DateRangeSelector {
  display: -webkit-box;
  display: -webkit-flex;
  display: -ms-flexbox;
  display: flex;
  -webkit-flex-wrap: wrap;
  -ms-flex-wrap: wrap;
  flex-wrap: wrap;
  margin: 0 0 -1em -1em;
}

.DateRangeSelector-item {
  margin: 0 0 1em 1em;
  -webkit-box-flex: 1;
  -webkit-flex: 1 0 -webkit-calc(100% - 1em);
  -ms-flex: 1 0 calc(100% - 1em);
  flex: 1 0 calc(100% - 1em);
}

.DateRangeSelector-item > label {
  font-weight: 700;
  margin: 0 .25em .25em 0;
  display: block;
}

.DateRangeSelector-item > input {
  width: 100%;
}

@media (min-width: 570px) {
  .DateRangeSelector-item {
    -webkit-flex-basis: auto;
    -ms-flex-preferred-size: auto;
    flex-basis: auto;
    min-width:150px;
  }
}
/*
Copyright 2015 Google Inc. All rights reserved.

Licensed under the Apache License, Version 2.0 (the "License");
you may not use this file except in compliance with the License.
You may obtain a copy of the License at

    http://www.apache.org/licenses/LICENSE-2.0

Unless required by applicable law or agreed to in writing, software
distributed under the License is distributed on an "AS IS" BASIS,
WITHOUT WARRANTIES OR CONDITIONS OF ANY KIND, either express or implied.
See the License for the specific language governing permissions and
limitations under the License.
*/


.Error {
  background: hsl(0,100%,98%);
  border: 1px solid hsla(0, 70%, 55%, .5);
  border-radius: 4px;
  color: hsla(0, 0%, 0%, 0.5);
  margin: 2em 0px;
  padding: 1em 1.5em;
}

.Error-title {
  color: hsl(0,70%,55%);
  display: inline-block;
  font-size: 1.1em;
  line-height: 1.5;
  margin: 0 .5em 0 0;
}

.Error-message {
  display: inline-block;
  margin: 0;
}
/*
Copyright 2016 Google Inc. All rights reserved.

Licensed under the Apache License, Version 2.0 (the "License");
you may not use this file except in compliance with the License.
You may obtain a copy of the License at

    http://www.apache.org/licenses/LICENSE-2.0

Unless required by applicable law or agreed to in writing, software
distributed under the License is distributed on an "AS IS" BASIS,
WITHOUT WARRANTIES OR CONDITIONS OF ANY KIND, either express or implied.
See the License for the specific language governing permissions and
limitations under the License.
*/

.FlexGrid {
  display: -webkit-box;
  display: -webkit-flex;
  display: -ms-flexbox;
  display: flex;
  -webkit-flex-wrap: wrap;
  -ms-flex-wrap: wrap;
  flex-wrap: wrap;
  list-style: none;
  margin:0 0 -1.5em -1.5em;
  padding: 0;
}

.FlexGrid-item {
  -webkit-box-flex:1;
  -webkit-flex:1 0 -webkit-calc(100% - 1.5em);
  -ms-flex:1 0 calc(100% - 1.5em);
  flex:1 0 calc(100% - 1.5em);
  margin:0 0 1.5em 1.5em;
}

.FlexGrid-item--fixed {
  /* An `auto` flex-basis will use the size of the contents. */
  -webkit-box-flex: 0!important;
  -webkit-flex: 0 0 auto!important;
  -ms-flex: 0 0 auto!important;
  flex: 0 0 auto!important;
}


/**
 * --halves modifier.
 * Ensures that an item never takes up more than half of the width, i.e.
 * no more that two items will ever be in a row.
 */
.FlexGrid--halves .FlexGrid-item {
  -webkit-flex-basis: 34%;
  -ms-flex-preferred-size: 34%;
  flex-basis: 34%;
}


@media (min-width: 570px) {
  .FlexGrid-item {
    -webkit-flex-basis:200px;
    -ms-flex-preferred-size:200px;
    flex-basis:200px;
  }
}

@media (min-width: 1024px) {
  .FlexGrid {
    margin:0 0 -2em -2em;
  }
  .FlexGrid-item {
    margin:0 0 2em 2em;
  }
}
/*
Copyright 2015 Google Inc. All rights reserved.

Licensed under the Apache License, Version 2.0 (the "License");
you may not use this file except in compliance with the License.
You may obtain a copy of the License at

    http://www.apache.org/licenses/LICENSE-2.0

Unless required by applicable law or agreed to in writing, software
distributed under the License is distributed on an "AS IS" BASIS,
WITHOUT WARRANTIES OR CONDITIONS OF ANY KIND, either express or implied.
See the License for the specific language governing permissions and
limitations under the License.
*/



.FlexLine {
  /* display: flex; */

  /*
   * TODO(philipwalton): replace the below with the above once this FF bug is
   * fixed: https://bugzilla.mozilla.org/show_bug.cgi?id=1146442
   */
  display: -webkit-inline-box;
  display: -webkit-inline-flex;
  display: -ms-inline-flexbox;
  display: inline-flex;
  width: 100%;
}

.FlexLine > [data-flex] {
  -webkit-box-flex: 1;
  -webkit-flex: 1 0 0%;
  -ms-flex: 1 0 0%;
  flex: 1 0 0%;
}
/*
Copyright 2015 Google Inc. All rights reserved.

Licensed under the Apache License, Version 2.0 (the "License");
you may not use this file except in compliance with the License.
You may obtain a copy of the License at

    http://www.apache.org/licenses/LICENSE-2.0

Unless required by applicable law or agreed to in writing, software
distributed under the License is distributed on an "AS IS" BASIS,
WITHOUT WARRANTIES OR CONDITIONS OF ANY KIND, either express or implied.
See the License for the specific language governing permissions and
limitations under the License.
*/


.FormControl {
  display: block;
  margin:0 0 1.25em;
  max-width: 40em;
}
@media (min-width: 1024px) {
  .FormControl--inline {
    -webkit-box-align: baseline;
    -webkit-align-items: baseline;
    -ms-flex-align: baseline;
    align-items: baseline;
    display: -webkit-box;
    display: -webkit-flex;
    display: -ms-flexbox;
    display: flex;
  }
}

.FormControl--full {
  max-width: initial;
}

.FormControl-label {
  display: block;
  font-weight: 600;
  margin: 0 0 .25em;
}
.FormControl--required .FormControl-label:after,.FormControl--required .FormControl-label:before {
  color: hsl(0,70%,55%);
  display: inline-block;
  font-weight: 600;
}
.FormControl--required .FormControl-label:after {
  content: '*';
  margin-left: .5em;
}
@media (min-width: 1024px) {

  /*
   * 1. Use with instead of flex-basis to workaround Flexbug 8
   *    https://github.com/philipwalton/flexbugs
   */
  .FormControl--inline .FormControl-label {
    -webkit-box-flex: 0;
    -webkit-flex: 0 0 auto;
    -ms-flex: 0 0 auto;
    flex: 0 0 auto; /* 1 */
    padding-right:1.25em;
    text-align: right;
    width:11em; /* 1 */
  }
  .FormControl--required .FormControl-label:after {
    content: none;
  }
  .FormControl--required .FormControl-label:before {
    content: '*';
    margin-right: .5em;
  }
}

.FormControl-body {
  -webkit-box-flex: 1;
  -webkit-flex: 1 0 0%;
  -ms-flex: 1 0 0%;
  flex: 1 0 0%;
}

.FormControl-info {
  color:#777;
  display: block;
  font-size: .85em;
  line-height: 1.2;
  margin-top: .5em;
}

.FormControl-helpIcon {
  -webkit-box-align: center;
  -webkit-align-items: center;
  -ms-flex-align: center;
  align-items: center;
  color:#aaa;
  display: -webkit-box;
  display: -webkit-flex;
  display: -ms-flexbox;
  display: flex;
  -webkit-box-pack: center;
  -webkit-justify-content: center;
  -ms-flex-pack: center;
  justify-content: center;
  font-size: 1.15em;
  padding: 0 .5em;
}
.FormControl-helpIcon:active,.FormControl-helpIcon:focus,.FormControl-helpIcon:hover {
  color: inherit;
  outline: 0;
}

.FormControl--action {
  margin:0 0 1.5em;
}

@media (min-width: 1024px) {
  .FormControl--action {
    margin:0 0 2em;
  }
  .FormControl--action .FormControl-body {
    margin-left:11em;
  }
}
/*
Copyright 2015 Google Inc. All rights reserved.

Licensed under the Apache License, Version 2.0 (the "License");
you may not use this file except in compliance with the License.
You may obtain a copy of the License at

    http://www.apache.org/licenses/LICENSE-2.0

Unless required by applicable law or agreed to in writing, software
distributed under the License is distributed on an "AS IS" BASIS,
WITHOUT WARRANTIES OR CONDITIONS OF ANY KIND, either express or implied.
See the License for the specific language governing permissions and
limitations under the License.
*/


.FormFieldAddOn {
  /* display: flex; */

  /*
   * TODO(philipwalton): replace the below with the above once this FF bug is
   * fixed: https://bugzilla.mozilla.org/show_bug.cgi?id=1146442
   */
  display: -webkit-inline-box;
  display: -webkit-inline-flex;
  display: -ms-inline-flexbox;
  display: inline-flex;
  width: 100%;
}

/* @extends .FormField */
.FormFieldAddOn-field {
  -webkit-box-flex: 1;
  -webkit-flex: 1 0 0%;
  -ms-flex: 1 0 0%;
  flex: 1 0 0%;
}

.FormFieldAddOn-item {
  -webkit-box-align: center;
  -webkit-align-items: center;
  -ms-flex-align: center;
  align-items: center;
  background: transparent;
  border:1px solid #d4d2d0;
  display: -webkit-box;
  display: -webkit-flex;
  display: -ms-flexbox;
  display: flex;
  font: inherit;
  font-weight: normal;
  padding: 0 0.6em;
}
.FormFieldAddOn-item:focus {
  outline: 0;
}

.FormFieldAddOn-field:first-child,.FormFieldAddOn-item:first-child {
  border-radius: 4px 0 0 4px;
}
.FormFieldAddOn-field:last-child,.FormFieldAddOn-item:last-child {
  border-radius: 0 4px 4px 0;
}

.FormFieldAddOn-item:first-child {
  border-right: 0;
}
.FormFieldAddOn-item:last-child {
  border-left: 0;
}
/*
Copyright 2015 Google Inc. All rights reserved.

Licensed under the Apache License, Version 2.0 (the "License");
you may not use this file except in compliance with the License.
You may obtain a copy of the License at

    http://www.apache.org/licenses/LICENSE-2.0

Unless required by applicable law or agreed to in writing, software
distributed under the License is distributed on an "AS IS" BASIS,
WITHOUT WARRANTIES OR CONDITIONS OF ANY KIND, either express or implied.
See the License for the specific language governing permissions and
limitations under the License.
*/


/*
Copyright 2015 Google Inc. All rights reserved.

Licensed under the Apache License, Version 2.0 (the "License");
you may not use this file except in compliance with the License.
You may obtain a copy of the License at

    http://www.apache.org/licenses/LICENSE-2.0

Unless required by applicable law or agreed to in writing, software
distributed under the License is distributed on an "AS IS" BASIS,
WITHOUT WARRANTIES OR CONDITIONS OF ANY KIND, either express or implied.
See the License for the specific language governing permissions and
limitations under the License.
*/


.ProgressBar {
  background:hsl(215,100%,90%);
  overflow: hidden;
  position: relative;
}

.ProgressBar:after,.ProgressBar:before {
  background:-webkit-linear-gradient(left, hsl(215, 100%, 90%), hsl(215, 100%, 60%) 10%, hsl(215, 100%, 60%));
  background:linear-gradient(to right, hsl(215, 100%, 90%),
          hsl(215, 100%, 60%) 10%,
          hsl(215, 100%, 60%));
  content: '';
  height: 100%;
  position: absolute;
  -webkit-transform: translateX(-100%);
  -ms-transform: translateX(-100%);
  transform: translateX(-100%);
  width:60%;
}

.ProgressBar:before {
  -webkit-animation:ProgressBar-leader
  2s
  ease-in-out
  infinite;
  animation:ProgressBar-leader
  2s
  ease-in-out
  infinite;

}

.ProgressBar:after {
  -webkit-animation:ProgressBar-follower
  2s
  ease-in-out
  1s
  infinite;
  animation:ProgressBar-follower
  2s
  ease-in-out
  1s
  infinite;
}


@-webkit-keyframes ProgressBar-leader {
  0% {
    -webkit-transform: translateX(-100%);
    transform: translateX(-100%);
  }
  100% {
    -webkit-transform:translateX(250%);
    transform:translateX(250%);
  }
}


@keyframes ProgressBar-leader {
  0% {
    -webkit-transform: translateX(-100%);
    transform: translateX(-100%);
  }
  100% {
    -webkit-transform:translateX(250%);
    transform:translateX(250%);
  }
}

@-webkit-keyframes ProgressBar-follower {
  0% {
    -webkit-transform: translateX(-100%);
    transform: translateX(-100%);
  }
  60%,100% {
    -webkit-transform:translateX(250%);
    transform:translateX(250%);;
  }
}

@keyframes ProgressBar-follower {
  0% {
    -webkit-transform: translateX(-100%);
    transform: translateX(-100%);
  }
  60%,100% {
    -webkit-transform:translateX(250%);
    transform:translateX(250%);;
  }
}

.Header,.Header-block{position:relative;}

.Header-block {
  background:#333;
  box-shadow: 0 0 .5em rgba(0,0,0,.1);
  padding:1em 1.5em;
}

.Header-menu {
  cursor: pointer;
  position: absolute;
  top: 50%;
  -webkit-transform: translateY(-50%);
  -ms-transform: translateY(-50%);
  transform: translateY(-50%);
}

.Header-menu,.Header-menuIcon{display:-webkit-box;display:-webkit-flex;display:-ms-flexbox;display:flex;}

.Header-menuIcon {
  border-radius: .333em;
  color: #bbb;
  font-size: 1.3125em;
  margin: -.333em -.5em;
  padding: .333em .5em;
}

.Header-menuIcon:hover {
  background:#000000;
  background:rgba(0,0,0,.3);
  color: #fff;
}

.Header-user {
  display: none;
}

.Header-auth {
  text-align: center;
}


.Header-auth .gapi-analytics-auth-styles-signinbutton {
  background:hsl(34,93%,54%);
  border-radius: 0;
  display: block;
  padding:1em 1.5em;
  -webkit-transition:background-color .2s cubic-bezier(.4,0,.2,1);
  transition:background-color .2s cubic-bezier(.4,0,.2,1);
  width: auto;
  cursor:pointer;
}

.Header-auth .gapi-analytics-auth-styles-signinbutton:hover {
  background:hsl(16,87%,54%);
  cursor: pointer;
}

.Header-auth .gapi-analytics-auth-styles-signinbutton-buttonText,.Header-auth .gapi-analytics-auth-styles-signinbutton-image {
  display: inline-block;
  vertical-align: middle;
}

.Header-auth .gapi-analytics-auth-styles-signinbutton-image {
  background: url('/public/images/ga-mark-white.svg') no-repeat 0 50%;
  background-size: 1.5em;
  border: 0;
  height: 1.5em;
  padding-left: 2.5em;
  width: auto;
}

.Header-auth .gapi-analytics-auth-styles-signinbutton-image:after {
  content: 'Click here to authorize\00a0\00a0â†’';
}

.Header-auth .gapi-analytics-auth-styles-signinbutton-buttonText,.Header-signOut {
  display: none;
}

.Header-progressIndicator {
  bottom: -3px;
  height: 3px;
  left: 0;
  position: absolute;
  right: 0;
  -webkit-transform: scaleY(0);
  -ms-transform: scaleY(0);
  transform: scaleY(0);
  -webkit-transform-origin: 0 0;
  -ms-transform-origin: 0 0;
  transform-origin: 0 0;
  -webkit-transition:all .5s cubic-bezier(.4,0,.2,1);
  transition:all .5s cubic-bezier(.4,0,.2,1);
  visibility: hidden;
}

.Site.is-loading .Header-progressIndicator {
  -webkit-animation:Header-showProgressIndicator .5s cubic-bezier(.4,0,.2,1);
  animation:Header-showProgressIndicator .5s cubic-bezier(.4,0,.2,1);
  -webkit-transform: scaleY(1);
  -ms-transform: scaleY(1);
  transform: scaleY(1);
  visibility: visible;
}

.Site.is-needingAuthorization .Header-progressIndicator {
  visibility: hidden;
  -webkit-transform: scaleY(0);
  -ms-transform: scaleY(0);
  transform: scaleY(0);
  -webkit-transition: none;
  transition: none;
}

@keyframes Header-showProgressIndicator {
  0% {
    -webkit-transform: scaleY(0);
    transform: scaleY(0);
  }
}


/* The user is signed in
   ========================================================================== */

.Site.is-authorized .Header-user {
  cursor: pointer;
  position: absolute;
  right:1.5em;
  top: 50%;
  -webkit-transform: translateY(-50%);
  -ms-transform: translateY(-50%);
  transform: translateY(-50%);
}

.Site.is-authorized .Header-user,.Site.is-authorized .Header-userIcon{display:-webkit-box;display:-webkit-flex;display:-ms-flexbox;display:flex;}

.Site.is-authorized .Header-userIcon {
  border-radius: .333em;
  color:#bbb;
  font-size: 1.3125em;
  margin: -.333em -.5em;
  padding: .333em .5em;
}

.Site.is-authorized .Header-userIcon:hover {
  background:#000000;
  background:rgba(0,0,0,.3);
  color: #fff;
}

.Site.is-authorized .Header-auth {
  display: none;
}

/* The user has opened the header drawer (showing the user info).
   ========================================================================== */

.Header.is-open .Header-auth {
  background: #fff;
  box-shadow:0 0 .5em rgba(0,0,0,.1);
  color:#777;
  display: block;
  padding:1em 1.5em;
  text-align: center;
}

.Header.is-open .Header-embedApi,.Header.is-open .Header-signOut {
  display: inline-block;
  padding: 0 .5em;
}

.Header.is-open .Header-userIcon {
  background:#000000;
  background:rgba(0,0,0,.3);
  color: #fff;
}

.Header.is-open .Header-user:before {
  border-color: transparent transparent currentColor;
  border-width: 0 .333em .333em;
}

@media (min-width: 1024px) {

  .Header-block {
    background: #fff;
    padding:2em 3em 3em;
  }

  .Header-menu {
    display: none;
  }

  .Site.is-authorized .Header-user {
    right:2em;
    top:2em;
    -webkit-transform: none;
    -ms-transform: none;
    transform: none;
  }

  .Site.is-authorized .Header-userIcon {
    color:#999;
    margin: 0;
  }

  .Header.is-open .Header-userIcon,.Site.is-authorized .Header-userIcon:hover {
    background:#000000;
    background:rgba(0,0,0,.1);
    color:#333;
  }

  .Header.is-open .Header-auth {
    background: #fff;
    border-radius: .5em;
    box-shadow:0 0 0 1px rgba(0,0,0,.1);
    padding: 0 .5em;
    position: absolute;
    line-height: 2.4em;
    right: 6em; /* covers the width of the user icon + spacing */
    text-align: right;
    top: 2em;
  }

  .Header.is-open .Header-auth * {
    vertical-align: baseline;
  }

  .Header-auth .gapi-analytics-auth-styles-signinbutton {
    font-size: 1em;
    padding:1.5em 3em;
    text-align: left;
  }

}
/*
Copyright 2015 Google Inc. All rights reserved.

Licensed under the Apache License, Version 2.0 (the "License");
you may not use this file except in compliance with the License.
You may obtain a copy of the License at

    http://www.apache.org/licenses/LICENSE-2.0

Unless required by applicable law or agreed to in writing, software
distributed under the License is distributed on an "AS IS" BASIS,
WITHOUT WARRANTIES OR CONDITIONS OF ANY KIND, either express or implied.
See the License for the specific language governing permissions and
limitations under the License.
*/


.HitBuilderParam {
  -webkit-box-align: baseline;
  -webkit-align-items: baseline;
  -ms-flex-align: baseline;
  align-items: baseline;
  display: -webkit-inline-box;
  display: -webkit-inline-flex;
  display: -ms-inline-flexbox;
  display: inline-flex;
  margin:0 0 1.25em;
  max-width: 36em;
  width: 100%;
}

.HitBuilderParam-label {
  -webkit-box-flex:0;
  -webkit-flex:0 0 7em;
  -ms-flex:0 0 7em;
  flex:0 0 7em;
  font-weight: 600;
  margin-right:1.25em;
  position: relative;
  text-align: right;
}

.HitBuilderParam--required .HitBuilderParam-label:before {
  color: hsl(0,70%,55%);
  content: '*';
  display: inline-block;
  font-weight: 600;
  margin-right: .5em;
}

.HitBuilderParam-inputLabel {
  text-align: right;
  width:4em;
}


.HitBuilderParam-removeIcon {
  color:hsl(0,60%,50%);
  cursor: pointer;
  right:4em;
  padding: .667em;
  position: absolute;
  top: 0;
}


.HitBuilderParam-body {
  -webkit-box-flex: 1;
  -webkit-flex: 1 0 0%;
  -ms-flex: 1 0 0%;
  flex: 1 0 0%;
  padding-right: 2.5em;
  position: relative;
}

.HitBuilderParam-info {
  color:hsl(0,60%,50%);
  display: block;
  font-size: .85em;
  line-height: 1.2;
  margin-top: .5em;
}

.HitBuilderParam-helpIcon {
  color: #ccc;
  cursor: pointer;
  right: 0;
  padding: .667em;
  position: absolute;
  top: 0;
}
.HitBuilderParam-helpIcon:active,.HitBuilderParam-helpIcon:focus,.HitBuilderParam-helpIcon:hover {
  color: inherit;
  outline: 0;
}


.HitBuilderParam--action {
  margin-left:8.25em;
}
.HitBuilderParams {
  -webkit-transition:opacity .2s cubic-bezier(.4,0,.2,1);
  transition:opacity .2s cubic-bezier(.4,0,.2,1);
}

.is-editing .HitBuilderParams {
  opacity: .4;
  pointer-events: none;
}
.HitElement {
  background: #FFF;
  border-radius: 4px;
  margin-bottom:1.5em;
}

.HitElement-status {
  background-color: hsl(0,0%,98%);
  border:1px solid #d4d2d0;
  border-radius: 4px 4px 0 0;
  display: -webkit-box;
  display: -webkit-flex;
  display: -ms-flexbox;
  display: flex;
  padding:2em;

  /* Force hardware acceleration for better transition performance. */
  -webkit-transform: translate3d(0,0,0);
  transform: translate3d(0,0,0);
}

.HitElement-body {
  background-color: #fff;
  border:solid #d4d2d0;
  border-radius: 0 0 4px 4px;
  border-width: 0 1px 1px;
  padding:2em;
  -webkit-transition:border-color .3s cubic-bezier(.4,0,.2,1);
  transition:border-color .3s cubic-bezier(.4,0,.2,1);
}

.HitElement-statusIcon {
  color:#777;
  display: -webkit-inline-box;
  display: -webkit-inline-flex;
  display: -ms-inline-flexbox;
  display: inline-flex;
  font-size: 2.5em;
  margin-right: .5em;
}

.HitElement-statusHeading {
  color: #000;
  font-size: 1.6em;
  font-weight: 300;
  margin: .25em 0;
}

.HitElement-statusMessage {
  color:#777;
  font-size: .9em;
  list-style: none;
  margin: 0;
  padding: 0;
}

.HitElement-requestBody,.HitElement-requestInfo {
  font-family: Menlo, monospace;
  font-size: .9em;
}

.HitElement-action,.HitElement-requestBody {
  margin-top:2em;
}

.HitElement-action,.HitElement-body,.HitElement-requestInfo,.HitElement-status {
  opacity: 1;
  -webkit-transition:border-color .3s cubic-bezier(.4,0,.2,1),
  opacity .3s cubic-bezier(.4,0,.2,1);
  transition:border-color .3s cubic-bezier(.4,0,.2,1),
  opacity .3s cubic-bezier(.4,0,.2,1);
}


/**
 * Valid Hits
 */

.HitElement--valid .HitElement-statusHeading,.HitElement--valid .HitElement-statusIcon {
  color:hsl(135,60%,40%);
}
.HitElement--valid .HitElement-status {
  border-color:hsl(135,60%,40%);
  background-color:hsl(135,60%,97%);
}


/**
 * Invalid Hits
 */

.HitElement--invalid .HitElement-statusHeading,.HitElement--invalid .HitElement-statusIcon {
  color:hsl(0,60%,50%);
}
.HitElement--invalid .HitElement-status {
  border-color:hsl(0,60%,50%);
  background-color:hsl(0,60%,97%);
}


/**
 * State: is-editing
 */

.is-editing .HitElement-action,.is-editing .HitElement-requestInfo,.is-editing .HitElement-status {
  opacity: .1;
  pointer-events: none;
}

.is-editing .HitElement-body,.is-editing .HitElement-status {
  border-color: transparent;
}
/*
Copyright 2014 Google Inc. All rights reserved.

Licensed under the Apache License, Version 2.0 (the "License");
you may not use this file except in compliance with the License.
You may obtain a copy of the License at

    http://www.apache.org/licenses/LICENSE-2.0

Unless required by applicable law or agreed to in writing, software
distributed under the License is distributed on an "AS IS" BASIS,
WITHOUT WARRANTIES OR CONDITIONS OF ANY KIND, either express or implied.
See the License for the specific language governing permissions and
limitations under the License.
*/


.Icon {
  display: inherit;
  fill: currentColor;
  height: 1.14286em;
  width: 1.14286em;
}
/*
Copyright 2015 Google Inc. All rights reserved.

Licensed under the Apache License, Version 2.0 (the "License");
you may not use this file except in compliance with the License.
You may obtain a copy of the License at

    http://www.apache.org/licenses/LICENSE-2.0

Unless required by applicable law or agreed to in writing, software
distributed under the License is distributed on an "AS IS" BASIS,
WITHOUT WARRANTIES OR CONDITIONS OF ANY KIND, either express or implied.
See the License for the specific language governing permissions and
limitations under the License.
*/


.InlineDefinitionList {
  display: -webkit-box;
  display: -webkit-flex;
  display: -ms-flexbox;
  display: flex;
  -webkit-flex-wrap: wrap;
  -ms-flex-wrap: wrap;
  flex-wrap: wrap;
  list-style: none;
  margin: 0;
  padding: 0;
}

.InlineDefinitionList-item {
  font-weight: 300;
  line-height: 1.667;
  margin-right: 1.5em;
  white-space: nowrap;
}
.InlineDefinitionList-item:last-child {
  margin-right: 0;
}


.InlineDefinitionList-itemName {
  display: inline-block;
  margin-right: .5em;
}

.InlineDefinitionList-itemValue {
  font-weight: 700;
}

@media (min-width: 1024px) {
  .InlineDefinitionList-item {
    border-right: 1px solid hsl(30,10%,85%);
    margin-right: 1em;
    padding-right: 1em;
  }
  .InlineDefinitionList-item:last-child {
    border: 0;
    margin-right: 0;
    padding-right: 0;
  }
}
.LinkButton {
  background: transparent;
  border: 0;
  color:hsl(16,87%,54%);
  font: inherit;
  padding: 0;
  text-decoration: none;
}

.LinkButton:hover {
  text-decoration: underline;
}
/*
Copyright 2014 Google Inc. All rights reserved.

Licensed under the Apache License, Version 2.0 (the "License");
you may not use this file except in compliance with the License.
You may obtain a copy of the License at

    http://www.apache.org/licenses/LICENSE-2.0

Unless required by applicable law or agreed to in writing, software
distributed under the License is distributed on an "AS IS" BASIS,
WITHOUT WARRANTIES OR CONDITIONS OF ANY KIND, either express or implied.
See the License for the specific language governing permissions and
limitations under the License.
*/


.Logo {
  margin: 0 3em;
}

.Logo-full {
  display: none;
}

.Logo-partial {
  text-align: center;
}

.Logo-partial > svg {
  fill: #aaa;
  height: 16px;
}

.Logo-partial:after {
  content: 'Demos & Tools';
  color: #ddd;
  display: block;
  font-size: 1.4em;
  font-weight: 300;
  letter-spacing: -.03em;
  line-height: 1;
  overflow: hidden;
  text-overflow: ellipsis;
  white-space: nowrap;
  word-spacing: .2em;
}

@media (min-width: 420px) {
  .Logo-partial > svg {
    display: none;
  }
  .Logo-partial:after {
    content: 'Google Analytics Demos & Tools';
    line-height: normal;
  }
}

@media (min-width: 1024px) {
  .Logo {
    margin: 0;
  }
  .Logo-full {
    display: block;
  }
  .Logo-full > svg {
    display: inherit;
    fill:#75787d;
    height:26px;
    width:303px;
  }
  .Logo-partial {
    display: none;
  }
}
.Message {
  background-color: hsl(50,96%,94%);
  border-left: 5px solid hsl(50,96%,50%);
  padding: 1.5em;
}
/*
Copyright 2016 Google Inc. All rights reserved.

Licensed under the Apache License, Version 2.0 (the "License");
you may not use this file except in compliance with the License.
You may obtain a copy of the License at

    http://www.apache.org/licenses/LICENSE-2.0

Unless required by applicable law or agreed to in writing, software
distributed under the License is distributed on an "AS IS" BASIS,
WITHOUT WARRANTIES OR CONDITIONS OF ANY KIND, either express or implied.
See the License for the specific language governing permissions and
limitations under the License.
*/

.Nav ol {
  list-style: none;
  margin: 0;
  padding: 0;
}

.Nav-section {
  border-top: 1px solid #555;
  padding:1.5em 0;
}

.Nav-category {
  color:#ddd;
  font-size: 1.3em;
  font-weight: 400;
  letter-spacing: .05em;
  margin-bottom: .5em;
  padding:0 1.15385em; /* Account for font-size. */
}

.Nav-link {
  color:#aaa;;
  display: block;
  padding:.5em 1.5em;
}
.Nav-link:hover {
  background-color: hsla(0,0%,0%,.15);
  text-decoration: none;
}
.Nav-link--selected,.Nav-link--selected:hover {
  background-color: hsla(0,0%,100%,.075);
  color: #fff;
  cursor: default;
  pointer-events: none;
}

.Nav-link--nested {
  font-size: 0.85em;
  padding-bottom:0.58824em;
  padding-left:3.85294em;
  padding-top:0.58824em;
}

.Nav-status {
  color:hsl(16,87%,54%);
  font-size: .8em;
  font-weight: 700;
  line-height: 0;
  margin-left: .25em;
  position: relative;
  text-transform: capitalize;
  top: -0.5em;
  vertical-align: baseline;
}
.Nav-status:after {
  content: '!';
}

@media (min-width: 1024px) {
  .Nav-category {
    padding:0 1.53846em; /* Account for font-size. */
  }

  .Nav-link {
    padding-left:2em;
    padding-right:2em;
  }
  .Nav-link--nested {
    padding-left:4em;
  }
}
/*
Copyright 2014 Google Inc. All rights reserved.

Licensed under the Apache License, Version 2.0 (the "License");
you may not use this file except in compliance with the License.
You may obtain a copy of the License at

    http://www.apache.org/licenses/LICENSE-2.0

Unless required by applicable law or agreed to in writing, software
distributed under the License is distributed on an "AS IS" BASIS,
WITHOUT WARRANTIES OR CONDITIONS OF ANY KIND, either express or implied.
See the License for the specific language governing permissions and
limitations under the License.
*/


.NavHeader {
  padding:1em 1.5em;
  position: relative;
}

.NavHeader-homeLink {
  -webkit-box-align: center;
  -webkit-align-items: center;
  -ms-flex-align: center;
  align-items: center;
  color:#777;
  display: -webkit-inline-box;
  display: -webkit-inline-flex;
  display: -ms-inline-flexbox;
  display: inline-flex;
  height:26px;
}
.NavHeader-homeLink:hover {
  text-decoration: none;
  color:#ddd;
}

.NavHeader-homeIcon {
  font-size: 1.3125em;
}

.NavHeader-title {
  color: inherit;
  display: inline-block;
  font-size: 1.1em;
  font-weight: 300;
  letter-spacing: .3em;
  margin: 0 1em 0;
  text-transform: uppercase;
}

.NavHeader-controls {
  cursor: pointer;
  position: absolute;
  right:1.5em;
  top: 50%;
  -webkit-transform: translateY(-50%);
  -ms-transform: translateY(-50%);
  transform: translateY(-50%);
}

.NavHeader-controls,.NavHeader-controlsIcon{display:-webkit-box;display:-webkit-flex;display:-ms-flexbox;display:flex;}

.NavHeader-controlsIcon {
  border-radius: .333em;
  color: #eee;
  font-size: 1.3125em;
  margin:-8px;
  margin: -.5rem;
  padding:8px;
  padding: .5rem;
}

.NavHeader-controlsIcon:hover {
  background:#000000;
  background: rgba(0,0,0,.2);
}

@media (min-width: 1024px) {
  .NavHeader {
    padding:2em;
  }

  .NavHeader-controls {
    display: none;
  }
}
/*
Copyright 2016 Google Inc. All rights reserved.

Licensed under the Apache License, Version 2.0 (the "License");
you may not use this file except in compliance with the License.
You may obtain a copy of the License at

    http://www.apache.org/licenses/LICENSE-2.0

Unless required by applicable law or agreed to in writing, software
distributed under the License is distributed on an "AS IS" BASIS,
WITHOUT WARRANTIES OR CONDITIONS OF ANY KIND, either express or implied.
See the License for the specific language governing permissions and
limitations under the License.
*/


.QueryReport {
  background: #fff;
  border:1px solid #d4d2d0;
  border-radius: 4px;
  margin-bottom:1.5em;
  padding:1.5em 1.5em 0;
}

.QueryReport-title {
  color: inherit;
  font-size: 1.5em;
  font-weight: 300;
  line-height: 1;
  margin: 0 0 .667em;
}

.QueryReport-meta {
  font-weight: 300;
  margin:0 0 1.5em;
}

.QueryReport-item {
  margin:0 0 1.5em;
}

@media (min-width: 1024px) {
  .QueryReport {
    margin-bottom:2em;
    padding:2em 2em 0;
  }

  .QueryReport-item,.QueryReport-meta {
    margin:0 0 2em;
  }
}
/*
Copyright 2014 Google Inc. All rights reserved.

Licensed under the Apache License, Version 2.0 (the "License");
you may not use this file except in compliance with the License.
You may obtain a copy of the License at

    http://www.apache.org/licenses/LICENSE-2.0

Unless required by applicable law or agreed to in writing, software
distributed under the License is distributed on an "AS IS" BASIS,
WITHOUT WARRANTIES OR CONDITIONS OF ANY KIND, either express or implied.
See the License for the specific language governing permissions and
limitations under the License.
*/


.Screenshot {
  margin-bottom:1.5em;
}

.Screenshot img {
  border:1px solid #d4d2d0;
  border-radius: 4px;
  height: auto;
  max-width: 100%;
}

.Screenshot figcaption {
  color:#aaa;
  font-size: .85em;
  font-style: italic;
  padding: .5em 4px 0;
  text-align: right;
}
/*
Copyright 2015 Google Inc. All rights reserved.

Licensed under the Apache License, Version 2.0 (the "License");
you may not use this file except in compliance with the License.
You may obtain a copy of the License at

    http://www.apache.org/licenses/LICENSE-2.0

Unless required by applicable law or agreed to in writing, software
distributed under the License is distributed on an "AS IS" BASIS,
WITHOUT WARRANTIES OR CONDITIONS OF ANY KIND, either express or implied.
See the License for the specific language governing permissions and
limitations under the License.
*/


.SearchSuggest {
  display: block;
  width: 100%;
}

.SearchSuggest-matches {
  background: #fff;
  border: 1px solid;
  border-color:#eee #3b99fc #3b99fc;
  border-radius: 0 0 4px 4px;
  display: none;
  list-style: none;
  margin: -1px 0 0;
  max-height: 300px;
  overflow-x: hidden;
  overflow-y: auto;
  padding: 0;
  position: absolute;
  top: 100%;
  -webkit-tap-highlight-color: transparent;
  width: 100%;
  z-index: 1;
}

.SearchSuggest--open {
  position: relative;
}

.SearchSuggest--open .SearchSuggest-field {
  border-color:#3b99fc;
  border-radius: 4px 4px 0 0;
}

.SearchSuggest--open .SearchSuggest-matches {
  display: block;
}

.SearchSuggest--above.SearchSuggest--open .SearchSuggest-matches {
  bottom: 100%;
  border-color:#3b99fc #3b99fc #eee;
  border-radius: 4px 4px 0 0;
  margin: 0 0 -1px;
  top: auto;
}

.SearchSuggest--above.SearchSuggest--open .SearchSuggest-field {
  border-radius: 0 0 4px 4px;
}
/*
Copyright 2015 Google Inc. All rights reserved.

Licensed under the Apache License, Version 2.0 (the "License");
you may not use this file except in compliance with the License.
You may obtain a copy of the License at

    http://www.apache.org/licenses/LICENSE-2.0

Unless required by applicable law or agreed to in writing, software
distributed under the License is distributed on an "AS IS" BASIS,
WITHOUT WARRANTIES OR CONDITIONS OF ANY KIND, either express or implied.
See the License for the specific language governing permissions and
limitations under the License.
*/


.SearchSuggestMatch {
  border: solid #eee;
  border-width: 1px 0 0;
  line-height: 1.2;
  list-style: none;
  overflow: hidden;
  padding: .5em;
  word-wrap: break-word;
}
.SearchSuggestMatch:first-child {
  border: 0;
}

.SearchSuggestMatch-category {
  color: #bbb;
  float: right;
  font-size: .6em;
  font-weight: 700;
  letter-spacing: .1em;
  margin: .1em 0 1em .5em;
  text-transform: uppercase;
  text-align: right;
  max-width: 12em;
}

.SearchSuggestMatch-content {
  font-weight: 600;
}

.SearchSuggestMatch-extra {
  color: #777;
  font-size: .8em;
  font-weight: 300;
  margin-top: .15em;
  word-wrap: break-word;
}


.SearchSuggestMatch--selected {
  border-color: transparent;
  background:#3b99fc;
}
.SearchSuggestMatch--selected .SearchSuggestMatch-category,.SearchSuggestMatch--selected .SearchSuggestMatch-content,.SearchSuggestMatch--selected .SearchSuggestMatch-extra {
  color: #fff;
}
/*
Copyright 2015 Google Inc. All rights reserved.

Licensed under the Apache License, Version 2.0 (the "License");
you may not use this file except in compliance with the License.
You may obtain a copy of the License at

    http://www.apache.org/licenses/LICENSE-2.0

Unless required by applicable law or agreed to in writing, software
distributed under the License is distributed on an "AS IS" BASIS,
WITHOUT WARRANTIES OR CONDITIONS OF ANY KIND, either express or implied.
See the License for the specific language governing permissions and
limitations under the License.
*/


.TechInfo {
  background: #fff;
  border:1px solid hsl(200,75%,55%);
  border-radius: 4px;
  display: -webkit-box;
  display: -webkit-flex;
  display: -ms-flexbox;
  display: flex;
  margin:1.5em 0;
  max-width: 52em;
  padding: 1.25em;
}

.TechInfo-icon {
  fill:hsl(200,75%,55%);
  -webkit-box-flex: 0;
  -webkit-flex: 0 0 auto;
  -ms-flex: 0 0 auto;
  flex: 0 0 auto;
  margin-right: 1em;
  height: 1.5em;
  overflow: visible;
  width: 1.5em;
}

.TechInfo-content {
  color:#777;
  -webkit-box-flex: 1;
  -webkit-flex: 1;
  -ms-flex: 1;
  flex: 1;
  font-size: .9em;
  margin: 0;
}

.TechInfo-title {
  color:hsl(200,75%,55%);
  font-size: 1.2em;
  font-weight: 600;
  margin: 0 0 .5em;
}

.TechInfo a {
  color:hsl(200,75%,55%);
  text-decoration: underline;
}

@media (min-width: 1024px) {
  .TechInfo {
    margin:2em 0;
  }
}
/*
Copyright 2016 Google Inc. All rights reserved.

Licensed under the Apache License, Version 2.0 (the "License");
you may not use this file except in compliance with the License.
You may obtain a copy of the License at

    http://www.apache.org/licenses/LICENSE-2.0

Unless required by applicable law or agreed to in writing, software
distributed under the License is distributed on an "AS IS" BASIS,
WITHOUT WARRANTIES OR CONDITIONS OF ANY KIND, either express or implied.
See the License for the specific language governing permissions and
limitations under the License.
*/


.Table {
  background: #fff;
  margin:0 0 1.5em;
}

.Table td,.Table th {
  border:1px solid #d4d2d0;
  padding: .5em 1em;
  text-align: left;
}

.Table th > h4 {
  margin: 0;
  font-size: 1.1em;
  font-weight: 400;
}

.Table tbody tr:nth-child(2n-1) {
  background-color: hsla(0, 0%, 0%, .02);
}
/*
Copyright 2014 Google Inc. All rights reserved.

Licensed under the Apache License, Version 2.0 (the "License");
you may not use this file except in compliance with the License.
You may obtain a copy of the License at

    http://www.apache.org/licenses/LICENSE-2.0

Unless required by applicable law or agreed to in writing, software
distributed under the License is distributed on an "AS IS" BASIS,
WITHOUT WARRANTIES OR CONDITIONS OF ANY KIND, either express or implied.
See the License for the specific language governing permissions and
limitations under the License.
*/


.Titles {
  font-weight: 300;
  line-height: 1.2;
  margin:0 0 1.5em;
}
.Titles-main,.Titles-sub {
  color: inherit;
  font: inherit;
  margin: 0;
}
.Titles-main {
  font-size: 1.4em;
}
.Titles-sub {
  opacity: .6;
  margin-top: .2em;
}
.Titles-action {
  background:hsl(16,87%,54%);
  border-radius: .25em;
  color: #fff;
  display: inline-block;
  font-weight: 400;
  margin-top: .8em;
  padding: .3em .6em .2em;
  vertical-align: .4em;
}
.Titles-action:focus,.Titles-action:hover {
  text-decoration: none;
}


/**
 * `--hero` modifer
 * Creates a bigger set of titles for use in page headers. Also
 * inlines the main and subtitle in larger medias.
 */

.Titles--hero {
  color:#75787d;
}

.Titles--hero .Titles-main {
  font-size: 2.25em;
}
.Titles--hero .Titles-sub {
  font-size: 1.25em;
}

@media (min-width: 570px) {
  .Titles--hero {
    margin:1em 0 1.5em;
  }
  .Titles--hero .Titles-main {
    margin-right: .25em;
  }.Titles--hero .Titles-main,.Titles--hero .Titles-sub{display:inline-block;}
}

@media (min-width: 1024px) {
  .Titles--hero {
    margin: 4em 0 0;
  }
  .Titles--hero .Titles-main {
    font-size: 3em;
    margin-right: .5em;
  }
  .Titles--hero .Titles-sub {
    font-size: 1.75em;
  }
}
.Video {
  position: relative;
  padding-bottom: 62.5%;
  height: 0;
}
.Video-frame {
  position: absolute;
  top: 0;
  left: 0;
  width: 100%;
  height: 100%;
}
/*
Copyright 2015 Google Inc. All rights reserved.

Licensed under the Apache License, Version 2.0 (the "License");
you may not use this file except in compliance with the License.
You may obtain a copy of the License at

    http://www.apache.org/licenses/LICENSE-2.0

Unless required by applicable law or agreed to in writing, software
distributed under the License is distributed on an "AS IS" BASIS,
WITHOUT WARRANTIES OR CONDITIONS OF ANY KIND, either express or implied.
See the License for the specific language governing permissions and
limitations under the License.
*/


.ViewSelector,.ViewSelector2 {
  display: block
}

.ViewSelector2-item,.ViewSelector table {
  display: block;
  margin-bottom: 1em;
  width: 100%;
}

.ViewSelector2-item > label,.ViewSelector td:first-child {
  font-weight: 700;
  margin: 0 .25em .25em 0;
  display: block;
}

.ViewSelector2-item > select {
  width: 100%;
}


/*
 * Additional hacks to get the native ViewSelector component (which uses
 * closure widgets) to look like our custom ViewSelector extension.
 */

.ViewSelector table,.ViewSelector tbody,.ViewSelector td,.ViewSelector tr {
  display: block;
}

.ViewSelector table {
  height: auto!important;
}

.ViewSelector table,.ViewSelector td{width:auto!important;}

.ViewSelector td:last-child * {
  display: block;
  text-align: left;
}

.ViewSelector td:last-child > div {
  font-weight: 400;
  margin: 0;
}

@media (min-width: 570px) {
  .ViewSelector,.ViewSelector2 {
    display: -webkit-box;
    display: -webkit-flex;
    display: -ms-flexbox;
    display: flex;
    margin: 0 0 -1em -1em;
    width: -webkit-calc(100% + 1em);
    width: calc(100% + 1em);
  }

  .ViewSelector2-item,.ViewSelector table {
    -webkit-box-flex: 1;
    -webkit-flex: 1 1 -webkit-calc(100%/3 - 1em);
    -ms-flex: 1 1 calc(100%/3 - 1em);
    flex: 1 1 calc(100%/3 - 1em);
    margin-left: 1em;
  }
}

/*
 * Force each item onto its own line
 * regardless of the breakpoint.
 */
.ViewSelector2--stacked,.ViewSelector--stacked {
  display: block;
  margin: 0;
  width: auto;
}

.ViewSelector2--stacked .ViewSelector2-item,.ViewSelector--stacked table {
  margin-left: 0;
}

/* Utilities. */
.u-visuallyHidden {
  border: 0!important;
  clip: rect(1px,1px,1px,1px)!important;
  height: 1px!important;
  overflow: hidden!important;
  padding: 0!important;
  position: absolute!important;
  width: 1px!important;
}
/*
Copyright 2014 Google Inc. All rights reserved.

Licensed under the Apache License, Version 2.0 (the "License");
you may not use this file except in compliance with the License.
You may obtain a copy of the License at

    http://www.apache.org/licenses/LICENSE-2.0

Unless required by applicable law or agreed to in writing, software
distributed under the License is distributed on an "AS IS" BASIS,
WITHOUT WARRANTIES OR CONDITIONS OF ANY KIND, either express or implied.
See the License for the specific language governing permissions and
limitations under the License.
*/

.u-hidden {
  display: none;
}
.u-block {
  display: block;
}

@media (min-width: 420px) {
  .u-sm-hidden {
    display: none;
  }
  .u-sm-block {
    display: block;
  }
}

@media (min-width: 570px) {
  .u-md-hidden {
    display: none;
  }
  .u-md-block {
    display: block;
  }
}

@media (min-width: 1024px) {
  .u-lg-hidden {
    display: none;
  }
  .u-lg-block {
    display: block;
  }
}
/*
Copyright 2014 Google Inc. All rights reserved.

Licensed under the Apache License, Version 2.0 (the "License");
you may not use this file except in compliance with the License.
You may obtain a copy of the License at

    http://www.apache.org/licenses/LICENSE-2.0

Unless required by applicable law or agreed to in writing, software
distributed under the License is distributed on an "AS IS" BASIS,
WITHOUT WARRANTIES OR CONDITIONS OF ANY KIND, either express or implied.
See the License for the specific language governing permissions and
limitations under the License.
*/


.u-spaceDouble {
  margin:0 0 3em;
}

#embed-api-auth-container{
  padding: 50px;
  background: #fff;
  text-align: center;
  border-radius: 3px;
  -webkit-box-shadow: 0 1px 1px rgba(0,0,0,.05);
  box-shadow: 0 1px 1px rgba(0,0,0,.05);
}

/********** END GA EMBED **********/



/********** NESTABLE CSS **********/


.dd { position: relative; display: block; margin: 0; padding: 0; list-style: none; font-size: 13px; line-height: 20px; }
.dd-list { display: block; position: relative; margin: 0; padding: 0; list-style: none; }
.dd-list .dd-list { padding-left: 30px; }
.dd-collapsed .dd-list { display: none; }
.dd-item,
.dd-empty,
.dd-placeholder { display: block; position: relative; margin: 0; padding: 0; min-height: 20px; font-size: 13px; line-height: 20px; }
.dd-handle { display: block; height: 50px; margin: 5px 0; padding: 14px 25px; color: #333; text-decoration: none; font-weight: bold; border: 1px solid #ccc;
  background: #fafafa;
  -webkit-border-radius: 3px;
  border-radius: 3px;
  box-sizing: border-box; -moz-box-sizing: border-box;
}
.dd-handle:hover { color: #2ea8e5; background: #fff; }
.dd-item > button { display: block; position: relative; cursor: pointer; float: left; width: 40px; height: 37px; margin: 5px 0; padding: 0; text-indent: 100%; white-space: nowrap; overflow: hidden; border: 0; background: transparent; font-size: 12px; line-height: 1; text-align: center; font-weight: bold; }
.dd-item > button:before { content: '+'; display: block; position: absolute; width: 100%; text-align: center; text-indent: 0; }
.dd-item > button[data-action="collapse"]:before { content: '-'; }
.dd-placeholder,
.dd-empty { margin: 5px 0; padding: 0; min-height: 30px; background: #f2fbff; border: 1px dashed #b6bcbf; box-sizing: border-box; -moz-box-sizing: border-box; }
.dd-empty { border: 1px dashed #bbb; min-height: 100px; background-color: #e5e5e5;
  background-image: -webkit-linear-gradient(45deg, #fff 25%, transparent 25%, transparent 75%, #fff 75%, #fff),
  -webkit-linear-gradient(45deg, #fff 25%, transparent 25%, transparent 75%, #fff 75%, #fff);
  background-image:    -moz-linear-gradient(45deg, #fff 25%, transparent 25%, transparent 75%, #fff 75%, #fff),
  -moz-linear-gradient(45deg, #fff 25%, transparent 25%, transparent 75%, #fff 75%, #fff);
  background-image:         linear-gradient(45deg, #fff 25%, transparent 25%, transparent 75%, #fff 75%, #fff),
  linear-gradient(45deg, #fff 25%, transparent 25%, transparent 75%, #fff 75%, #fff);
  background-size: 60px 60px;
  background-position: 0 0, 30px 30px;
}
.dd-dragel { position: absolute; pointer-events: none; z-index: 9999; }
.dd-dragel > .dd-item .dd-handle { margin-top: 0; }
.dd-dragel .dd-handle {
  -webkit-box-shadow: 2px 4px 6px 0 rgba(0,0,0,.1);
  box-shadow: 2px 4px 6px 0 rgba(0,0,0,.1);
}

.nestable-lists { display: block; clear: both; padding: 30px 0; width: 100%; border: 0; border-top: 2px solid #ddd; border-bottom: 2px solid #ddd; }
#nestable-menu { padding: 0; margin: 20px 0; }
#nestable-output,
#nestable2-output { width: 100%; height: 7em; font-size: 0.75em; line-height: 1.333333em; font-family: Consolas, monospace; padding: 5px; box-sizing: border-box; -moz-box-sizing: border-box; }
#nestable2 .dd-handle {
  color: #fff;
  border: 1px solid #999;
  background: #bbb;
  background: -webkit-linear-gradient(to bottom, #bbb 0%, #999 100%);
  background:    -moz-linear-gradient(to bottom, #bbb 0%, #999 100%);
  background:         linear-gradient(to bottom, #bbb 0%, #999 100%);
}
.menus .table>tbody>tr>td{
  line-height:44px;
}
#nestable2 .dd-handle:hover { background: #bbb; }
#nestable2 .dd-item > button:before { color: #fff; }
@media only screen and (min-width: 700px) {
  .dd { float: left; width:100%; }
  .dd + .dd { margin-left: 2%; }
}
.dd-hover > .dd-handle { background: #2ea8e5 !important; }

.dd3-content { display: block; height: 30px; margin: 5px 0; padding: 5px 10px 5px 40px; color: #333; text-decoration: none; font-weight: bold; border: 1px solid #ccc;
  background: #fafafa;
  background: -webkit-linear-gradient(to bottom, #fafafa 0%, #eee 100%);
  background:    -moz-linear-gradient(to bottom, #fafafa 0%, #eee 100%);
  background:         linear-gradient(to bottom, #fafafa 0%, #eee 100%);
  -webkit-border-radius: 3px;
  border-radius: 3px;
  box-sizing: border-box; -moz-box-sizing: border-box;
}
.dd3-content:hover { color: #2ea8e5; background: #fff; }
.dd-dragel > .dd3-item > .dd3-content { margin: 0; }
.dd3-item > button { margin-left: 30px; }
.dd3-handle { position: absolute; margin: 0; left: 0; top: 0; cursor: pointer; width: 30px; text-indent: 100%; white-space: nowrap; overflow: hidden;
  border: 1px solid #aaa;
  background: #ddd;
  background: -webkit-linear-gradient(to bottom, #ddd 0%, #bbb 100%);
  background:    -moz-linear-gradient(to bottom, #ddd 0%, #bbb 100%);
  background:         linear-gradient(to bottom, #ddd 0%, #bbb 100%);
  border-top-right-radius: 0;
  border-bottom-right-radius: 0;
}
.dd3-handle:before { content: '≡'; display: block; position: absolute; left: 0; top: 3px; width: 100%; text-align: center; text-indent: 0; color: #fff; font-size: 20px; font-weight: normal; }
.dd3-handle:hover { background: #ddd; }

/********** END NESTABLE CSS **********/


/********** MEDIA CSS **********/

.media-section .modal-footer{
  margin-top:0px;
}

.media-section .modal .modal-header .close{
  padding-bottom:2px;
}

.media-section .modal-content{
  border:0px;
}

.media-section .modal-header{
  background:#21A9E1;
}

.media-section #confirm_delete_modal .modal-header{
  background:#E14421;
}

.media-section #move_file_modal .modal-header{
  background:#FC9A24;
}

.media-section .modal-header h4{
  color:#fff;
}

.confirm_delete_name{
  color:#4DA7E8;
}

#move_btn{
  background:#FABE28;
  border:1px solid #FABE28;
}

/**************************************************/
/***        TOOLBAR CSS         ***/
/**************************************************/

#toolbar{
  background:#E0E0E0;
  padding:20px;
  border-top-left-radius:3px;
  border-top-right-radius:3px;
}

#toolbar .btn{
  padding:8px 13px;
  font-size: 13px;
  border-radius:2px;
}

#toolbar .btn-group .btn{
  border-radius:0px;
}

#toolbar .btn-group .btn:first-child{
  border-top-left-radius: 2px;
  border-bottom-left-radius: 2px;
}

#toolbar .btn-group .btn:last-child{
  border-top-right-radius: 2px;
  border-bottom-right-radius: 2px;
}


#toolbar .btn-group .btn.btn-default:nth-child(2), #toolbar .btn-group .btn.btn-default:last-child{
  border-left:1px solid #CBCBCD;
}

#toolbar .btn-group .btn.btn-default:nth-child(2), #toolbar .btn-group .btn.btn-default:nth-child(1){
  margin-right:1px;
}

#toolbar .btn.btn-default:focus{
  background:#F0F0F1;
  border-color:#F0F0F1;
}

#toolbar .btn.btn-primary{
  background:#4DA7E8;
  border:1px solid #4DA7E8;
}

#toolbar .btn.btn-primary:hover{
  background:#2995E3;
}

#toolbar #refresh.btn{
  margin:0px 10px;
}

#toolbar i{
  position: relative;
  top: 2px;
}

/********** Search Bar CSS **********/

#search-input{
  padding: 1px;
  border: solid 1px #EAEAF1;
  border-radius: 6px;
  background-color: #fff;
  margin-bottom: 20px;
  display:flex;
  .input-group{
    display:flex;
    position:relative;
  }
  input{
    border: 0;
    box-shadow: none;
    width:100%;
  }
  button{
    margin: 2px 0 0 0;
    background: none;
    box-shadow: none;
    border: 0;
    color: #999;
    padding: 1px 8px 0 10px;
    border-left: solid 1px #eee;
    right: 20px;
    z-index: 9;
    &:hover{
      border: 0;
      box-shadow: none;
      color:#777;
      border-left: solid 1px #ddd;
    }
  }
  i{
    font-size: 18px;
    transform: rotate(270deg);
    display: block;
  }


  .select2-results{
    text-align:center;
  }

  #filter{
    text-align:center;
    min-width:100px;
  }
}

/********** END SEARCH BAR CSS **********/


/**************************************************/
/***        BREADCRUMB CSS        ***/
/**************************************************/

.breadcrumb-container{
  position:relative;
}

.breadcrumb.filemanager{
  top:0px;
  background:#f0f0f0;
  border:1px solid #E0E0E0;
  border-bottom:0px;
  border-radius:0px;
  padding-left:20px;
  width: 100%;
  margin-top: 0;
  left: 0;
  padding-top: 7px;
  padding-bottom: 8px;
}

.breadcrumb.filemanager li{
  cursor:pointer;
  transition:color 0.1s linear;
  position:relative;
}

.breadcrumb.filemanager li:hover{
  color:#555;
}

.breadcrumb li .arrow{
  display: none;
  position: absolute;
  bottom: -14px;
  width: 12px;
  height: 12px;
  -ms-transform: rotate(45deg);
  -webkit-transform: rotate(45deg);
  transform: rotate(45deg);
  background: #f0f0f0;
  left: 50%;
  border-right: 1px solid #efefef;
  border-bottom: 1px solid #efefef;
}

.breadcrumb li:last-child .arrow{
  display:block;
}

.breadcrumb li:first-child .arrow{
  margin-left:-5px;
}

.breadcrumb li{
  color:#4DA7E8;
  cursor:pointer;
  font-weight:bold;
}

.breadcrumb li:last-child{
  color:#58595f;
  cursor:pointer;
}

.breadcrumb-container .toggle{
  float: right;
  position: absolute;
  top: 11px;
  cursor: pointer;
  right: 5px;
  color: #bbb;
  transition: color 0.1s linear;
  overflow:visible;
}

.breadcrumb-container .toggle:hover{
  color:#aaa;
}

.breadcrumb-container .toggle span{

  font-size:9px;
  text-transform: uppercase;
  float:left;
  top:2px;
  position:relative;
  font-weight:bold;
  right:10px;
}
.breadcrumb-container .toggle i{
  font-size:18px;
  float:right;
  margin-right:5px;
  position:relative;
  top:-4px;
}



.nothingfound{
  display:none;
}
#filemanager{
  position:relative;
  min-height:200px;
}
#filemanager .loader{
  margin-top:25px;
}
#filemanager #content{
  display: block;
  background:#fff;
}

.flex{
  display:flex;
  flex-wrap: wrap;
  border:1px solid #E0E0E0;
  border-top:0px;
}

.flex #left{
  flex:4;
  position:relative;
  min-height:230px;
}

.flex #left #no_files{
  display:none;
}

.flex #left #no_files h3{
  text-align: center;
  margin-top: 55px;
  margin-bottom:75px;
  color:#949494;
}

.flex #right{
  flex:1;
  border-left:1px solid #f1f1f1;
}

#right .right_details{
  display:block;
}

#right .right_none_selected{
  display:none;
  text-align:center;
}

#right .right_none_selected i{
  width: 100%;
  text-align: center;
  font-size: 30px;
  margin-left: 0;
  padding: 50px;
  display:block;
  background: #f9f9f9;
}

#right .right_none_selected p{
  text-align: center;
  color: #bbb;
  padding: 10px;
  border-bottom: 1px solid #f1f1f1;
}

#files{
  display:flex;
  list-style:none;
  width:100%;
  margin:0px;
  padding:0px;
  flex-wrap:wrap;
  padding:10px;
  position:relative;
  -webkit-touch-callout: none; /* iOS Safari */
  -webkit-user-select: none;   /* Chrome/Safari/Opera */
  -khtml-user-select: none;    /* Konqueror */
  -moz-user-select: none;      /* Firefox */
  -ms-user-select: none;       /* Internet Explorer/Edge */
  user-select: none;
}
#files li{
  flex:1;
  width:100%;
  min-width:200px;
  max-width:250px;
}
#files li .file_link{
  background:#eee;
  padding:10px;
  margin:10px;
  cursor:pointer;
  border-radius: 3px;
  border: 1px solid #ecf0f1;
  overflow: hidden;
  background: #f6f8f9;
  display:flex;
}

#files li .file_link .details{
  flex:2;
  overflow:hidden;
  width:100%;
}

#files li .file_link .details small{
  font-size: 11px;
  position: relative;
  top: -3px;
}

#files li .file_link .link_icon{
  flex:1;
}

#files li .file_link img, #files li .file_link .img_icon{
  display:none;
}

#files li .file_link.image img, #files li .file_link.image .img_icon{
  display:block;
}

#files li .file_link.image img{
  height:50px;
}

#files li .file_link.image .img_icon{
  width:50px;
  height:50px;
  display:block;
}

#files li .file_link.selected, #files li .file_link:hover{
  background: #4da7e8 !important;
  border-color: #2581b8;
  color:#fff;
}

#files li .file_link.selected h4, #files li .file_link:hover h4{
  color:#fff;
}

#files li .details h4{
  margin-bottom:2px;
  margin-top:10px;
  max-height: 17px;
  height:17px;
  overflow: hidden;
  font-size:14px;
  text-overflow: ellipsis;
}

#files li .details.folder h4{
  margin-top:16px;
}

.file_link.folder i.icon{
  float:left;
  margin-left:10px;
}

.file_link.folder .num_items{
  display:block;
}

.file_link .link_icon{
  text-align: center;
  padding-left: 0;
  margin-left: 0;
  margin-right: 5px;
}

.file_link .link_icon i{
  padding-left:0px;
  padding-right:0px;
  position: relative;
  top: 5px;
}

.file_link i.icon:before{
  font-size:40px;
}


.detail_img{
  border-bottom:1px solid #f1f1f1;
  background:#eee;
}

.detail_img img{
  width:100%;
  height:auto;
  display:inline-block;
}

.detail_img i{
  display:block;
  width: 100%;
  text-align: center;
  font-size: 70px;
  margin-left: 0;
  padding: 30px;
  background: #f9f9f9;
}

.detail_img.folder i.fa-folder{
  display:block;
}


.detail_img.file i.fa-file{
  display:block;
}

.detail_img.image img{
  display:block;
}

.detail_info{
  padding:10px;
}

.detail_info .selected_file_count, .detail_info.folder .selected_file_size{
  display:none;
}

.detail_info.folder .selected_file_count{
  display:block;
}

.detail_info span{
  display:block;
  clear:both;
}

.detail_info a{
  color:#4DA7E8;
}

.detail_info .selected_file_count, .detail_info .selected_file_size{
  padding-top:0;
}

.detail_info h4{
  float:left;
  color:#bbb;
  margin:0;
  font-size:12px;
  margin-top:3px;
  margin-right:8px;
  padding-bottom:2px;
  font-weight:400;
}

.detail_info p{
  float:left;
  color:#444;
  padding-bottom:3px;
  font-size:12px;
  font-weight:400;
}

/********** file upload progress **********/

#filemanager .progress{
  border-radius:0;
  margin-bottom:0;
}

#uploadProgress{
  display:none;
  background:#eee;
}

/********** end file upload progress **********/

#file_loader{
  position:absolute;
  width:100%;
  height:100%;
  left:0;
  top:0;
  background: rgba(255, 255, 255, 0.7);
  z-index: 9;
  text-align:center;
}

#file_loader #file_loader_inner{
  width:60px;
  height:60px;
  position:absolute;
  top:50%;
  left:50%;
  margin-left:-30px;
  margin-top:-30px;

}

#file_loader img{
  width:80px;
  height:80px;
  margin-top:50px;
  opacity:0.5;
  -webkit-animation:spin 1.2s ease-in-out infinite;
  -moz-animation:spin 1.2s ease-in-out infinite;
  animation:spin 1.2s ease-in-out infinite;

}

#file_loader p{
  margin-top: 40px;
  position: absolute;
  text-align: center;
  width: 100%;
  top:50%;
  font-weight: 400;
  font-size: 12px;
}


/********** END MEDIA CSS **********/

/********** Overriding Data Tables Icons **********/

.voyager table.dataTable thead th.sorting:after, .voyager table.dataTable thead th.sorting_asc:after, .voyager table.dataTable thead th.sorting_desc:after, div.dataTables_paginate li.last a:after, div.dataTables_paginate li.next a:after, div.dataTables_paginate li.first a:before, div.dataTables_paginate li.previous a:before{
  font-family:Voyager;
}

.voyager table.dataTable thead th.sorting:after{
  content: 'o';
  margin-top:3px;
}

.voyager table.dataTable thead th.sorting_asc:after{
  content: 'p';
  margin-top:5px;
}

.voyager table.dataTable thead th.sorting_desc:after{
  content: 'q';
}

.voyager div.dataTables_paginate li.previous a:before{
  content: "\e039";
  margin-top: 3px;
  margin-left: -3px;
}

.voyager div.dataTables_paginate li.next a:after{
  content: "\e046";
  margin-top: 3px;
  margin-right: -3px;
}

/********** Add z-index to perfect-scrollbar **********/

.ps.ps--active-x>.ps__scrollbar-x-rail, .ps.ps--active-y>.ps__scrollbar-y-rail {
  z-index: 999;
}

/********** END perfect-scrollbar style **********/

/********** Cropper Style **********/

#cropping-image {
  margin: 0 auto;
}

div.cropper-container img {
  max-width: 100%; /* This rule is very important, please do not ignore this! */
}

/********** END Cropper Style **********/

/********** SimpleMDE Style **********/

.editor-toolbar.fullscreen {
  z-index: 9999;
}

.CodeMirror-fullscreen {
  z-index: 9999;
}

/********** END SimpleMDE Style **********/<|MERGE_RESOLUTION|>--- conflicted
+++ resolved
@@ -1687,8 +1687,6 @@
       i{
         &.voyager-angle-down{
           display:none;
-<<<<<<< HEAD
-=======
           label{
             span{
               color:#444;
@@ -1714,12 +1712,9 @@
             &:first-child{
               border-left:1px solid #eaeaea;
             }
->>>>>>> 390f9f02
         }
         &.voyager-angle-up{
           display:block;
-<<<<<<< HEAD
-=======
           z-index:1 !important;
           span{
             display:block;
@@ -1734,7 +1729,6 @@
         }
         .relationship_key, .relationship_taggable{
           display:none;
->>>>>>> 390f9f02
         }
       }
       span.open_text{
@@ -3285,50 +3279,12 @@
         }
       }
     }
-<<<<<<< HEAD
-    &.col-md-12{
-      margin-bottom:20px;
-    }
-    p{
-      float: left;
-      padding: 6px 10px;
-      background: #fff;
-      line-height: 22px;
-      margin-right: 0;
-      border: 1px solid #eaeaea;
-      border-top-left-radius: 3px;
-      border-bottom-left-radius: 3px;
-      color: #333;
-      margin-bottom: 0;
-      border-right: 0px;
-      &.flex{
-        display:flex;
-        border-radius: 0px;
-        border-top-right-radius: 3px;
-        border-bottom-right-radius: 3px;
-        border-right: 1px solid #eaeaea;
-        padding-right: 10px;
-        span{
-          margin-left: 4px;
-          margin-right: 5px;
-          line-height: 24px;
-        }
-        input{
-          position:relative;
-          top:3px;
-        }
-      }
-      &.relationship_table_select{
-        background: #EFEFEF;
-        color: #76838f;
-=======
     :not(.toggle-group) > label {
         height: 38px;
         background: #f1f1f1;
         padding: 7px 12px;
         font-size: 11px;
         line-height: 23px;
->>>>>>> 390f9f02
         font-weight: bold;
         font-size: 12px;
         padding-top: 8px;
@@ -3395,14 +3351,6 @@
     .relationship_key{
       display:none;
     }
-<<<<<<< HEAD
-    .well{
-      position:relative;
-      padding-top:55px;
-      margin-bottom:5px;
-      background: none;
-      border: 1px solid #f1f1f1;
-=======
     .relationship_details_more{
         position:relative;
         margin-bottom:0px;
@@ -3433,7 +3381,6 @@
             background: none;
             border: 1px solid #f1f1f1;
         }
->>>>>>> 390f9f02
     }
   }
 
@@ -5620,810 +5567,7 @@
 /********** End Checkbox 3 **********/
 
 /********** GA EMBED **********/
-<<<<<<< HEAD
-
-/*
-Copyright 2015 Google Inc. All rights reserved.
-
-Licensed under the Apache License, Version 2.0 (the "License");
-you may not use this file except in compliance with the License.
-You may obtain a copy of the License at
-
-    http://www.apache.org/licenses/LICENSE-2.0
-
-Unless required by applicable law or agreed to in writing, software
-distributed under the License is distributed on an "AS IS" BASIS,
-WITHOUT WARRANTIES OR CONDITIONS OF ANY KIND, either express or implied.
-See the License for the specific language governing permissions and
-limitations under the License.
-*/
-
-
-/*
-Version: 3.5.2 Timestamp: Sat Nov  1 14:43:36 EDT 2014
-*/
-.select2-container {
-  margin: 0;
-  position: relative;
-  display: inline-block;
-
-  vertical-align: middle;
-}
-
-.select2-container,.select2-drop,.select2-search,.select2-search input {
-  box-sizing: border-box;
-}
-
-.select2-container .select2-choice {
-  display: block;
-  height: 26px;
-  padding: 0 0 0 8px;
-  overflow: hidden;
-  position: relative;
-
-  border: 1px solid #aaa;
-  white-space: nowrap;
-  line-height: 26px;
-  color: #444;
-  text-decoration: none;
-
-  border-radius: 4px;
-
-  background-clip: padding-box;
-
-  -webkit-touch-callout: none;
-  -webkit-user-select: none;
-  -moz-user-select: none;
-  -ms-user-select: none;
-  user-select: none;
-
-  background-color: #fff;
-  /*background-image: linear-gradient(to top, #eee 0%, #fff 50%);*/
-}
-
-html[dir="rtl"] .select2-container .select2-choice {
-  padding: 0 8px 0 0;
-}
-
-.select2-container.select2-drop-above .select2-choice {
-  border-bottom-color: #aaa;
-  border-radius: 0 0 4px 4px;
-  /*background-image: linear-gradient(to bottom, #eee 0%, #fff 90%);*/
-}
-
-.select2-container.select2-allowclear .select2-choice .select2-chosen {
-  margin-right: 42px;
-}
-
-.select2-container .select2-choice > .select2-chosen {
-  margin-right: 26px;
-  display: block;
-  overflow: hidden;
-
-  white-space: nowrap;
-
-  text-overflow: ellipsis;
-  float: none;
-  width: auto;
-}
-
-html[dir="rtl"] .select2-container .select2-choice > .select2-chosen {
-  margin-left: 26px;
-  margin-right: 0;
-}
-
-.select2-container .select2-choice abbr {
-  display: none;
-  width: 12px;
-  height: 12px;
-  position: absolute;
-  right: 24px;
-  top: 8px;
-
-  font-size: 1px;
-  text-decoration: none;
-
-  border: 0;
-  /*background: url('select2.png') right top no-repeat;*/
-  cursor: pointer;
-  outline: 0;
-}
-
-.select2-container.select2-allowclear .select2-choice abbr {
-  display: inline-block;
-}
-
-.select2-container .select2-choice abbr:hover {
-  /*background-position: right -11px;*/
-  cursor: pointer;
-}
-
-.select2-drop-mask {
-  border: 0;
-  margin: 0;
-  padding: 0;
-  position: fixed;
-  left: 0;
-  top: 0;
-  min-height: 100%;
-  min-width: 100%;
-  height: auto;
-  width: auto;
-  opacity: 0;
-  z-index: 9998;
-  /* styles required for IE to work */
-  background-color: #fff;
-  filter: alpha(opacity=0);
-}
-
-.select2-drop {
-  width: 100%;
-  margin-top: -1px;
-  position: absolute;
-  z-index: 9999;
-  top: 100%;
-
-  background: #fff;
-  color: #000;
-  border: 1px solid #aaa;
-  border-top: 0;
-
-  border-radius: 0 0 4px 4px;
-  /*box-shadow: 0 4px 5px rgba(0, 0, 0, .15);*/
-}
-
-.select2-drop.select2-drop-above {
-  margin-top: 1px;
-  border-top: 1px solid #aaa;
-  border-bottom: 0;
-
-  border-radius: 4px 4px 0 0;
-  /*box-shadow: 0 -4px 5px rgba(0, 0, 0, .15);*/
-}
-
-.select2-drop-active {
-  border: 1px solid #5897fb;
-  border-top: none;
-}
-
-.select2-drop.select2-drop-above.select2-drop-active {
-  border-top: 1px solid #5897fb;
-}
-
-.select2-drop-auto-width {
-  border-top: 1px solid #aaa;
-  width: auto;
-}
-
-.select2-drop-auto-width .select2-search {
-  padding-top: 4px;
-}
-
-.select2-container .select2-choice .select2-arrow {
-  display: inline-block;
-  width: 18px;
-  height: 100%;
-  position: absolute;
-  right: 0;
-  top: 0;
-
-  border-left: 1px solid #aaa;
-  border-radius: 0 4px 4px 0;
-
-  background-clip: padding-box;
-
-  background: #ccc;
-  /*background-image: linear-gradient(to top, #ccc 0%, #eee 60%);*/
-}
-
-html[dir="rtl"] .select2-container .select2-choice .select2-arrow {
-  left: 0;
-  right: auto;
-
-  border-left: none;
-  border-right: 1px solid #aaa;
-  border-radius: 4px 0 0 4px;
-}
-
-.select2-container .select2-choice .select2-arrow b {
-  display: block;
-  width: 100%;
-  height: 100%;
-  /*background: url('select2.png') no-repeat 0 1px;*/
-}
-
-html[dir="rtl"] .select2-container .select2-choice .select2-arrow b {
-  /*background-position: 2px 1px;*/
-}
-
-.select2-search {
-  display: inline-block;
-  padding-left: 4px;
-  padding-right: 4px;
-
-  position: relative;
-  z-index: 10000;
-
-  white-space: nowrap;
-}
-
-.select2-search,.select2-search input{width:100%;min-height:26px;margin:0;}
-
-.select2-search input {
-  height: auto !important;
-  padding: 4px 20px 4px 5px;
-
-  outline: 0;
-  font-family: sans-serif;
-  font-size: 1em;
-
-  border: 1px solid #aaa;
-  border-radius: 0;
-
-  /*box-shadow: none;*/
-
-  /*background: url('select2.png') no-repeat 100% -22px, linear-gradient(to bottom, #fff 85%, #eee 99%) 0 0;*/
-}
-
-html[dir="rtl"] .select2-search input {
-  padding: 4px 5px 4px 20px;
-  /*background: url('select2.png') no-repeat -37px -22px, linear-gradient(to bottom, #fff 85%, #eee 99%) 0 0;*/
-}
-
-.select2-drop.select2-drop-above .select2-search input {
-  margin-top: 4px;
-}
-
-.select2-search input.select2-active {
-  /*background: url('select2-spinner.gif') no-repeat 100%, linear-gradient(to bottom, #fff 85%, #eee 99%) 0 0;*/
-}
-
-.select2-container-active .select2-choice,.select2-container-active .select2-choices {
-  border: 1px solid #5897fb;
-  outline: none;
-  /*box-shadow: 0 0 5px rgba(0, 0, 0, .3);*/
-}
-
-.select2-dropdown-open .select2-choice {
-  border-bottom-color: transparent;
-  /*box-shadow: 0 1px 0 #fff inset;*/
-
-  border-bottom-left-radius: 0;
-  border-bottom-right-radius: 0;
-
-  background-color: #eee;
-  /*background-image: linear-gradient(to top, #fff 0%, #eee 50%);*/
-}
-
-.select2-dropdown-open.select2-drop-above .select2-choice,.select2-dropdown-open.select2-drop-above .select2-choices {
-  border: 1px solid #5897fb;
-  border-top-color: transparent;
-  /*background-image: linear-gradient(to bottom, #fff 0%, #eee 50%);*/
-}
-
-.select2-dropdown-open .select2-choice .select2-arrow {
-  background: transparent;
-  border-left: none;
-  -webkit-filter: none;
-  filter: none;
-}
-html[dir="rtl"] .select2-dropdown-open .select2-choice .select2-arrow {
-  border-right: none;
-}
-
-.select2-dropdown-open .select2-choice .select2-arrow b {
-  /*background-position: -18px 1px;*/
-}
-
-html[dir="rtl"] .select2-dropdown-open .select2-choice .select2-arrow b {
-  /*background-position: -16px 1px;*/
-}
-
-.select2-hidden-accessible {
-  border: 0;
-  clip: rect(0 0 0 0);
-  height: 1px;
-  margin: -1px;
-  overflow: hidden;
-  padding: 0;
-  position: absolute;
-  width: 1px;
-}
-
-/* results */
-.select2-results {
-  max-height: 300px;
-  padding: 0 0 0 4px;
-  margin: 4px 4px 4px 0;
-  position: relative;
-  overflow-x: hidden;
-  overflow-y: auto;
-  -webkit-tap-highlight-color: rgba(0, 0, 0, 0);
-}
-
-html[dir="rtl"] .select2-results {
-  padding: 0 4px 0 0;
-  margin: 4px 0 4px 4px;
-}
-
-.select2-results ul.select2-result-sub {
-  margin: 0;
-  padding-left: 0;
-}
-
-.select2-results li {
-  list-style: none;
-  display: list-item;
-  /*background-image: none;*/
-}
-
-.select2-results li.select2-result-with-children > .select2-result-label {
-  font-weight: bold;
-}
-
-.select2-results .select2-result-label {
-  padding: 3px 7px 4px;
-  margin: 0;
-  cursor: pointer;
-
-  min-height: 1em;
-
-  -webkit-touch-callout: none;
-  -webkit-user-select: none;
-  -moz-user-select: none;
-  -ms-user-select: none;
-  user-select: none;
-}
-
-.select2-results-dept-1 .select2-result-label { padding-left: 20px }
-.select2-results-dept-2 .select2-result-label { padding-left: 40px }
-.select2-results-dept-3 .select2-result-label { padding-left: 60px }
-.select2-results-dept-4 .select2-result-label { padding-left: 80px }
-.select2-results-dept-5 .select2-result-label { padding-left: 100px }
-.select2-results-dept-6 .select2-result-label { padding-left: 110px }
-.select2-results-dept-7 .select2-result-label { padding-left: 120px }
-
-.select2-results .select2-highlighted {
-  background: #3875d7;
-  color: #fff;
-}
-
-.select2-results li em {
-  background: #feffde;
-  font-style: normal;
-}
-
-.select2-results .select2-highlighted em {
-  background: transparent;
-}
-
-.select2-results .select2-highlighted ul {
-  background: #fff;
-  color: #000;
-}
-
-.select2-results .select2-ajax-error,.select2-results .select2-no-results,.select2-results .select2-searching,.select2-results .select2-selection-limit {
-  background: #f4f4f4;
-  display: list-item;
-  padding-left: 5px;
-}
-
-/*
-disabled look for disabled choices in the results dropdown
-*/
-.select2-results .select2-disabled.select2-highlighted {
-  color: #666;
-}
-.select2-results .select2-disabled,.select2-results .select2-disabled.select2-highlighted{background:#f4f4f4;display:list-item;cursor:default;}
-
-.select2-results .select2-selected {
-  display: none;
-}
-
-.select2-more-results.select2-active {
-  /*background: #f4f4f4 url('select2-spinner.gif') no-repeat 100%;*/
-}
-
-.select2-results .select2-ajax-error {
-  background:#FF3232;
-  background: rgba(255, 50, 50, .2);
-}
-
-.select2-more-results {
-  background: #f4f4f4;
-  display: list-item;
-}
-
-/* disabled styles */
-
-.select2-container.select2-container-disabled .select2-choice {
-  background-color: #f4f4f4;
-  /*background-image: none;*/
-  border: 1px solid #ddd;
-  cursor: default;
-}
-
-.select2-container.select2-container-disabled .select2-choice .select2-arrow {
-  background-color: #f4f4f4;
-  /*background-image: none;*/
-  border-left: 0;
-}
-
-.select2-container.select2-container-disabled .select2-choice abbr {
-  display: none;
-}
-
-
-/* multiselect */
-
-.select2-container-multi .select2-choices {
-  height: auto !important;
-  height: 1%;
-  margin: 0;
-  padding: 0 5px 0 0;
-  position: relative;
-
-  border: 1px solid #aaa;
-  cursor: text;
-  overflow: hidden;
-
-  background-color: #fff;
-  /*background-image: linear-gradient(to bottom, #eee 1%, #fff 15%);*/
-}
-
-html[dir="rtl"] .select2-container-multi .select2-choices {
-  padding: 0 0 0 5px;
-}
-
-.select2-locked {
-  padding: 3px 5px 3px 5px !important;
-}
-
-.select2-container-multi .select2-choices {
-  min-height: 26px;
-}
-
-.select2-container-multi.select2-container-active .select2-choices {
-  border: 1px solid #5897fb;
-  outline: none;
-
-  /*box-shadow: 0 0 5px rgba(0, 0, 0, .3);*/
-}
-.select2-container-multi .select2-choices li {
-  float: left;
-  list-style: none;
-}
-html[dir="rtl"] .select2-container-multi .select2-choices li
-{
-  float: right;
-}
-.select2-container-multi .select2-choices .select2-search-field {
-  margin: 0;
-  padding: 0;
-  white-space: nowrap;
-}
-
-.select2-container-multi .select2-choices .select2-search-field input {
-  padding: 5px;
-  margin: 1px 0;
-
-  font-family: sans-serif;
-  font-size: 100%;
-  color: #666;
-  outline: 0;
-  border: 0;
-  /*box-shadow: none;*/
-  background: transparent !important;
-}
-
-.select2-container-multi .select2-choices .select2-search-field input.select2-active {
-  /*background: #fff url('select2-spinner.gif') no-repeat 100% !important;*/
-}
-
-.select2-default {
-  color: #999 !important;
-}
-
-.select2-container-multi .select2-choices .select2-search-choice {
-  padding: 3px 5px 3px 18px;
-  margin: 3px 0 3px 5px;
-  position: relative;
-
-  line-height: 13px;
-  color: #333;
-  cursor: default;
-  border: 1px solid #aaaaaa;
-
-  border-radius: 3px;
-
-  /*box-shadow: 0 0 2px #fff inset, 0 1px 0 rgba(0, 0, 0, 0.05);*/
-
-  background-clip: padding-box;
-
-  -webkit-touch-callout: none;
-  -webkit-user-select: none;
-  -moz-user-select: none;
-  -ms-user-select: none;
-  user-select: none;
-
-  background-color: #e4e4e4;
-  /*background-image: linear-gradient(to bottom, #f4f4f4 20%, #f0f0f0 50%, #e8e8e8 52%, #eee 100%);*/
-}
-html[dir="rtl"] .select2-container-multi .select2-choices .select2-search-choice
-{
-  margin: 3px 5px 3px 0;
-  padding: 3px 18px 3px 5px;
-}
-.select2-container-multi .select2-choices .select2-search-choice .select2-chosen {
-  cursor: default;
-}
-.select2-container-multi .select2-choices .select2-search-choice-focus {
-  background: #d4d4d4;
-}
-
-.select2-search-choice-close {
-  display: block;
-  width: 12px;
-  height: 13px;
-  position: absolute;
-  right: 3px;
-  top: 4px;
-
-  font-size: 1px;
-  outline: none;
-  /*background: url('select2.png') right top no-repeat;*/
-}
-html[dir="rtl"] .select2-search-choice-close {
-  right: auto;
-  left: 3px;
-}
-
-.select2-container-multi .select2-search-choice-close {
-  left: 3px;
-}
-
-html[dir="rtl"] .select2-container-multi .select2-search-choice-close {
-  left: auto;
-  right: 2px;
-}
-.select2-container-multi .select2-choices .select2-search-choice .select2-search-choice-close:hover,.select2-container-multi .select2-choices .select2-search-choice-focus .select2-search-choice-close {
-  /*background-position: right -11px;*/
-}
-
-/* disabled styles */
-.select2-container-multi.select2-container-disabled .select2-choices {
-  background-color: #f4f4f4;
-  /*background-image: none;*/
-  border: 1px solid #ddd;
-  cursor: default;
-}
-
-.select2-container-multi.select2-container-disabled .select2-choices .select2-search-choice {
-  padding: 3px 5px 3px 5px;
-  border: 1px solid #ddd;
-  /*background-image: none;*/
-  background-color: #f4f4f4;
-}
-
-.select2-container-multi.select2-container-disabled .select2-choices .select2-search-choice .select2-search-choice-close {    display: none;
-  background: none;
-}
-/* end multiselect */
-
-
-.select2-result-selectable .select2-match,.select2-result-unselectable .select2-match {
-  text-decoration: underline;
-}
-
-.select2-offscreen,.select2-offscreen:focus {
-  clip: rect(0 0 0 0) !important;
-  width: 1px !important;
-  height: 1px !important;
-  border: 0 !important;
-  margin: 0 !important;
-  padding: 0 !important;
-  overflow: hidden !important;
-  position: absolute !important;
-  outline: 0 !important;
-  left: 0px !important;
-  top: 0px !important;
-}
-
-.select2-display-none {
-  display: none;
-}
-
-.select2-measure-scrollbar {
-  position: absolute;
-  top: -10000px;
-  left: -10000px;
-  width: 100px;
-  height: 100px;
-  overflow: scroll;
-}
-
-/* Retina-ize icons */
-
-@media only screen and (-webkit-min-device-pixel-ratio: 1.5), only screen and (-webkit-min-device-pixel-ratio: 2), only screen and (min-resolution: 2dppx)  {
-  .select2-container .select2-choice .select2-arrow b,.select2-container .select2-choice abbr,.select2-search input,.select2-search-choice-close {
-    /*background-image: url('select2x2.png') !important;*/
-    background-repeat: no-repeat !important;
-    background-size: 60px 40px !important;
-  }
-
-  .select2-search input {
-    /*background-position: 100% -21px !important;*/
-  }
-}
-
-
-.select2-container-multi  {
-  display: block!important;
-  vertical-align: inherit!important;
-}
-
-/**
- * The generated input box (looks like a text field).
- */
-
-.select2-container-multi .select2-choices {
-  background: #fff!important;
-  border:1px solid #d4d2d0;
-  border-radius: 4px;
-  box-shadow: none;
-  box-sizing: border-box;
-  font: inherit;
-  font-weight: 400;
-  height: auto;
-  line-height: inherit;
-  min-height: 0;
-  padding: 0.42857em 0.42857em 0;
-}
-
-.select2-container-multi.select2-container-active .select2-choices {
-  border-color:#3b99fc;
-}
-
-.select2-container-multi.select2-dropdown-open .select2-choices {
-  border-radius: 4px 4px 0 0;
-}
-
-.select2-container-multi.select2-dropdown-open.select2-drop-above .select2-choices {
-  border-radius: 0 0 4px 4px;
-}
-
-
-/**
- * The select dropdown and its contents.
- */
-
-.select2-drop {
-  borde-radius: 0 0 4px 4px!important;
-}
-.select2-drop.select2-drop-above {
-  borde-radius: 4px 4px 0 0!important;
-  border-width: 1px 1px 0;
-}
-.select2-drop.select2-drop-active {
-  border-color:#3b99fc;
-  border-width: 0 1px 1px;
-}
-
-.select2-drop .select2-results {
-  border: solid #eee;
-  border-width: 1px 0 0;
-  max-height: 300px;
-  margin: 0;
-  padding: 0;
-}
-
-.select2-drop.select2-drop-above .select2-results {
-  border-width: 0 0 1px;
-}
-
-.select2-drop .select2-result {
-  border: solid #eee;
-  border-width: 1px 0 0;
-}
-
-.select2-drop .select2-result:first-child {
-  border-width: 0;
-}
-
-.select2-drop .select2-result.select2-highlighted {
-  border-color: transparent;
-  background:#3b99fc;
-}
-
-.select2-drop .select2-result.select2-highlighted * {
-  color: #fff!important;
-}
-
-.select2-drop .select2-results .select2-result-label {
-  padding: 0;
-}
-
-.select2-drop .select2-results .select2-selection-limit {
-  background: 0;
-  color:#777;
-  font-size: .85em;
-  padding: .5em;
-}
-
-
-/**
- * The search field within the input box.
- */
-
-.select2-container-multi .select2-choices .select2-search-field {
-  display: inline-block;
-  float: none;
-  margin: 0 0 0.42857em;
-  padding: 0.14286em 0;
-}
-
-.select2-container-multi .select2-choices .select2-search-field input {
-  color: inherit;
-  font: inherit;
-  height: auto;
-  margin: 0;
-  padding: 0;
-}
-
-
-/**
- * The tags.
- */
-
-.select2-container-multi .select2-choices .select2-search-choice {
-  background: hsl(0,0%,92.5%);
-  border: 0;
-  display: -webkit-inline-box;
-  display: -webkit-inline-flex;
-  display: -ms-inline-flexbox;
-  display: inline-flex;
-  float: none;
-  font: inherit;
-  margin: 0 0.42857em 0.42857em 0;
-  max-width: 100%;
-  padding: 0.14286em 0.42857em;
-}
-
-.select2-container-multi .select2-choices .select2-search-choice-focus {
-  background: hsl(0,0%,87.5%);
-}
-
-.select2-container-multi .select2-choices .select2-search-choice > div {
-  cursor: text;
-  font: inherit;
-  margin-right: .4em;
-  -webkit-user-select: initial;
-  -moz-user-select: initial;
-  -ms-user-select: initial;
-  user-select: initial;
-  word-wrap: break-word;
-}
-
-.select2-container-multi .select2-choices .select2-search-choice-close {
-  color: inherit;
-  font: inherit;
-  height: auto;
-  opacity: .25;
-  position: static;
-  width: auto;
-}
-
-.select2-container-multi .select2-choices .select2-search-choice-close:hover,.select2-container-multi .select2-choices .select2-search-choice-focus .select2-search-choice-close {
-  opacity: 1;
-}
-
-.select2-container-multi .select2-choices  .select2-search-choice-close:after {
-  display: inline-block;
-  content: '\2715';
-  font-size: .9em;
-}
-=======
->>>>>>> 390f9f02
+
 /*
 Copyright 2016 Google Inc. All rights reserved.
 

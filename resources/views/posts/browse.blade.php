--- conflicted
+++ resolved
@@ -68,7 +68,6 @@
                                     </td>
                                     @endforeach
                                     <td class="no-sort no-click">
-<<<<<<< HEAD
                                         @can('delete', $data)
                                             <div class="btn-sm btn-danger pull-right delete" data-id="{{ $data->id }}">
                                                 <i class="voyager-trash"></i> {{ __('voyager.generic.delete') }}
@@ -81,21 +80,7 @@
                                         @endcan
                                         @can('read', $data)
                                             <a href="{{ route('voyager.'.$dataType->slug.'.show', $data->id) }}" class="btn-sm btn-warning pull-right">
-=======
-                                        @php $primaryKey = isset($data->primaryKey) ? $data->primaryKey : $data->id @endphp
-                                        @if (Voyager::can('delete_'.$dataType->name))
-                                            <div class="btn-sm btn-danger pull-right delete" data-id="{{ $primaryKey }}">
-                                                <i class="voyager-trash"></i> {{ __('voyager.generic.delete') }}
-                                            </div>
-                                        @endif
-                                        @if (Voyager::can('edit_'.$dataType->name))
-                                            <a href="{{ route('voyager.'.$dataType->slug.'.edit', $primaryKey) }}" class="btn-sm btn-primary pull-right edit">
-                                                <i class="voyager-edit"></i> {{ __('voyager.generic.edit') }}
-                                            </a>
-                                        @endif
-                                        @if (Voyager::can('read_'.$dataType->name))
-                                            <a href="{{ route('voyager.'.$dataType->slug.'.show', $primaryKey) }}" class="btn-sm btn-warning pull-right">
->>>>>>> bd0b702b
+
                                                 <i class="voyager-eye"></i> {{ __('voyager.generic.view') }}
                                             </a>
                                         @endcan

@extends('voyager::master')

@section('css')
    <link rel="stylesheet" type="text/css" href="{{ config('voyager.assets_path') }}/css/ga-embed.css">
@stop

@section('content')
    <div class="page-content">
<<<<<<< HEAD
        <div class="alerts">
            @foreach ($alerts as $alert)
                <div class="alert alert-{{ $alert->type }} alert-name-{{ $alert->name }}">
                    @foreach($alert->components as $component)
                        <?php echo $component->render(); ?>
                    @endforeach
                </div>
            @endforeach
        </div>
        <div class="clearfix container-fluid row">
            @foreach(config('voyager.widgets', []) as $element) {{-- there should be a limit of widgets (4?) --}}
            <div class="col-xs-12 col-sm-6 col-md-4"> <!-- cols stack should be dynamically built depending on number of widgets -->
                <div class="panel widget center bgimage" style="margin-bottom:0;overflow:hidden;background-image:url({{ config('voyager.assets_path') . $element['image']}});">
=======
        @include('voyager::alerts')
        <div class="widgets">
            @foreach(config('voyager.widgets', []) as $element)
                <div class="panel widget center bgimage" style="background-image:url({{ config('voyager.assets_path') . $element['image']}});">
>>>>>>> e250caee
                    <div class="dimmer"></div>
                    <div class="panel-content">
                        <i class={{ $element['icon'] }}></i>
                        <?php $count = $element['model']::count(); ?>
                        <h4>{{ $count . ' ' .  $element['name'] }}(s)</h4>
                        <p>You have {{ $count . ' ' .  $element['name'] }}(s) in your database. Click on button below to view all {{ lcfirst($element['name']) }}s.</p>
                        <a href="{{ $element['url'] }}" class="btn btn-primary">View All {{ $element['name'] }}s</a>
                    </div>
                </div>
            </div>
            @endforeach
        </div>
        <div style="padding:15px;">
            <?php $google_analytics_client_id = Voyager::setting("google_analytics_client_id"); ?>
            @if (isset($google_analytics_client_id) && !empty($google_analytics_client_id))
                {{-- Google Analytics Embed --}}
                <div id="embed-api-auth-container"></div>
            @else
                <p style="border-radius:4px; padding:20px; background:#fff; margin:0; color:#999; text-align:center;">
                    To view analytics you'll need to get a google analytics client id and add it to your settings for the key <code>google_analytics_client_id</code>. Get your key in your Google developer console:
                    <a href="https://console.developers.google.com" target="_blank">https://console.developers.google.com</a>
                </p>
            @endif

            <div class="Dashboard Dashboard--full" id="analytics-dashboard">
                <header class="Dashboard-header">
                    <ul class="FlexGrid">
                        <li class="FlexGrid-item">
                            <div class="Titles">
                                <h1 class="Titles-main" id="view-name">Select a View</h1>
                                <div class="Titles-sub">Various visualizations</div>
                            </div>
                        </li>
                        <li class="FlexGrid-item FlexGrid-item--fixed">
                            <div id="active-users-container"></div>
                        </li>
                    </ul>
                    <div id="view-selector-container"></div>
                </header>

                <ul class="FlexGrid FlexGrid--halves">
                    <li class="FlexGrid-item">
                        <div class="Chartjs">
                            <header class="Titles">
                                <h1 class="Titles-main">This Week vs Last Week</h1>
                                <div class="Titles-sub">By users</div>
                            </header>
                            <figure class="Chartjs-figure" id="chart-1-container"></figure>
                            <ol class="Chartjs-legend" id="legend-1-container"></ol>
                        </div>
                    </li>
                    <li class="FlexGrid-item">
                        <div class="Chartjs">
                            <header class="Titles">
                                <h1 class="Titles-main">This Year vs Last Year</h1>
                                <div class="Titles-sub">By users</div>
                            </header>
                            <figure class="Chartjs-figure" id="chart-2-container"></figure>
                            <ol class="Chartjs-legend" id="legend-2-container"></ol>
                        </div>
                    </li>
                    <li class="FlexGrid-item">
                        <div class="Chartjs">
                            <header class="Titles">
                                <h1 class="Titles-main">Top Browsers</h1>
                                <div class="Titles-sub">By pageview</div>
                            </header>
                            <figure class="Chartjs-figure" id="chart-3-container"></figure>
                            <ol class="Chartjs-legend" id="legend-3-container"></ol>
                        </div>
                    </li>
                    <li class="FlexGrid-item">
                        <div class="Chartjs">
                            <header class="Titles">
                                <h1 class="Titles-main">Top Countries</h1>
                                <div class="Titles-sub">By sessions</div>
                            </header>
                            <figure class="Chartjs-figure" id="chart-4-container"></figure>
                            <ol class="Chartjs-legend" id="legend-4-container"></ol>
                        </div>
                    </li>
                </ul>
            </div>
        </div>
    </div>
@stop

@section('javascript')

    @if(isset($google_analytics_client_id) && !empty($google_analytics_client_id))
        <script>
            (function (w, d, s, g, js, fs) {
                g = w.gapi || (w.gapi = {});
                g.analytics = {
                    q: [], ready: function (f) {
                        this.q.push(f);
                    }
                };
                js = d.createElement(s);
                fs = d.getElementsByTagName(s)[0];
                js.src = 'https://apis.google.com/js/platform.js';
                fs.parentNode.insertBefore(js, fs);
                js.onload = function () {
                    g.load('analytics');
                };
            }(window, document, 'script'));
        </script>

        <script src="{{ config('voyager.assets_path') }}/js/ga-embed/chart.min.js"></script>
        <script src="{{ config('voyager.assets_path') }}/js/ga-embed/moment.min.js"></script>
        <!-- Include the ViewSelector2 component script. -->
        <script src="{{ config('voyager.assets_path') }}/js/ga-embed/view-selector2.js"></script>
        <!-- Include the DateRangeSelector component script. -->
        <script src="{{ config('voyager.assets_path') }}/js/ga-embed/date-range-selector.js"></script>
        <!-- Include the ActiveUsers component script. -->
        <script src="{{ config('voyager.assets_path') }}/js/ga-embed/active-users.js"></script>

        <script>
            // == NOTE ==
            // This code uses ES6 promises. If you want to use this code in a browser
            // that doesn't supporting promises natively, you'll have to include a polyfill.

            gapi.analytics.ready(function () {

                /**
                 * Authorize the user immediately if the user has already granted access.
                 * If no access has been created, render an authorize button inside the
                 * element with the ID "embed-api-auth-container".
                 */
                gapi.analytics.auth.authorize({
                    container: 'embed-api-auth-container',
                    clientid: '<?= $google_analytics_client_id; ?>'
                });


                /**
                 * Create a new ActiveUsers instance to be rendered inside of an
                 * element with the id "active-users-container" and poll for changes every
                 * five seconds.
                 */
                var activeUsers = new gapi.analytics.ext.ActiveUsers({
                    container: 'active-users-container',
                    pollingInterval: 5
                });


                /**
                 * Add CSS animation to visually show the when users come and go.
                 */
                activeUsers.once('success', function () {
                    var element = this.container.firstChild;
                    var timeout;

                    document.getElementById('embed-api-auth-container').style.display = 'none';
                    document.getElementById('analytics-dashboard').style.display = 'block';

                    this.on('change', function (data) {
                        var element = this.container.firstChild;
                        var animationClass = data.delta > 0 ? 'is-increasing' : 'is-decreasing';
                        element.className += (' ' + animationClass);

                        clearTimeout(timeout);
                        timeout = setTimeout(function () {
                            element.className =
                                    element.className.replace(/ is-(increasing|decreasing)/g, '');
                        }, 3000);
                    });
                });


                /**
                 * Create a new ViewSelector2 instance to be rendered inside of an
                 * element with the id "view-selector-container".
                 */
                var viewSelector = new gapi.analytics.ext.ViewSelector2({
                    container: 'view-selector-container'
                })
                        .execute();


                /**
                 * Update the activeUsers component, the Chartjs charts, and the dashboard
                 * title whenever the user changes the view.
                 */
                viewSelector.on('viewChange', function (data) {
                    var title = document.getElementById('view-name');
                    if (title) {
                        title.innerHTML = data.property.name + ' (' + data.view.name + ')';
                    }

                    // Start tracking active users for this view.
                    activeUsers.set(data).execute();

                    // Render all the of charts for this view.
                    renderWeekOverWeekChart(data.ids);
                    renderYearOverYearChart(data.ids);
                    renderTopBrowsersChart(data.ids);
                    renderTopCountriesChart(data.ids);
                });


                /**
                 * Draw the a chart.js line chart with data from the specified view that
                 * overlays session data for the current week over session data for the
                 * previous week.
                 */
                function renderWeekOverWeekChart(ids) {

                    // Adjust `now` to experiment with different days, for testing only...
                    var now = moment(); // .subtract(3, 'day');

                    var thisWeek = query({
                        'ids': ids,
                        'dimensions': 'ga:date,ga:nthDay',
                        'metrics': 'ga:users',
                        'start-date': moment(now).subtract(1, 'day').day(0).format('YYYY-MM-DD'),
                        'end-date': moment(now).format('YYYY-MM-DD')
                    });

                    var lastWeek = query({
                        'ids': ids,
                        'dimensions': 'ga:date,ga:nthDay',
                        'metrics': 'ga:users',
                        'start-date': moment(now).subtract(1, 'day').day(0).subtract(1, 'week')
                                .format('YYYY-MM-DD'),
                        'end-date': moment(now).subtract(1, 'day').day(6).subtract(1, 'week')
                                .format('YYYY-MM-DD')
                    });

                    Promise.all([thisWeek, lastWeek]).then(function (results) {

                        var data1 = results[0].rows.map(function (row) {
                            return +row[2];
                        });
                        var data2 = results[1].rows.map(function (row) {
                            return +row[2];
                        });
                        var labels = results[1].rows.map(function (row) {
                            return +row[0];
                        });

                        labels = labels.map(function (label) {
                            return moment(label, 'YYYYMMDD').format('ddd');
                        });

                        var data = {
                            labels: labels,
                            datasets: [
                                {
                                    label: 'Last Week',
                                    fillColor: 'rgba(220,220,220,0.5)',
                                    strokeColor: 'rgba(220,220,220,1)',
                                    pointColor: 'rgba(220,220,220,1)',
                                    pointStrokeColor: '#fff',
                                    data: data2
                                },
                                {
                                    label: 'This Week',
                                    fillColor: 'rgba(151,187,205,0.5)',
                                    strokeColor: 'rgba(151,187,205,1)',
                                    pointColor: 'rgba(151,187,205,1)',
                                    pointStrokeColor: '#fff',
                                    data: data1
                                }
                            ]
                        };

                        new Chart(makeCanvas('chart-1-container')).Line(data);
                        generateLegend('legend-1-container', data.datasets);
                    });
                }


                /**
                 * Draw the a chart.js bar chart with data from the specified view that
                 * overlays session data for the current year over session data for the
                 * previous year, grouped by month.
                 */
                function renderYearOverYearChart(ids) {

                    // Adjust `now` to experiment with different days, for testing only...
                    var now = moment(); // .subtract(3, 'day');

                    var thisYear = query({
                        'ids': ids,
                        'dimensions': 'ga:month,ga:nthMonth',
                        'metrics': 'ga:users',
                        'start-date': moment(now).date(1).month(0).format('YYYY-MM-DD'),
                        'end-date': moment(now).format('YYYY-MM-DD')
                    });

                    var lastYear = query({
                        'ids': ids,
                        'dimensions': 'ga:month,ga:nthMonth',
                        'metrics': 'ga:users',
                        'start-date': moment(now).subtract(1, 'year').date(1).month(0)
                                .format('YYYY-MM-DD'),
                        'end-date': moment(now).date(1).month(0).subtract(1, 'day')
                                .format('YYYY-MM-DD')
                    });

                    Promise.all([thisYear, lastYear]).then(function (results) {
                        var data1 = results[0].rows.map(function (row) {
                            return +row[2];
                        });
                        var data2 = results[1].rows.map(function (row) {
                            return +row[2];
                        });
                        var labels = ['Jan', 'Feb', 'Mar', 'Apr', 'May', 'Jun',
                            'Jul', 'Aug', 'Sep', 'Oct', 'Nov', 'Dec'];

                        // Ensure the data arrays are at least as long as the labels array.
                        // Chart.js bar charts don't (yet) accept sparse datasets.
                        for (var i = 0, len = labels.length; i < len; i++) {
                            if (data1[i] === undefined) data1[i] = null;
                            if (data2[i] === undefined) data2[i] = null;
                        }

                        var data = {
                            labels: labels,
                            datasets: [
                                {
                                    label: 'Last Year',
                                    fillColor: 'rgba(220,220,220,0.5)',
                                    strokeColor: 'rgba(220,220,220,1)',
                                    data: data2
                                },
                                {
                                    label: 'This Year',
                                    fillColor: 'rgba(151,187,205,0.5)',
                                    strokeColor: 'rgba(151,187,205,1)',
                                    data: data1
                                }
                            ]
                        };

                        new Chart(makeCanvas('chart-2-container')).Bar(data);
                        generateLegend('legend-2-container', data.datasets);
                    })
                            .catch(function (err) {
                                console.error(err.stack);
                            });
                }


                /**
                 * Draw the a chart.js doughnut chart with data from the specified view that
                 * show the top 5 browsers over the past seven days.
                 */
                function renderTopBrowsersChart(ids) {

                    query({
                        'ids': ids,
                        'dimensions': 'ga:browser',
                        'metrics': 'ga:pageviews',
                        'sort': '-ga:pageviews',
                        'max-results': 5
                    })
                            .then(function (response) {

                                var data = [];
                                var colors = ['#4D5360', '#949FB1', '#D4CCC5', '#E2EAE9', '#F7464A'];

                                response.rows.forEach(function (row, i) {
                                    data.push({value: +row[1], color: colors[i], label: row[0]});
                                });

                                new Chart(makeCanvas('chart-3-container')).Doughnut(data);
                                generateLegend('legend-3-container', data);
                            });
                }


                /**
                 * Draw the a chart.js doughnut chart with data from the specified view that
                 * compares sessions from mobile, desktop, and tablet over the past seven
                 * days.
                 */
                function renderTopCountriesChart(ids) {
                    query({
                        'ids': ids,
                        'dimensions': 'ga:country',
                        'metrics': 'ga:sessions',
                        'sort': '-ga:sessions',
                        'max-results': 5
                    })
                            .then(function (response) {

                                var data = [];
                                var colors = ['#4D5360', '#949FB1', '#D4CCC5', '#E2EAE9', '#F7464A'];

                                response.rows.forEach(function (row, i) {
                                    data.push({
                                        label: row[0],
                                        value: +row[1],
                                        color: colors[i]
                                    });
                                });

                                new Chart(makeCanvas('chart-4-container')).Doughnut(data);
                                generateLegend('legend-4-container', data);
                            });
                }


                /**
                 * Extend the Embed APIs `gapi.analytics.report.Data` component to
                 * return a promise the is fulfilled with the value returned by the API.
                 * @param {Object} params The request parameters.
                 * @return {Promise} A promise.
                 */
                function query(params) {
                    return new Promise(function (resolve, reject) {
                        var data = new gapi.analytics.report.Data({query: params});
                        data.once('success', function (response) {
                            resolve(response);
                        })
                                .once('error', function (response) {
                                    reject(response);
                                })
                                .execute();
                    });
                }


                /**
                 * Create a new canvas inside the specified element. Set it to be the width
                 * and height of its container.
                 * @param {string} id The id attribute of the element to host the canvas.
                 * @return {RenderingContext} The 2D canvas context.
                 */
                function makeCanvas(id) {
                    var container = document.getElementById(id);
                    var canvas = document.createElement('canvas');
                    var ctx = canvas.getContext('2d');

                    container.innerHTML = '';
                    canvas.width = container.offsetWidth;
                    canvas.height = container.offsetHeight;
                    container.appendChild(canvas);

                    return ctx;
                }


                /**
                 * Create a visual legend inside the specified element based off of a
                 * Chart.js dataset.
                 * @param {string} id The id attribute of the element to host the legend.
                 * @param {Array.<Object>} items A list of labels and colors for the legend.
                 */
                function generateLegend(id, items) {
                    var legend = document.getElementById(id);
                    legend.innerHTML = items.map(function (item) {
                        var color = item.color || item.fillColor;
                        var label = item.label;
                        return '<li><i style="background:' + color + '"></i>' + label + '</li>';
                    }).join('');
                }


                // Set some global Chart.js defaults.
                Chart.defaults.global.animationSteps = 60;
                Chart.defaults.global.animationEasing = 'easeInOutQuart';
                Chart.defaults.global.responsive = true;
                Chart.defaults.global.maintainAspectRatio = false;

            });

        </script>
    @endif

@stop<|MERGE_RESOLUTION|>--- conflicted
+++ resolved
@@ -6,26 +6,11 @@
 
 @section('content')
     <div class="page-content">
-<<<<<<< HEAD
-        <div class="alerts">
-            @foreach ($alerts as $alert)
-                <div class="alert alert-{{ $alert->type }} alert-name-{{ $alert->name }}">
-                    @foreach($alert->components as $component)
-                        <?php echo $component->render(); ?>
-                    @endforeach
-                </div>
-            @endforeach
-        </div>
+        @include('voyager::alerts')
         <div class="clearfix container-fluid row">
             @foreach(config('voyager.widgets', []) as $element) {{-- there should be a limit of widgets (4?) --}}
             <div class="col-xs-12 col-sm-6 col-md-4"> <!-- cols stack should be dynamically built depending on number of widgets -->
                 <div class="panel widget center bgimage" style="margin-bottom:0;overflow:hidden;background-image:url({{ config('voyager.assets_path') . $element['image']}});">
-=======
-        @include('voyager::alerts')
-        <div class="widgets">
-            @foreach(config('voyager.widgets', []) as $element)
-                <div class="panel widget center bgimage" style="background-image:url({{ config('voyager.assets_path') . $element['image']}});">
->>>>>>> e250caee
                     <div class="dimmer"></div>
                     <div class="panel-content">
                         <i class={{ $element['icon'] }}></i>

<div class="side-menu sidebar-inverse">
    <nav class="navbar navbar-default" role="navigation">
        <div class="side-menu-container">
            <div class="navbar-header">
                <a class="navbar-brand" href="{{ route('voyager.dashboard') }}">
                    <div class="logo-icon-container">
                        <?php $admin_logo_img = Voyager::setting('admin_icon_image', ''); ?>
                        @if($admin_logo_img == '')
                            <img src="{{ config('voyager.assets_path') }}/images/logo-icon-light.png" alt="Logo Icon">
                        @else
                            <img src="{{ Voyager::image($admin_logo_img) }}" alt="Logo Icon">
                        @endif
                    </div>
                    <div class="title">{{Voyager::setting('admin_title', 'VOYAGER')}}</div>
                </a>
            </div><!-- .navbar-header -->

            <div class="panel widget center bgimage"
                 style="background-image:url({{ Voyager::image( Voyager::setting('admin_bg_image'), config('voyager.assets_path') . '/images/bg.jpg' ) }});">
                <div class="dimmer"></div>
                <div class="panel-content">
                    <img src="{{ $user_avatar }}" class="avatar" alt="{{ Auth::user()->name }} avatar">
                    <h4>{{ ucwords(Auth::user()->name) }}</h4>
                    <p>{{ Auth::user()->email }}</p>

                    <a href="{{ route('voyager.profile') }}" class="btn btn-primary">Profile</a>
                    <div style="clear:both"></div>
                </div>
            </div>

        </div>

<<<<<<< HEAD
        <div class="navbar-expand-toggle">
        {!! menu('admin', 'admin_menu') !!}
        </div>
=======
        {!! Menu::display('admin', 'admin_menu') !!}
>>>>>>> 8336e304
    </nav>
</div><|MERGE_RESOLUTION|>--- conflicted
+++ resolved
@@ -30,12 +30,8 @@
 
         </div>
 
-<<<<<<< HEAD
         <div class="navbar-expand-toggle">
         {!! menu('admin', 'admin_menu') !!}
         </div>
-=======
-        {!! Menu::display('admin', 'admin_menu') !!}
->>>>>>> 8336e304
     </nav>
 </div>
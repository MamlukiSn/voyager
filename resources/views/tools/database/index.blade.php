--- conflicted
+++ resolved
@@ -37,8 +37,6 @@
                             </p>
                         </td>
 
-<<<<<<< HEAD
-=======
                         <td>
                             <div class="bread_actions">
                             @if($table->dataTypeId)
@@ -63,7 +61,6 @@
                             </div>
                         </td>
 
->>>>>>> c311323e
                         <td class="actions">
                             <a class="btn btn-danger btn-sm pull-right delete_table @if($table->dataTypeId) remove-bread-warning @endif"
                                data-table="{{ $table->name }}" style="display:inline; cursor:pointer;">

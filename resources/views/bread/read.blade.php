@extends('voyager::master')

@section('page_title','View '.$dataType->display_name_singular)

@section('page_header')
    <h1 class="page-title">
        <i class="{{ $dataType->icon }}"></i> {{ __('voyager.generic.viewing') }} {{ ucfirst($dataType->display_name_singular) }} &nbsp;

        @if (Voyager::can('edit_'.$dataType->name))
        <a href="{{ route('voyager.'.$dataType->slug.'.edit', $dataTypeContent->getKey()) }}" class="btn btn-info">
            <span class="glyphicon glyphicon-pencil"></span>&nbsp;
            {{ __('voyager.generic.edit') }}
        </a>
        @endif
        <a href="{{ route('voyager.'.$dataType->slug.'.index') }}" class="btn btn-warning">
            <span class="glyphicon glyphicon-list"></span>&nbsp;
            {{ __('voyager.generic.return_to_list') }}
        </a>
    </h1>
    @include('voyager::multilingual.language-selector')
@stop

@section('content')
    <div class="page-content read container-fluid">
        <div class="row">
            <div class="col-md-12">

                <div class="panel panel-bordered" style="padding-bottom:5px;">
                    <!-- form start -->
                    @foreach($dataType->readRows as $row)
                        @php $rowDetails = json_decode($row->details); @endphp

                        <div class="panel-heading" style="border-bottom:0;">
                            <h3 class="panel-title">{{ $row->display_name }}</h3>
                        </div>

                        <div class="panel-body" style="padding-top:0;">
                            @if($row->type == "image")
                                <img class="img-responsive"
                                     src="{{ Voyager::image($dataTypeContent->{$row->field}) }}">
                            @elseif($row->type == 'select_dropdown' && property_exists($rowDetails, 'options') &&
                                    !empty($rowDetails->options->{$dataTypeContent->{$row->field}})
                            )

                                <?php echo $rowDetails->options->{$dataTypeContent->{$row->field}};?>
                            @elseif($row->type == 'select_dropdown' && $dataTypeContent->{$row->field . '_page_slug'})
                                <a href="{{ $dataTypeContent->{$row->field . '_page_slug'} }}">{{ $dataTypeContent->{$row->field}  }}</a>
                            @elseif($row->type == 'select_multiple')
                                @if(property_exists($rowDetails, 'relationship'))

                                    @foreach($dataTypeContent->{$row->field} as $item)
                                        @if($item->{$row->field . '_page_slug'})
                                        <a href="{{ $item->{$row->field . '_page_slug'} }}">{{ $item->{$row->field}  }}</a>@if(!$loop->last), @endif
                                        @else
                                        {{ $item->{$row->field}  }}
                                        @endif
                                    @endforeach

                                @elseif(property_exists($rowDetails, 'options'))
                                    @foreach($dataTypeContent->{$row->field} as $item)
                                     {{ $rowDetails->options->{$item} . (!$loop->last ? ', ' : '') }}
                                    @endforeach
                                @endif
                            @elseif($row->type == 'date')
                                {{ $rowDetails && property_exists($rowDetails, 'format') ? \Carbon\Carbon::parse($dataTypeContent->{$row->field})->formatLocalized($rowDetails->format) : $dataTypeContent->{$row->field} }}
                            @elseif($row->type == 'checkbox')
                                @if($rowDetails && property_exists($rowDetails, 'on') && property_exists($rowDetails, 'off'))
                                    @if($dataTypeContent->{$row->field})
                                    <span class="label label-info">{{ $rowDetails->on }}</span>
                                    @else
                                    <span class="label label-primary">{{ $rowDetails->off }}</span>
                                    @endif
                                @else
                                {{ $dataTypeContent->{$row->field} }}
                                @endif
<<<<<<< HEAD
                            @elseif($row->type == 'color')
                                <span class="badge badge-lg" style="background-color: {{ $dataTypeContent->{$row->field} }}">{{ $dataTypeContent->{$row->field} }}</span>
=======
                            @elseif($row->type == 'coordinates')
                                @include('voyager::partials.coordinates')
>>>>>>> ebf13136
                            @elseif($row->type == 'rich_text_box')
                                @include('voyager::multilingual.input-hidden-bread-read')
                                <p>{{ strip_tags($dataTypeContent->{$row->field}, '<b><i><u>') }}</p>
                            @elseif($row->type == 'file')
                                @if(json_decode($dataTypeContent->{$row->field}))
                                    @foreach(json_decode($dataTypeContent->{$row->field}) as $file)
                                        <a href="/storage/{{ $file->download_link or '' }}">
                                            {{ $file->original_name or '' }}
                                        </a>
                                        <br/>
                                    @endforeach
                                @else
                                    <a href="/storage/{{ $dataTypeContent->{$row->field} }}">
                                        Download
                                    </a>
                                @endif
                            @else
                                @include('voyager::multilingual.input-hidden-bread-read')
                                <p>{{ $dataTypeContent->{$row->field} }}</p>
                            @endif
                        </div><!-- panel-body -->
                        @if(!$loop->last)
                            <hr style="margin:0;">
                        @endif
                    @endforeach

                </div>
            </div>
        </div>
    </div>
@stop

@section('javascript')
    @if ($isModelTranslatable)
    <script>
        $(document).ready(function () {
            $('.side-body').multilingual();
        });
    </script>
    <script src="{{ voyager_asset('js/multilingual.js') }}"></script>
    @endif
@stop<|MERGE_RESOLUTION|>--- conflicted
+++ resolved
@@ -73,13 +73,10 @@
                                 @else
                                 {{ $dataTypeContent->{$row->field} }}
                                 @endif
-<<<<<<< HEAD
                             @elseif($row->type == 'color')
                                 <span class="badge badge-lg" style="background-color: {{ $dataTypeContent->{$row->field} }}">{{ $dataTypeContent->{$row->field} }}</span>
-=======
                             @elseif($row->type == 'coordinates')
                                 @include('voyager::partials.coordinates')
->>>>>>> ebf13136
                             @elseif($row->type == 'rich_text_box')
                                 @include('voyager::multilingual.input-hidden-bread-read')
                                 <p>{{ strip_tags($dataTypeContent->{$row->field}, '<b><i><u>') }}</p>

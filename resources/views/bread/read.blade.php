@extends('voyager::master')

@section('page_title','View '.$dataType->display_name_singular)

@section('page_header')
    <h1 class="page-title">
        <i class="{{ $dataType->icon }}"></i> {{ __('voyager.generic.viewing') }} {{ ucfirst($dataType->display_name_singular) }} &nbsp;

        @if (Voyager::can('edit_'.$dataType->name))
        <a href="{{ route('voyager.'.$dataType->slug.'.edit', $dataTypeContent->getKey()) }}" class="btn btn-info">
            <span class="glyphicon glyphicon-pencil"></span>&nbsp;
            {{ __('voyager.generic.edit') }}
        </a>
        @endif
        <a href="{{ route('voyager.'.$dataType->slug.'.index') }}" class="btn btn-warning">
            <span class="glyphicon glyphicon-list"></span>&nbsp;
            {{ __('voyager.generic.return_to_list') }}
        </a>
    </h1>
    @include('voyager::multilingual.language-selector')
@stop

@section('content')
    <div class="page-content read container-fluid">
        <div class="row">
            <div class="col-md-12">

                <div class="panel panel-bordered" style="padding-bottom:5px;">
                    <!-- form start -->
                    @foreach($dataType->readRows as $row)
                        @php $rowDetails = json_decode($row->details); @endphp

                        <div class="panel-heading" style="border-bottom:0;">
                            <h3 class="panel-title">{{ $row->display_name }}</h3>
                        </div>

                        <div class="panel-body" style="padding-top:0;">
                            @if($row->type == "image")
                                <img class="img-responsive"
<<<<<<< HEAD
                                     src="{{ Voyager::image($dataTypeContent->{$row->field}) }}">
                            @elseif($row->type == 'relationship')
                                 @include('voyager::formfields.relationship', ['view' => 'read', 'options' => $rowDetails])
=======
                                     src="{{ filter_var($dataTypeContent->{$row->field}, FILTER_VALIDATE_URL) ? $dataTypeContent->{$row->field} : Voyager::image($dataTypeContent->{$row->field}) }}">
>>>>>>> 61483310
                            @elseif($row->type == 'select_dropdown' && property_exists($rowDetails, 'options') &&
                                    !empty($rowDetails->options->{$dataTypeContent->{$row->field}})
                            )

                                <?php echo $rowDetails->options->{$dataTypeContent->{$row->field}};?>
                            @elseif($row->type == 'select_dropdown' && $dataTypeContent->{$row->field . '_page_slug'})
                                <a href="{{ $dataTypeContent->{$row->field . '_page_slug'} }}">{{ $dataTypeContent->{$row->field}  }}</a>
                            @elseif($row->type == 'select_multiple')
                                @if(property_exists($rowDetails, 'relationship'))

                                    @foreach($dataTypeContent->{$row->field} as $item)
                                        @if($item->{$row->field . '_page_slug'})
                                        <a href="{{ $item->{$row->field . '_page_slug'} }}">{{ $item->{$row->field}  }}</a>@if(!$loop->last), @endif
                                        @else
                                        {{ $item->{$row->field}  }}
                                        @endif
                                    @endforeach

                                @elseif(property_exists($rowDetails, 'options'))
                                    @foreach($dataTypeContent->{$row->field} as $item)
                                     {{ $rowDetails->options->{$item} . (!$loop->last ? ', ' : '') }}
                                    @endforeach
                                @endif
                            @elseif($row->type == 'date')
                                {{ $rowDetails && property_exists($rowDetails, 'format') ? \Carbon\Carbon::parse($dataTypeContent->{$row->field})->formatLocalized($rowDetails->format) : $dataTypeContent->{$row->field} }}
                            @elseif($row->type == 'checkbox')
                                @if($rowDetails && property_exists($rowDetails, 'on') && property_exists($rowDetails, 'off'))
                                    @if($dataTypeContent->{$row->field})
                                    <span class="label label-info">{{ $rowDetails->on }}</span>
                                    @else
                                    <span class="label label-primary">{{ $rowDetails->off }}</span>
                                    @endif
                                @else
                                {{ $dataTypeContent->{$row->field} }}
                                @endif
                            @elseif($row->type == 'color')
                                <span class="badge badge-lg" style="background-color: {{ $dataTypeContent->{$row->field} }}">{{ $dataTypeContent->{$row->field} }}</span>
                            @elseif($row->type == 'coordinates')
                                @include('voyager::partials.coordinates')
                            @elseif($row->type == 'rich_text_box')
                                @include('voyager::multilingual.input-hidden-bread-read')
                                <p>{{ strip_tags($dataTypeContent->{$row->field}, '<b><i><u>') }}</p>
                            @elseif($row->type == 'file')
                                @if(json_decode($dataTypeContent->{$row->field}))
                                    @foreach(json_decode($dataTypeContent->{$row->field}) as $file)
                                        <a href="/storage/{{ $file->download_link or '' }}">
                                            {{ $file->original_name or '' }}
                                        </a>
                                        <br/>
                                    @endforeach
                                @else
                                    <a href="/storage/{{ $dataTypeContent->{$row->field} }}">
                                        Download
                                    </a>
                                @endif
                            @else
                                @include('voyager::multilingual.input-hidden-bread-read')
                                <p>{{ $dataTypeContent->{$row->field} }}</p>
                            @endif
                        </div><!-- panel-body -->
                        @if(!$loop->last)
                            <hr style="margin:0;">
                        @endif
                    @endforeach

                </div>
            </div>
        </div>
    </div>
@stop

@section('javascript')
    @if ($isModelTranslatable)
    <script>
        $(document).ready(function () {
            $('.side-body').multilingual();
        });
    </script>
    <script src="{{ voyager_asset('js/multilingual.js') }}"></script>
    @endif
@stop<|MERGE_RESOLUTION|>--- conflicted
+++ resolved
@@ -37,13 +37,9 @@
                         <div class="panel-body" style="padding-top:0;">
                             @if($row->type == "image")
                                 <img class="img-responsive"
-<<<<<<< HEAD
-                                     src="{{ Voyager::image($dataTypeContent->{$row->field}) }}">
+                                     src="{{ filter_var($dataTypeContent->{$row->field}, FILTER_VALIDATE_URL) ? $dataTypeContent->{$row->field} : Voyager::image($dataTypeContent->{$row->field}) }}">
                             @elseif($row->type == 'relationship')
                                  @include('voyager::formfields.relationship', ['view' => 'read', 'options' => $rowDetails])
-=======
-                                     src="{{ filter_var($dataTypeContent->{$row->field}, FILTER_VALIDATE_URL) ? $dataTypeContent->{$row->field} : Voyager::image($dataTypeContent->{$row->field}) }}">
->>>>>>> 61483310
                             @elseif($row->type == 'select_dropdown' && property_exists($rowDetails, 'options') &&
                                     !empty($rowDetails->options->{$dataTypeContent->{$row->field}})
                             )

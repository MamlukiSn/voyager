@extends('voyager::master')

@section('page_title','All '.$dataType->display_name_plural)

@section('page_header')
    <h1 class="page-title">
        <i class="{{ $dataType->icon }}"></i> {{ $dataType->display_name_plural }}
        @if (Voyager::can('add_'.$dataType->name))
            <a href="{{ route('voyager.'.$dataType->slug.'.create') }}" class="btn btn-success">
                <i class="voyager-plus"></i> Add New
            </a>
        @endif
    </h1>
@stop

@section('content')
    <div class="page-content container-fluid">
        @include('voyager::alerts')
        <div class="row">
            <div class="col-md-12">
                <div class="panel panel-bordered">
                    <div class="panel-body table-responsive">
                        <table id="dataTable" class="row table table-hover">
                            <thead>
                                <tr>
                                    @foreach($dataType->browseRows as $rows)
                                    <th>{{ $rows->display_name }}</th>
                                    @endforeach
                                    <th class="actions">Actions</th>
                                </tr>
                            </thead>
                            <tbody>
                                @foreach($dataTypeContent as $data)
                                <tr>
                                    @foreach($dataType->browseRows as $row)
                                        <td>
                                            <?php $options = json_decode($row->details); ?>
                                            @if($row->type == 'image')
                                                <img src="@if( strpos($data->{$row->field}, 'http://') === false && strpos($data->{$row->field}, 'https://') === false){{ Voyager::image( $data->{$row->field} ) }}@else{{ $data->{$row->field} }}@endif" style="width:100px">
                                            @elseif($row->type == 'select_multiple')
                                                @if(property_exists($options, 'relationship'))

                                                    @foreach($data->{$row->field} as $item)
                                                        @if($item->{$row->field . '_page_slug'})
                                                        <a href="{{ $item->{$row->field . '_page_slug'} }}">{{ $item->{$row->field} }}</a>@if(!$loop->last), @endif
                                                        @else
                                                        {{ $item->{$row->field} }}
                                                        @endif
                                                    @endforeach

                                                    {{-- $data->{$row->field}->implode($options->relationship->label, ', ') --}}
                                                @elseif(property_exists($options, 'options'))
                                                    @foreach($data->{$row->field} as $item)
                                                     {{ $options->options->{$item} . (!$loop->last ? ', ' : '') }}
                                                    @endforeach
                                                @endif
                                                @if ($data->{$row->field} && isset($options->relationship))
                                                    {{ $data->{$row->field}->implode($options->relationship->label, ', ') }}
                                                @endif
                                            @elseif($row->type == 'select_dropdown' && $data->{$row->field . '_page_slug'})
                                                <a href="{{ $data->{$row->field . '_page_slug'} }}">{{ $data->{$row->field} }}</a>
                                            @elseif($row->type == 'date')
                                            {{ $options && property_exists($options, 'format') ? \Carbon\Carbon::parse($data->{$row->field})->formatLocalized($options->format) : $data->{$row->field} }}
                                            @elseif($row->type == 'checkbox')
                                                @if($options && property_exists($options, 'on') && property_exists($options, 'off'))
                                                    @if($data->{$row->field})
                                                    <span class="label label-info">{{ $options->on }}</span>
                                                    @else
                                                    <span class="label label-primary">{{ $options->off }}</span>
                                                    @endif
                                                @else
                                                {{ $data->{$row->field} }}
                                                @endif
                                            @elseif($row->type == 'text')
                                            <div class="readmore">{{ strlen( $data->{$row->field} ) > 200 ? substr($data->{$row->field}, 0, 200) . ' ...' : $data->{$row->field} }}</div>
                                            @elseif($row->type == 'text_area')
<<<<<<< HEAD
                                            <div class="readmore">{{ strlen( $data->{$row->field} ) > 200 ? substr($data->{$row->field}, 0, 200) . ' ...' : $data->{$row->field} }}</div>                                            
=======
                                            <div class="readmore">{{ $data->{$row->field} }}</div>
>>>>>>> e250caee
                                            @elseif($row->type == 'rich_text_box')
                                            <div class="readmore">{{ strlen( strip_tags($data->{$row->field}, '<b><i><u>') ) > 200 ? substr(strip_tags($data->{$row->field}, '<b><i><u>'), 0, 200) . ' ...' : strip_tags($data->{$row->field}, '<b><i><u>') }}</div>
                                            @else
                                                {{ $data->{$row->field} }}
                                            @endif
                                        </td>
                                    @endforeach
<<<<<<< HEAD
                                    <td class="no-sort no-click" id="bread-actions">
                                        <a href="javascript:;" title="Delete" class="btn btn-sm btn-danger pull-right delete" data-id="{{ $data->id }}" id="delete-{{ $data->id }}">
                                            <i class="voyager-trash"></i> <span class="hidden-xs hidden-sm">Delete</span>
                                        </a>
                                        <a href="{{ route('voyager.'.$dataType->slug.'.edit', $data->id) }}" title="Edit" class="btn btn-sm btn-primary pull-right edit">
                                            <i class="voyager-edit"></i> <span class="hidden-xs hidden-sm">Edit</span>
                                        </a>
                                        <a href="{{ route('voyager.'.$dataType->slug.'.show', $data->id) }}" title="View" class="btn btn-sm btn-warning pull-right">
                                            <i class="voyager-eye"></i> <span class="hidden-xs hidden-sm">View</span>
                                        </a>
=======
                                    <td class="no-sort no-click">
                                        @if (Voyager::can('delete_'.$dataType->name))
                                            <div class="btn-sm btn-danger pull-right delete" data-id="{{ $data->id }}" id="delete-{{ $data->id }}">
                                                <i class="voyager-trash"></i> Delete
                                            </div>
                                        @endif
                                        @if (Voyager::can('edit_'.$dataType->name))
                                            <a href="{{ route('voyager.'.$dataType->slug.'.edit', $data->id) }}" class="btn-sm btn-primary pull-right edit">
                                                <i class="voyager-edit"></i> Edit
                                            </a>
                                        @endif
                                        @if (Voyager::can('read_'.$dataType->name))
                                            <a href="{{ route('voyager.'.$dataType->slug.'.show', $data->id) }}" class="btn-sm btn-warning pull-right">
                                                <i class="voyager-eye"></i> View
                                            </a>
                                        @endif
>>>>>>> e250caee
                                    </td>
                                </tr>
                                @endforeach
                            </tbody>
                        </table>
                        @if (isset($dataType->server_side) && $dataType->server_side)
                            <div class="pull-left">
                                <div role="status" class="show-res" aria-live="polite">Showing {{ $dataTypeContent->firstItem() }} to {{ $dataTypeContent->lastItem() }} of {{ $dataTypeContent->total() }} entries</div>
                            </div>
                            <div class="pull-right">
                                {{ $dataTypeContent->links() }}
                            </div>
                        @endif
                    </div>
                </div>
            </div>
        </div>
    </div>

    <div class="modal modal-danger fade" tabindex="-1" id="delete_modal" role="dialog">
        <div class="modal-dialog">
            <div class="modal-content">
                <div class="modal-header">
                    <button type="button" class="close" data-dismiss="modal" aria-label="Close"><span
                                aria-hidden="true">&times;</span></button>
                    <h4 class="modal-title"><i class="voyager-trash"></i> Are you sure you want to delete
                        this {{ $dataType->display_name_singular }}?</h4>
                </div>
                <div class="modal-footer">
                    <form action="{{ route('voyager.'.$dataType->slug.'.index') }}" id="delete_form" method="POST">
                        {{ method_field("DELETE") }}
                        {{ csrf_field() }}
                        <input type="submit" class="btn btn-danger pull-right delete-confirm"
                                 value="Yes, Delete This {{ $dataType->display_name_singular }}">
                    </form>
                    <button type="button" class="btn btn-default pull-right" data-dismiss="modal">Cancel</button>
                </div>
            </div><!-- /.modal-content -->
        </div><!-- /.modal-dialog -->
    </div><!-- /.modal -->
@stop

@section('css')
@if(!$dataType->server_side && config('dashboard.data_tables.responsive'))
<link rel="stylesheet" href="{{ config('voyager.assets_path') }}/lib/css/responsive.dataTables.min.css">
@endif
@stop

@section('javascript')
    <!-- DataTables -->    
    @if(!$dataType->server_side && config('dashboard.data_tables.responsive'))
    <script src="{{ config('voyager.assets_path') }}/lib/js/dataTables.responsive.min.js"></script>
    @endif
    <script>
        @if (!$dataType->server_side)
            $(document).ready(function () {
                var table = $('#dataTable').DataTable({
                    "order": []
                    @if(config('dashboard.data_tables.responsive')), responsive: true @endif
                });
            });
        @endif

        var deleteFormAction;
        $('td').on('click', '.delete', function (e) {
            var form = $('#delete_form')[0];

            if (!deleteFormAction) { // Save form action initial value
                deleteFormAction = form.action;
            }

            form.action = deleteFormAction.match(/\/[0-9]+$/)
                ? deleteFormAction.replace(/([0-9]+$)/, $(this).data('id'))
                : deleteFormAction + '/' + $(this).data('id');
            console.log(form.action);

            $('#delete_modal').modal('show');
        });
    </script>
@stop<|MERGE_RESOLUTION|>--- conflicted
+++ resolved
@@ -74,11 +74,7 @@
                                             @elseif($row->type == 'text')
                                             <div class="readmore">{{ strlen( $data->{$row->field} ) > 200 ? substr($data->{$row->field}, 0, 200) . ' ...' : $data->{$row->field} }}</div>
                                             @elseif($row->type == 'text_area')
-<<<<<<< HEAD
-                                            <div class="readmore">{{ strlen( $data->{$row->field} ) > 200 ? substr($data->{$row->field}, 0, 200) . ' ...' : $data->{$row->field} }}</div>                                            
-=======
-                                            <div class="readmore">{{ $data->{$row->field} }}</div>
->>>>>>> e250caee
+                                            <div class="readmore">{{ strlen( $data->{$row->field} ) > 200 ? substr($data->{$row->field}, 0, 200) . ' ...' : $data->{$row->field} }}</div>
                                             @elseif($row->type == 'rich_text_box')
                                             <div class="readmore">{{ strlen( strip_tags($data->{$row->field}, '<b><i><u>') ) > 200 ? substr(strip_tags($data->{$row->field}, '<b><i><u>'), 0, 200) . ' ...' : strip_tags($data->{$row->field}, '<b><i><u>') }}</div>
                                             @else
@@ -86,35 +82,22 @@
                                             @endif
                                         </td>
                                     @endforeach
-<<<<<<< HEAD
                                     <td class="no-sort no-click" id="bread-actions">
-                                        <a href="javascript:;" title="Delete" class="btn btn-sm btn-danger pull-right delete" data-id="{{ $data->id }}" id="delete-{{ $data->id }}">
-                                            <i class="voyager-trash"></i> <span class="hidden-xs hidden-sm">Delete</span>
-                                        </a>
-                                        <a href="{{ route('voyager.'.$dataType->slug.'.edit', $data->id) }}" title="Edit" class="btn btn-sm btn-primary pull-right edit">
-                                            <i class="voyager-edit"></i> <span class="hidden-xs hidden-sm">Edit</span>
-                                        </a>
-                                        <a href="{{ route('voyager.'.$dataType->slug.'.show', $data->id) }}" title="View" class="btn btn-sm btn-warning pull-right">
-                                            <i class="voyager-eye"></i> <span class="hidden-xs hidden-sm">View</span>
-                                        </a>
-=======
-                                    <td class="no-sort no-click">
                                         @if (Voyager::can('delete_'.$dataType->name))
-                                            <div class="btn-sm btn-danger pull-right delete" data-id="{{ $data->id }}" id="delete-{{ $data->id }}">
-                                                <i class="voyager-trash"></i> Delete
-                                            </div>
+                                            <a href="javascript:;" title="Delete" class="btn btn-sm btn-danger pull-right delete" data-id="{{ $data->id }}" id="delete-{{ $data->id }}">
+                                                <i class="voyager-trash"></i> <span class="hidden-xs hidden-sm">Delete</span>
+                                            </a>
                                         @endif
                                         @if (Voyager::can('edit_'.$dataType->name))
-                                            <a href="{{ route('voyager.'.$dataType->slug.'.edit', $data->id) }}" class="btn-sm btn-primary pull-right edit">
-                                                <i class="voyager-edit"></i> Edit
+                                            <a href="{{ route('voyager.'.$dataType->slug.'.edit', $data->id) }}" title="Edit" class="btn btn-sm btn-primary pull-right edit">
+                                                <i class="voyager-edit"></i> <span class="hidden-xs hidden-sm">Edit</span>
                                             </a>
                                         @endif
                                         @if (Voyager::can('read_'.$dataType->name))
-                                            <a href="{{ route('voyager.'.$dataType->slug.'.show', $data->id) }}" class="btn-sm btn-warning pull-right">
-                                                <i class="voyager-eye"></i> View
+                                            <a href="{{ route('voyager.'.$dataType->slug.'.show', $data->id) }}" title="View" class="btn btn-sm btn-warning pull-right">
+                                                <i class="voyager-eye"></i> <span class="hidden-xs hidden-sm">View</span>
                                             </a>
                                         @endif
->>>>>>> e250caee
                                     </td>
                                 </tr>
                                 @endforeach

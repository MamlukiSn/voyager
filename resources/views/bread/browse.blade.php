--- conflicted
+++ resolved
@@ -123,24 +123,18 @@
                                                         @endif
                                                     @endif
 
-<<<<<<< HEAD
-                                                    @elseif($row->type == 'multiple_checkbox' && property_exists
-                                                       ($options,
-                                                       'options'))
+                                                    @elseif($row->type == 'multiple_checkbox' && property_exists($row->details, 'options'))
                                                         @if (@count(json_decode($data->{$row->field})) > 0)
                                                             @foreach(json_decode($data->{$row->field}) as $item)
-                                                                @if (@$options->options->{$item})
-                                                                    {{ $options->options->{$item} . (!$loop->last ? ', ' : '') }}
+                                                                @if (@$row->details->options->{$item})
+                                                                    {{ $row->details->options->{$item} . (!$loop->last ? ', ' : '') }}
                                                                 @endif
                                                             @endforeach
                                                         @else
                                                             {{ __('voyager::generic.none') }}
                                                         @endif
 
-                                                @elseif($row->type == 'select_dropdown' && property_exists($options, 'options'))
-=======
                                                 @elseif($row->type == 'select_dropdown' && property_exists($row->details, 'options'))
->>>>>>> 9c059243
 
                                                     @if($data->{$row->field . '_page_slug'})
                                                         <a href="{{ $data->{$row->field . '_page_slug'} }}">{!! $row->details->options->{$data->{$row->field}} !!}</a>

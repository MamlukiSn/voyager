@extends('voyager::master')

@section('page_title', __('voyager.generic.viewing').' '.$dataType->display_name_plural)

@section('page_header')
    <h1 class="page-title">
        <i class="{{ $dataType->icon }}"></i> {{ $dataType->display_name_plural }}
        @can('add',app($dataType->model_name))
            <a href="{{ route('voyager.'.$dataType->slug.'.create') }}" class="btn btn-success">
                <i class="voyager-plus"></i> {{ __('voyager.generic.add_new') }}
            </a>
        @endcan
    </h1>
    @include('voyager::multilingual.language-selector')
@stop

@section('content')
    <div class="page-content browse container-fluid">
        @include('voyager::alerts')
        <div class="row">
            <div class="col-md-12">
                <div class="panel panel-bordered">
                    <div class="panel-body table-responsive">
                        @if (isset($dataType->server_side) && $dataType->server_side)
                            <form method="get">
                                <div id="search-input">
                                    <select id="search_key" name="key">
                                        @foreach($searchable as $key)
                                                <option value="{{ $key }}" @if($search->key == $key){{ 'selected' }}@endif>{{ ucwords(str_replace('_', ' ', $key)) }}</option>
                                        @endforeach
                                    </select>
                                    <select id="filter" name="filter">
                                        <option value="contains" @if($search->filter == "contains"){{ 'selected' }}@endif>contains</option>
                                        <option value="equals" @if($search->filter == "equals"){{ 'selected' }}@endif>=</option>
                                    </select>
                                    <div class="input-group col-md-12">
                                        <input type="text" class="form-control" placeholder="Search" name="s" value="{{ $search->value }}">
                                        <span class="input-group-btn">
                                            <button class="btn btn-info btn-lg" type="submit">
                                                <i class="voyager-search"></i>
                                            </button>
                                        </span>
                                    </div>
                                </div>
                            </form>
                        @endif
                        <table id="dataTable" class="table table-hover">
                            <thead>
                                <tr>
                                    @foreach($dataType->browseRows as $row)
                                    <th>{{ $row->display_name }}</th>
                                    @endforeach
                                    <th class="actions">{{ __('voyager.generic.actions') }}</th>
                                </tr>
                            </thead>
                            <tbody>
                                @foreach($dataTypeContent as $data)
                                <tr>
                                    @foreach($dataType->browseRows as $row)
                                        <td>
                                            <?php $options = json_decode($row->details); ?>
                                            @if($row->type == 'image')
                                                <img src="@if( strpos($data->{$row->field}, 'http://') === false && strpos($data->{$row->field}, 'https://') === false){{ Voyager::image( $data->{$row->field} ) }}@else{{ $data->{$row->field} }}@endif" style="width:100px">
                                            @elseif($row->type == 'select_multiple')
                                                @if(property_exists($options, 'relationship'))

                                                    @foreach($data->{$row->field} as $item)
                                                        @if($item->{$row->field . '_page_slug'})
                                                        <a href="{{ $item->{$row->field . '_page_slug'} }}">{{ $item->{$row->field} }}</a>@if(!$loop->last), @endif
                                                        @else
                                                        {{ $item->{$row->field} }}
                                                        @endif
                                                    @endforeach

                                                    {{-- $data->{$row->field}->implode($options->relationship->label, ', ') --}}
                                                @elseif(property_exists($options, 'options'))
                                                    @foreach($data->{$row->field} as $item)
                                                     {{ $options->options->{$item} . (!$loop->last ? ', ' : '') }}
                                                    @endforeach
                                                @endif

                                            @elseif($row->type == 'select_dropdown' && property_exists($options, 'options'))

                                                @if($data->{$row->field . '_page_slug'})
                                                    <a href="{{ $data->{$row->field . '_page_slug'} }}">{!! $options->options->{$data->{$row->field}} !!}</a>
                                                @else
                                                    {!! $options->options->{$data->{$row->field}} !!}
                                                @endif


                                            @elseif($row->type == 'select_dropdown' && $data->{$row->field . '_page_slug'})
                                                <a href="{{ $data->{$row->field . '_page_slug'} }}">{{ $data->{$row->field} }}</a>
                                            @elseif($row->type == 'date')
                                            {{ $options && property_exists($options, 'format') ? \Carbon\Carbon::parse($data->{$row->field})->formatLocalized($options->format) : $data->{$row->field} }}
                                            @elseif($row->type == 'checkbox')
                                                @if($options && property_exists($options, 'on') && property_exists($options, 'off'))
                                                    @if($data->{$row->field})
                                                    <span class="label label-info">{{ $options->on }}</span>
                                                    @else
                                                    <span class="label label-primary">{{ $options->off }}</span>
                                                    @endif
                                                @else
                                                {{ $data->{$row->field} }}
                                                @endif
                                            @elseif($row->type == 'color')
                                                <span class="badge badge-lg" style="background-color: {{ $data->{$row->field} }}">{{ $data->{$row->field} }}</span>
                                            @elseif($row->type == 'text')
                                                @include('voyager::multilingual.input-hidden-bread-browse')
                                                <div class="readmore">{{ strlen( $data->{$row->field} ) > 200 ? substr($data->{$row->field}, 0, 200) . ' ...' : $data->{$row->field} }}</div>
                                            @elseif($row->type == 'text_area')
                                                @include('voyager::multilingual.input-hidden-bread-browse')
                                                <div class="readmore">{{ strlen( $data->{$row->field} ) > 200 ? substr($data->{$row->field}, 0, 200) . ' ...' : $data->{$row->field} }}</div>
                                            @elseif($row->type == 'file' && !empty($data->{$row->field}) )
                                                @include('voyager::multilingual.input-hidden-bread-browse')
                                                @if(json_decode($data->{$row->field}))
                                                    @foreach(json_decode($data->{$row->field}) as $file)
                                                        <a href="/storage/{{ $file->download_link or '' }}">
                                                            {{ $file->original_name or '' }}
                                                        </a>
                                                        <br/>
                                                    @endforeach
                                                @else
                                                    <a href="/storage/{{ $data->{$row->field} }}">
                                                        Download
                                                    </a>
                                                @endif
                                            @elseif($row->type == 'rich_text_box')
                                                @include('voyager::multilingual.input-hidden-bread-browse')
                                                <div class="readmore">{{ strlen( strip_tags($data->{$row->field}, '<b><i><u>') ) > 200 ? substr(strip_tags($data->{$row->field}, '<b><i><u>'), 0, 200) . ' ...' : strip_tags($data->{$row->field}, '<b><i><u>') }}</div>
                                            @elseif($row->type == 'coordinates')
                                                @include('voyager::partials.coordinates-static-image')
                                            @else
                                                @include('voyager::multilingual.input-hidden-bread-browse')
                                                <span>{{ $data->{$row->field} }}</span>
                                            @endif
                                        </td>
                                    @endforeach
                                    <td class="no-sort no-click" id="bread-actions">
<<<<<<< HEAD
                                        @can('delete', $data)
                                            <a href="javascript:;" title="{{ __('voyager.generic.delete') }}" class="btn btn-sm btn-danger pull-right delete" data-id="{{ $data->id }}" id="delete-{{ $data->id }}">
                                                <i class="voyager-trash"></i> <span class="hidden-xs hidden-sm">{{ __('voyager.generic.delete') }}</span>
                                            </a>
                                        @endcan
                                        @can('edit', $data)
                                            <a href="{{ route('voyager.'.$dataType->slug.'.edit', $data->id) }}" title="{{ __('voyager.generic.edit') }}" class="btn btn-sm btn-primary pull-right edit">
                                                <i class="voyager-edit"></i> <span class="hidden-xs hidden-sm">{{ __('voyager.generic.edit') }}</span>
                                            </a>
                                        @endcan
                                        @can('read', $data)
                                            <a href="{{ route('voyager.'.$dataType->slug.'.show', $data->id) }}" title="{{ __('voyager.generic.view') }}" class="btn btn-sm btn-warning pull-right">
=======
                                        @php $primaryKey = isset($data->primaryKey) ? $data->primaryKey : $data->id @endphp
                                        @if (Voyager::can('delete_'.$dataType->name))
                                            <a
                                                href="javascript:;"
                                                title="{{ __('voyager.generic.delete') }}"
                                                class="btn btn-sm btn-danger pull-right delete"
                                                data-id="{{ $primaryKey }}"
                                                id="delete-{{ $primaryKey }}"
                                            >
                                                <i class="voyager-trash"></i> <span class="hidden-xs hidden-sm">
                                                    {{ __('voyager.generic.delete') }}
                                                </span>
                                            </a>
                                        @endif
                                        @if (Voyager::can('edit_'.$dataType->name))
                                            <a href="{{ route('voyager.'.$dataType->slug.'.edit', $primaryKey) }}" title="{{ __('voyager.generic.edit') }}" class="btn btn-sm btn-primary pull-right edit">
                                                <i class="voyager-edit"></i> <span class="hidden-xs hidden-sm">{{ __('voyager.generic.edit') }}</span>
                                            </a>
                                        @endif
                                        @if (Voyager::can('read_'.$dataType->name))
                                            <a href="{{ route('voyager.'.$dataType->slug.'.show', $primaryKey) }}" title="{{ __('voyager.generic.view') }}" class="btn btn-sm btn-warning pull-right">
>>>>>>> bd0b702b
                                                <i class="voyager-eye"></i> <span class="hidden-xs hidden-sm">{{ __('voyager.generic.view') }}</span>
                                            </a>
                                        @endcan
                                    </td>
                                </tr>
                                @endforeach
                            </tbody>
                        </table>
                        @if (isset($dataType->server_side) && $dataType->server_side)
                            <div class="pull-left">
                                <div role="status" class="show-res" aria-live="polite">{{ trans_choice(
                                    'voyager.generic.showing_entries', $dataTypeContent->total(), [
                                        'from' => $dataTypeContent->firstItem(),
                                        'to' => $dataTypeContent->lastItem(),
                                        'all' => $dataTypeContent->total()
                                    ]) }}</div>
                            </div>
                            <div class="pull-right">
                                {{ $dataTypeContent->appends(['s' => $search])->links() }}
                            </div>
                        @endif
                    </div>
                </div>
            </div>
        </div>
    </div>

    <div class="modal modal-danger fade" tabindex="-1" id="delete_modal" role="dialog">
        <div class="modal-dialog">
            <div class="modal-content">
                <div class="modal-header">
                    <button type="button" class="close" data-dismiss="modal" aria-label="{{ __('voyager.generic.close') }}"><span
                                aria-hidden="true">&times;</span></button>
                    <h4 class="modal-title"><i class="voyager-trash"></i> {{ __('voyager.generic.delete_question') }} {{ strtolower($dataType->display_name_singular) }}?</h4>
                </div>
                <div class="modal-footer">
                    <form action="{{ route('voyager.'.$dataType->slug.'.index') }}" id="delete_form" method="POST">
                        {{ method_field("DELETE") }}
                        {{ csrf_field() }}
                        <input type="submit" class="btn btn-danger pull-right delete-confirm"
                                 value="{{ __('voyager.generic.delete_confirm') }} {{ strtolower($dataType->display_name_singular) }}">
                    </form>
                    <button type="button" class="btn btn-default pull-right" data-dismiss="modal">{{ __('voyager.generic.cancel') }}</button>
                </div>
            </div><!-- /.modal-content -->
        </div><!-- /.modal-dialog -->
    </div><!-- /.modal -->
@stop

@section('css')
@if(!$dataType->server_side && config('dashboard.data_tables.responsive'))
<link rel="stylesheet" href="{{ voyager_asset('lib/css/responsive.dataTables.min.css') }}">
@endif
@stop

@section('javascript')
    <!-- DataTables -->
    @if(!$dataType->server_side && config('dashboard.data_tables.responsive'))
        <script src="{{ voyager_asset('lib/js/dataTables.responsive.min.js') }}"></script>
    @endif
    @if($isModelTranslatable)
        <script src="{{ voyager_asset('js/multilingual.js') }}"></script>
    @endif
    <script>
        $(document).ready(function () {
            @if (!$dataType->server_side)
                var table = $('#dataTable').DataTable({
                    "order": [],
                    "language": {!! json_encode(__('voyager.datatable'), true) !!}
                    @if(config('dashboard.data_tables.responsive')), responsive: true @endif
                });
            @else
                $('#search-input select').select2({
                    minimumResultsForSearch: Infinity
                });
            @endif

            @if ($isModelTranslatable)
                $('.side-body').multilingual();
            @endif
             
        });


        var deleteFormAction;
        $('td').on('click', '.delete', function (e) {
            var form = $('#delete_form')[0];

            if (!deleteFormAction) { // Save form action initial value
                deleteFormAction = form.action;
            }

            form.action = deleteFormAction.match(/\/[0-9]+$/)
                ? deleteFormAction.replace(/([0-9]+$)/, $(this).data('id'))
                : deleteFormAction + '/' + $(this).data('id');
            console.log(form.action);

            $('#delete_modal').modal('show');
        });
    </script>
@stop<|MERGE_RESOLUTION|>--- conflicted
+++ resolved
@@ -136,7 +136,6 @@
                                         </td>
                                     @endforeach
                                     <td class="no-sort no-click" id="bread-actions">
-<<<<<<< HEAD
                                         @can('delete', $data)
                                             <a href="javascript:;" title="{{ __('voyager.generic.delete') }}" class="btn btn-sm btn-danger pull-right delete" data-id="{{ $data->id }}" id="delete-{{ $data->id }}">
                                                 <i class="voyager-trash"></i> <span class="hidden-xs hidden-sm">{{ __('voyager.generic.delete') }}</span>
@@ -149,29 +148,7 @@
                                         @endcan
                                         @can('read', $data)
                                             <a href="{{ route('voyager.'.$dataType->slug.'.show', $data->id) }}" title="{{ __('voyager.generic.view') }}" class="btn btn-sm btn-warning pull-right">
-=======
-                                        @php $primaryKey = isset($data->primaryKey) ? $data->primaryKey : $data->id @endphp
-                                        @if (Voyager::can('delete_'.$dataType->name))
-                                            <a
-                                                href="javascript:;"
-                                                title="{{ __('voyager.generic.delete') }}"
-                                                class="btn btn-sm btn-danger pull-right delete"
-                                                data-id="{{ $primaryKey }}"
-                                                id="delete-{{ $primaryKey }}"
-                                            >
-                                                <i class="voyager-trash"></i> <span class="hidden-xs hidden-sm">
-                                                    {{ __('voyager.generic.delete') }}
-                                                </span>
-                                            </a>
-                                        @endif
-                                        @if (Voyager::can('edit_'.$dataType->name))
-                                            <a href="{{ route('voyager.'.$dataType->slug.'.edit', $primaryKey) }}" title="{{ __('voyager.generic.edit') }}" class="btn btn-sm btn-primary pull-right edit">
-                                                <i class="voyager-edit"></i> <span class="hidden-xs hidden-sm">{{ __('voyager.generic.edit') }}</span>
-                                            </a>
-                                        @endif
-                                        @if (Voyager::can('read_'.$dataType->name))
-                                            <a href="{{ route('voyager.'.$dataType->slug.'.show', $primaryKey) }}" title="{{ __('voyager.generic.view') }}" class="btn btn-sm btn-warning pull-right">
->>>>>>> bd0b702b
+
                                                 <i class="voyager-eye"></i> <span class="hidden-xs hidden-sm">{{ __('voyager.generic.view') }}</span>
                                             </a>
                                         @endcan

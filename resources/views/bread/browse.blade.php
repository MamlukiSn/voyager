--- conflicted
+++ resolved
@@ -136,42 +136,18 @@
                                         </td>
                                     @endforeach
                                     <td class="no-sort no-click" id="bread-actions">
-<<<<<<< HEAD
                                         @can('delete', $data)
-                                            <a href="javascript:;" title="{{ __('voyager.generic.delete') }}" class="btn btn-sm btn-danger pull-right delete" data-id="{{ $data->id }}" id="delete-{{ $data->id }}">
+                                            <a href="javascript:;" title="{{ __('voyager.generic.delete') }}" class="btn btn-sm btn-danger pull-right delete" data-id="{{ $data->{$data->getKeyName()} }}" id="delete-{{ $data->{$data->getKeyName()} }}">
                                                 <i class="voyager-trash"></i> <span class="hidden-xs hidden-sm">{{ __('voyager.generic.delete') }}</span>
                                             </a>
                                         @endcan
                                         @can('edit', $data)
-                                            <a href="{{ route('voyager.'.$dataType->slug.'.edit', $data->id) }}" title="{{ __('voyager.generic.edit') }}" class="btn btn-sm btn-primary pull-right edit">
+                                            <a href="{{ route('voyager.'.$dataType->slug.'.edit', $data->{$data->getKeyName()}) }}" title="{{ __('voyager.generic.edit') }}" class="btn btn-sm btn-primary pull-right edit">
                                                 <i class="voyager-edit"></i> <span class="hidden-xs hidden-sm">{{ __('voyager.generic.edit') }}</span>
                                             </a>
                                         @endcan
                                         @can('read', $data)
-                                            <a href="{{ route('voyager.'.$dataType->slug.'.show', $data->id) }}" title="{{ __('voyager.generic.view') }}" class="btn btn-sm btn-warning pull-right">
-
-=======
-                                        @if (Voyager::can('delete_'.$dataType->name))
-                                            <a
-                                                href="javascript:;"
-                                                title="{{ __('voyager.generic.delete') }}"
-                                                class="btn btn-sm btn-danger pull-right delete"
-                                                data-id="{{ $data->{$data->getKeyName()} }}"
-                                                id="delete-{{ $data->{$data->getKeyName()} }}"
-                                            >
-                                                <i class="voyager-trash"></i> <span class="hidden-xs hidden-sm">
-                                                    {{ __('voyager.generic.delete') }}
-                                                </span>
-                                            </a>
-                                        @endif
-                                        @if (Voyager::can('edit_'.$dataType->name))
-                                            <a href="{{ route('voyager.'.$dataType->slug.'.edit', $data->{$data->getKeyName()}) }}" title="{{ __('voyager.generic.edit') }}" class="btn btn-sm btn-primary pull-right edit">
-                                                <i class="voyager-edit"></i> <span class="hidden-xs hidden-sm">{{ __('voyager.generic.edit') }}</span>
-                                            </a>
-                                        @endif
-                                        @if (Voyager::can('read_'.$dataType->name))
                                             <a href="{{ route('voyager.'.$dataType->slug.'.show', $data->{$data->getKeyName()}) }}" title="{{ __('voyager.generic.view') }}" class="btn btn-sm btn-warning pull-right">
->>>>>>> 61483310
                                                 <i class="voyager-eye"></i> <span class="hidden-xs hidden-sm">{{ __('voyager.generic.view') }}</span>
                                             </a>
                                         @endcan
@@ -252,7 +228,6 @@
             @if ($isModelTranslatable)
                 $('.side-body').multilingual();
             @endif
-             
         });
 
 

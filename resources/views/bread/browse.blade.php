--- conflicted
+++ resolved
@@ -140,11 +140,7 @@
                         {{ method_field("DELETE") }}
                         {{ csrf_field() }}
                         <input type="submit" class="btn btn-danger pull-right delete-confirm"
-<<<<<<< HEAD
-                                 value="Yes, Delete This {{ $dataType->display_name_singular }}">
-=======
-                               value="Yes, delete this {{ strtolower($dataType->display_name_singular) }}">
->>>>>>> 8336e304
+                                 value="Yes, delete this {{ strtolower($dataType->display_name_singular) }}">
                     </form>
                     <button type="button" class="btn btn-default pull-right" data-dismiss="modal">Cancel</button>
                 </div>

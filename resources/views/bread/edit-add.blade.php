--- conflicted
+++ resolved
@@ -107,25 +107,14 @@
                                             @endif
 
                                             @if( method_exists( $dataType->model_name, $row->field ) )
-<<<<<<< HEAD
-
                                                 @if(isset($dataTypeContent->{$row->field}) && !is_null(old($row->field, $dataTypeContent->{$row->field})))
                                                     <?php $selected_value = old($row->field, $dataTypeContent->{$row->field}->{$options->relationship->key}); ?>
-=======
-                                                @if(isset($dataTypeContent->{snake_case($row->field)}) && !is_null(old($row->field, $dataTypeContent->{snake_case($row->field)})))
-                                                    <?php $selected_value = old($row->field, $dataTypeContent->{snake_case($row->field)}); ?>
->>>>>>> d6c380e1
                                                 @else
                                                     <?php $selected_value = old($row->field); ?>
                                                 @endif
 
-<<<<<<< HEAD
                                                 <select class="form-control select2" name="{{ ($hasId) ? snake_case($row->field).'_id' : snake_case($row->field) }}">
                                                     <?php $default = (isset($options->default) && !isset($dataTypeContent->{$row->field})) ? $options->default : NULL; ?>
-=======
-                                                <select class="form-control select2" name="{{ snake_case($row->field) }}">
-                                                    <?php $default = (isset($options->default) && !isset($dataTypeContent->{snake_case($row->field)})) ? $options->default : NULL; ?>
->>>>>>> d6c380e1
 
                                                     @if(isset($options->options))
                                                         <optgroup label="Custom">

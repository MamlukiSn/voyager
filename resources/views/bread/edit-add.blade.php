--- conflicted
+++ resolved
@@ -61,7 +61,7 @@
                             @endif
 
                             @foreach($dataTypeRows as $row)
-<<<<<<< HEAD
+                            
                                 @php
                                 $column_width = "col-md-12";
                                 if($row->col_width <= 25) {
@@ -80,10 +80,8 @@
                                     $column_width = "col-md-9";
                                 }
                                 @endphp
+                                
                                 <div class="form-group @if($row->type == 'hidden') hidden @endif {{ $column_width }}">
-=======
-                                <div class="form-group @if($row->type == 'hidden') hidden @endif col-md-{{ $row->column_width }}">
->>>>>>> 069ea04b
                                     <label for="name">{{ $row->display_name }}</label>
                                     @include('voyager::multilingual.input-hidden-bread-edit-add')
                                     {!! app('voyager')->formField($row, $dataType, $dataTypeContent) !!}

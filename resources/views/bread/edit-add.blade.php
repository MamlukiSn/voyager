--- conflicted
+++ resolved
@@ -4,20 +4,12 @@
     <meta name="csrf-token" content="{{ csrf_token() }}">
 @stop
 
-<<<<<<< HEAD
-@section('page_title', __('voyager::voyager.generic.'.(isset($dataTypeContent->id) ? 'edit' : 'add')).' '.$dataType->display_name_singular)
-=======
-@section('page_title', __('voyager.generic.'.(!is_null($dataTypeContent->getKey()) ? 'edit' : 'add')).' '.$dataType->display_name_singular)
->>>>>>> a3bfcbdd
+@section('page_title', __('voyager::voyager.generic.'.(!is_null($dataTypeContent->getKey()) ? 'edit' : 'add')).' '.$dataType->display_name_singular)
 
 @section('page_header')
     <h1 class="page-title">
         <i class="{{ $dataType->icon }}"></i>
-<<<<<<< HEAD
-        {{ __('voyager::voyager.generic.'.(isset($dataTypeContent->id) ? 'edit' : 'add')).' '.$dataType->display_name_singular }}
-=======
-        {{ __('voyager.generic.'.(!is_null($dataTypeContent->getKey()) ? 'edit' : 'add')).' '.$dataType->display_name_singular }}
->>>>>>> a3bfcbdd
+        {{ __('voyager::voyager.generic.'.(!is_null($dataTypeContent->getKey()) ? 'edit' : 'add')).' '.$dataType->display_name_singular }}
     </h1>
     @include('voyager::multilingual.language-selector')
 @stop

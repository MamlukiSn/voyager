@extends('voyager::master')

@section('page_header')
    <h1 class="page-title">
        <i class="{{ $dataType->icon }}"></i> Viewing {{ ucfirst($dataType->display_name_singular) }}
    </h1>
@stop

@section('content')
    <div class="page-content container-fluid">
        <div class="row">
            <div class="col-md-12">

                <div class="panel panel-bordered" style="padding-bottom:5px;">

                    <!-- /.box-header -->
                    <!-- form start -->


                    @foreach($dataType->readRows as $row)

                        <div class="panel-heading" style="border-bottom:0;">
                            <h3 class="panel-title">{{ $row->display_name }}</h3>
                        </div>

                        <div class="panel-body" style="padding-top:0;">
                            @if($row->type == "image")
                                <img style="max-width:640px"
<<<<<<< HEAD
                                     src="{!! Voyager::image($dataTypeContent->{$row->field}) !!}">
                            @elseif($row->type == 'date')
                            {{ \Carbon\Carbon::parse($dataTypeContent->{$row->field})->format('F jS, Y h:i A') }}
                            @else
                                <p>{{ $dataTypeContent->{$row->field} }}</p>
=======
                                     src="<?php echo Voyager::image($dataTypeContent->{$row->field}) ?>">
                            @else
                                <p><?php echo $dataTypeContent->{$row->field} ?></p>
>>>>>>> 8336e304
                            @endif
                        </div><!-- panel-body -->
                        @if(!$loop->last)
                            <hr style="margin:0;">
                        @endif
                    @endforeach

                    <div class="panel-heading" style="border-bottom:0;">
                        <h3 class="panel-title">User Role</h3>
                    </div>

                    <div class="panel-body" style="padding-top:0;">
                        <p>{{$dataTypeContent->role->display_name}}</p>
                    </div>


                </div>
            </div>
        </div>
    </div>
@stop

@section('javascript')

@stop<|MERGE_RESOLUTION|>--- conflicted
+++ resolved
@@ -26,17 +26,11 @@
                         <div class="panel-body" style="padding-top:0;">
                             @if($row->type == "image")
                                 <img style="max-width:640px"
-<<<<<<< HEAD
                                      src="{!! Voyager::image($dataTypeContent->{$row->field}) !!}">
                             @elseif($row->type == 'date')
                             {{ \Carbon\Carbon::parse($dataTypeContent->{$row->field})->format('F jS, Y h:i A') }}
                             @else
                                 <p>{{ $dataTypeContent->{$row->field} }}</p>
-=======
-                                     src="<?php echo Voyager::image($dataTypeContent->{$row->field}) ?>">
-                            @else
-                                <p><?php echo $dataTypeContent->{$row->field} ?></p>
->>>>>>> 8336e304
                             @endif
                         </div><!-- panel-body -->
                         @if(!$loop->last)

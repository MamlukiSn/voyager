--- conflicted
+++ resolved
@@ -2,11 +2,7 @@
 
 namespace TCG\Voyager\Http\Controllers;
 
-<<<<<<< HEAD
-use Exception;
-=======
 use Illuminate\Database\Eloquent\Model;
->>>>>>> d877b052
 use Illuminate\Http\Request;
 use Illuminate\Support\Facades\DB;
 use Illuminate\Support\Str;
@@ -58,36 +54,8 @@
         $data = $this->prepopulateBreadInfo($table);
         $data['fieldOptions'] = SchemaManager::describeTable($table);
 
-<<<<<<< HEAD
         return Voyager::view('voyager::tools.bread.edit-add', $data);
     }
-=======
-        // Compatibility with Model binding.
-        $id = $id instanceof Model ? $id->{$id->getKeyName()} : $id;
-
-        $relationships = $this->getRelationships($dataType);
-        if (strlen($dataType->model_name) != 0) {
-            $model = app($dataType->model_name);
-            $dataTypeContent = call_user_func([$model->with($relationships), 'findOrFail'], $id);
-        } else {
-            // If Model doest exist, get data from table name
-            $dataTypeContent = DB::table($dataType->name)->where('id', $id)->first();
-        }
-
-        // Replace relationships' keys for labels and create READ links if a slug is provided.
-        $dataTypeContent = $this->resolveRelations($dataTypeContent, $dataType, true);
-
-        // If a column has a relationship associated with it, we do not want to show that field
-        $this->removeRelationshipField($dataType, 'read');
-
-        // Check permission
-        $this->authorize('read', $dataTypeContent);
-
-        // Check if BREAD is Translatable
-        $isModelTranslatable = is_bread_translatable($dataTypeContent);
-
-        $view = 'voyager::bread.read';
->>>>>>> d877b052
 
     private function prepopulateBreadInfo($table)
     {
@@ -118,7 +86,6 @@
      */
     public function store(Request $request)
     {
-<<<<<<< HEAD
         try {
             $dataType = Voyager::model('DataType');
             $res = $dataType->updateDataType($request->all(), true);
@@ -128,20 +95,6 @@
             if ($res) {
                 event(new BreadAdded($dataType, $data));
             }
-=======
-        $slug = $this->getSlug($request);
-
-        $dataType = Voyager::model('DataType')->where('slug', '=', $slug)->first();
-
-        // Compatibility with Model binding.
-        $id = $id instanceof Model ? $id->{$id->getKeyName()} : $id;
-
-        $relationships = $this->getRelationships($dataType);
-
-        $dataTypeContent = (strlen($dataType->model_name) != 0)
-            ? app($dataType->model_name)->with($relationships)->findOrFail($id)
-            : DB::table($dataType->name)->where('id', $id)->first(); // If Model doest exist, get data from table name
->>>>>>> d877b052
 
             return redirect()->route('voyager.bread.index')->with($data);
         } catch (Exception $e) {
@@ -181,7 +134,6 @@
      */
     public function update(Request $request, $id)
     {
-<<<<<<< HEAD
         Voyager::canOrFail('browse_bread');
 
         /* @var \TCG\Voyager\Models\DataType $dataType */
@@ -200,29 +152,6 @@
             if ($res) {
                 event(new BreadUpdated($dataType, $data));
             }
-=======
-        $slug = $this->getSlug($request);
-
-        $dataType = Voyager::model('DataType')->where('slug', '=', $slug)->first();
-
-        // Compatibility with Model binding.
-        $id = $id instanceof Model ? $id->{$id->getKeyName()} : $id;
-
-        $data = call_user_func([$dataType->model_name, 'findOrFail'], $id);
-
-        // Check permission
-        $this->authorize('edit', $data);
-
-        // Validate fields with ajax
-        $val = $this->validateBread($request->all(), $dataType->editRows);
-
-        if ($val->fails()) {
-            return response()->json(['errors' => $val->messages()]);
-        }
-
-        if (!$request->ajax()) {
-            $this->insertUpdateData($request, $slug, $dataType->editRows, $data);
->>>>>>> d877b052
 
             // Save translations if applied
             $dataType->saveTranslations($translations);
@@ -329,28 +258,12 @@
             $newRow->details = $relationshipDetails;
             $newRow->order = intval(Voyager::model('DataType')->find($request->data_type_id)->lastRow()->order) + 1;
 
-<<<<<<< HEAD
             if (!$newRow->save()) {
                 return back()->with([
                     'message'    => 'Error saving new relationship row for '.$request->relationship_table,
                     'alert-type' => 'error',
                 ]);
             }
-=======
-        // Init array of IDs
-        $ids = [];
-        if (empty($id)) {
-            // Bulk delete, get IDs from POST
-            $ids = explode(',', $request->ids);
-        } else {
-            // Single item delete, get ID from URL or Model Binding
-            $ids[] = $id instanceof Model ? $id->{$id->getKeyName()} : $id;
-        }
-        foreach ($ids as $id) {
-            $data = call_user_func([$dataType->model_name, 'findOrFail'], $id);
-            $this->cleanup($dataType, $data);
-        }
->>>>>>> d877b052
 
             DB::commit();
 

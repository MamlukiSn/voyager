<?php

namespace TCG\Voyager\Http\Controllers;

use Illuminate\Http\Request;
use Illuminate\Support\Facades\DB;
use TCG\Voyager\Facades\Voyager;
use TCG\Voyager\Http\Controllers\Traits\BreadRelationshipParser;

class VoyagerBreadController extends Controller
{
    use BreadRelationshipParser;
    //***************************************
    //               ____
    //              |  _ \
    //              | |_) |
    //              |  _ <
    //              | |_) |
    //              |____/
    //
    //      Browse our Data Type (B)READ
    //
    //****************************************

    public function index(Request $request)
    {
        // GET THE SLUG, ex. 'posts', 'pages', etc.
        $slug = $this->getSlug($request);

        // GET THE DataType based on the slug
        $dataType = Voyager::model('DataType')->where('slug', '=', $slug)->first();

        // Check permission
        $this->authorize('browse', app($dataType->model_name));

        $getter = $dataType->server_side ? 'paginate' : 'get';

        // Next Get or Paginate the actual content from the MODEL that corresponds to the slug DataType
        if (strlen($dataType->model_name) != 0) {
            $model = app($dataType->model_name);

            $relationships = $this->getRelationships($dataType);

            if ($model->timestamps) {
                $dataTypeContent = call_user_func([$model->with($relationships)->latest(), $getter]);
            } else {
                $dataTypeContent = call_user_func([$model->with($relationships)->orderBy('id', 'DESC'), $getter]);
            }

            //Replace relationships' keys for labels and create READ links if a slug is provided.
            $dataTypeContent = $this->resolveRelations($dataTypeContent, $dataType);
        } else {
            // If Model doesn't exist, get data from table name
            $dataTypeContent = call_user_func([DB::table($dataType->name), $getter]);
            $model = false;
        }

        // Check if BREAD is Translatable
        $isModelTranslatable = is_bread_translatable($model);

        $view = 'voyager::bread.browse';

        if (view()->exists("voyager::$slug.browse")) {
            $view = "voyager::$slug.browse";
        }

        return Voyager::view($view, compact('dataType', 'dataTypeContent', 'isModelTranslatable'));
    }

    //***************************************
    //                _____
    //               |  __ \
    //               | |__) |
    //               |  _  /
    //               | | \ \
    //               |_|  \_\
    //
    //  Read an item of our Data Type B(R)EAD
    //
    //****************************************

    public function show(Request $request, $id)
    {
        $slug = $this->getSlug($request);

        $dataType = Voyager::model('DataType')->where('slug', '=', $slug)->first();

        $relationships = $this->getRelationships($dataType);
        if (strlen($dataType->model_name) != 0) {
            $model = app($dataType->model_name);
            $dataTypeContent = call_user_func([$model->with($relationships), 'findOrFail'], $id);
        } else {
            // If Model doest exist, get data from table name
            $dataTypeContent = DB::table($dataType->name)->where('id', $id)->first();
        }

        //Replace relationships' keys for labels and create READ links if a slug is provided.
        $dataTypeContent = $this->resolveRelations($dataTypeContent, $dataType, true);

        // Check permission
        $this->authorize('read', $dataTypeContent);

        // Check if BREAD is Translatable
        $isModelTranslatable = is_bread_translatable($dataTypeContent);

        $view = 'voyager::bread.read';

        if (view()->exists("voyager::$slug.read")) {
            $view = "voyager::$slug.read";
        }

        return Voyager::view($view, compact('dataType', 'dataTypeContent', 'isModelTranslatable'));
    }

    //***************************************
    //                ______
    //               |  ____|
    //               | |__
    //               |  __|
    //               | |____
    //               |______|
    //
    //  Edit an item of our Data Type BR(E)AD
    //
    //****************************************

    public function edit(Request $request, $id)
    {
        $slug = $this->getSlug($request);

        $dataType = Voyager::model('DataType')->where('slug', '=', $slug)->first();

<<<<<<< HEAD
=======
        // If dataType is users and user owns the profile, skip the permission check
        $skip = $dataType->name === 'users' && $request->user()->id === (int) $id;
        if (!$skip) {
            Voyager::canOrFail('edit_'.$dataType->name);
        }

>>>>>>> b1f1e439
        $relationships = $this->getRelationships($dataType);

        $dataTypeContent = (strlen($dataType->model_name) != 0)
            ? app($dataType->model_name)->with($relationships)->findOrFail($id)
            : DB::table($dataType->name)->where('id', $id)->first(); // If Model doest exist, get data from table name

        foreach ($dataType->editRows as $key => $row) {
            $details = json_decode($row->details);
            $dataType->editRows[$key]['col_width'] = isset($details->width) ? $details->width : 100;
        }

        // Check permission
        $this->authorize('edit', $dataTypeContent);

        // Check if BREAD is Translatable
        $isModelTranslatable = is_bread_translatable($dataTypeContent);

        $view = 'voyager::bread.edit-add';

        if (view()->exists("voyager::$slug.edit-add")) {
            $view = "voyager::$slug.edit-add";
        }

        return Voyager::view($view, compact('dataType', 'dataTypeContent', 'isModelTranslatable'));
    }

    // POST BR(E)AD
    public function update(Request $request, $id)
    {
        $slug = $this->getSlug($request);

        $dataType = Voyager::model('DataType')->where('slug', '=', $slug)->first();

<<<<<<< HEAD
        $data = call_user_func([$dataType->model_name, 'findOrFail'], $id);

        // Check permission
        $this->authorize('edit', $data);
=======
        // If dataType is users and user owns the profile, skip the permission check
        $skip = $dataType->name === 'users' && $request->user()->id === (int) $id;
        if (!$skip) {
            Voyager::canOrFail('edit_'.$dataType->name);
        }
>>>>>>> b1f1e439

        //Validate fields with ajax
        $val = $this->validateBread($request->all(), $dataType->editRows);

        if ($val->fails()) {
            return response()->json(['errors' => $val->messages()]);
        }

        if (!$request->ajax()) {
            $this->insertUpdateData($request, $slug, $dataType->editRows, $data);

            return redirect()
                ->route("voyager.{$dataType->slug}.index")
                ->with([
                    'message'    => __('voyager.generic.successfully_updated')." {$dataType->display_name_singular}",
                    'alert-type' => 'success',
                ]);
        }
    }

    //***************************************
    //
    //                   /\
    //                  /  \
    //                 / /\ \
    //                / ____ \
    //               /_/    \_\
    //
    //
    // Add a new item of our Data Type BRE(A)D
    //
    //****************************************

    public function create(Request $request)
    {
        $slug = $this->getSlug($request);

        $dataType = Voyager::model('DataType')->where('slug', '=', $slug)->first();

        // Check permission
        $this->authorize('add', app($dataType->model_name));

        $dataTypeContent = (strlen($dataType->model_name) != 0)
                            ? new $dataType->model_name()
                            : false;

        foreach ($dataType->addRows as $key => $row) {
            $details = json_decode($row->details);
            $dataType->addRows[$key]['col_width'] = isset($details->width) ? $details->width : 100;
        }

        // Check if BREAD is Translatable
        $isModelTranslatable = is_bread_translatable($dataTypeContent);

        $view = 'voyager::bread.edit-add';

        if (view()->exists("voyager::$slug.edit-add")) {
            $view = "voyager::$slug.edit-add";
        }

        return Voyager::view($view, compact('dataType', 'dataTypeContent', 'isModelTranslatable'));
    }

    // POST BRE(A)D
    public function store(Request $request)
    {
        $slug = $this->getSlug($request);

        $dataType = Voyager::model('DataType')->where('slug', '=', $slug)->first();

        // Check permission
        $this->authorize('edit', app($dataType->model_name));

        //Validate fields with ajax
        $val = $this->validateBread($request->all(), $dataType->addRows);

        if ($val->fails()) {
            return response()->json(['errors' => $val->messages()]);
        }

        if (!$request->ajax()) {
            $data = $this->insertUpdateData($request, $slug, $dataType->addRows, new $dataType->model_name());

            return redirect()
                ->route("voyager.{$dataType->slug}.index")
                ->with([
                        'message'    => __('voyager.generic.successfully_added_new')." {$dataType->display_name_singular}",
                        'alert-type' => 'success',
                    ]);
        }
    }

    //***************************************
    //                _____
    //               |  __ \
    //               | |  | |
    //               | |  | |
    //               | |__| |
    //               |_____/
    //
    //         Delete an item BREA(D)
    //
    //****************************************

    public function destroy(Request $request, $id)
    {
        $slug = $this->getSlug($request);

        $dataType = Voyager::model('DataType')->where('slug', '=', $slug)->first();

        // Check permission
        $model = app($dataType->model_name)::where('id',$id)->get();
        $this->authorize('delete', $model);

        $data = call_user_func([$dataType->model_name, 'findOrFail'], $id);

        // Delete Translations, if present
        if (is_bread_translatable($data)) {
            $data->deleteAttributeTranslations($data->getTranslatableAttributes());
        }

        // Delete Images
        $this->deleteBreadImages($data, $dataType->deleteRows->where('type', 'image'));

        $data = $data->destroy($id)
            ? [
                'message'    => __('voyager.generic.successfully_deleted')." {$dataType->display_name_singular}",
                'alert-type' => 'success',
            ]
            : [
                'message'    => __('voyager.generic.error_deleting')." {$dataType->display_name_singular}",
                'alert-type' => 'error',
            ];

        return redirect()->route("voyager.{$dataType->slug}.index")->with($data);
    }

    /**
     * Delete all images related to a BREAD item.
     *
     * @param \Illuminate\Database\Eloquent\Model $data
     * @param \Illuminate\Database\Eloquent\Model $rows
     *
     * @return void
     */
    public function deleteBreadImages($data, $rows)
    {
        foreach ($rows as $row) {
            $this->deleteFileIfExists($data->{$row->field});

            $options = json_decode($row->details);

            if (isset($options->thumbnails)) {
                foreach ($options->thumbnails as $thumbnail) {
                    $ext = explode('.', $data->{$row->field});
                    $extension = '.'.$ext[count($ext) - 1];

                    $path = str_replace($extension, '', $data->{$row->field});

                    $thumb_name = $thumbnail->name;

                    $this->deleteFileIfExists($path.'-'.$thumb_name.$extension);
                }
            }
        }
    }
}<|MERGE_RESOLUTION|>--- conflicted
+++ resolved
@@ -130,60 +130,59 @@
 
         $dataType = Voyager::model('DataType')->where('slug', '=', $slug)->first();
 
-<<<<<<< HEAD
-=======
+        /*
+		// If dataType is users and user owns the profile, skip the permission check
+        $skip = $dataType->name === 'users' && $request->user()->id === (int) $id;
+        if (!$skip) {
+            Voyager::canOrFail('edit_'.$dataType->name);
+        }
+		*/
+
+        $relationships = $this->getRelationships($dataType);
+
+        $dataTypeContent = (strlen($dataType->model_name) != 0)
+            ? app($dataType->model_name)->with($relationships)->findOrFail($id)
+            : DB::table($dataType->name)->where('id', $id)->first(); // If Model doest exist, get data from table name
+
+        foreach ($dataType->editRows as $key => $row) {
+            $details = json_decode($row->details);
+            $dataType->editRows[$key]['col_width'] = isset($details->width) ? $details->width : 100;
+        }
+
+        // Check permission
+        $this->authorize('edit', $dataTypeContent);
+
+        // Check if BREAD is Translatable
+        $isModelTranslatable = is_bread_translatable($dataTypeContent);
+
+        $view = 'voyager::bread.edit-add';
+
+        if (view()->exists("voyager::$slug.edit-add")) {
+            $view = "voyager::$slug.edit-add";
+        }
+
+        return Voyager::view($view, compact('dataType', 'dataTypeContent', 'isModelTranslatable'));
+    }
+
+    // POST BR(E)AD
+    public function update(Request $request, $id)
+    {
+        $slug = $this->getSlug($request);
+
+        $dataType = Voyager::model('DataType')->where('slug', '=', $slug)->first();
+
+        $data = call_user_func([$dataType->model_name, 'findOrFail'], $id);
+
+        // Check permission
+        $this->authorize('edit', $data);
+		
+		/*
         // If dataType is users and user owns the profile, skip the permission check
         $skip = $dataType->name === 'users' && $request->user()->id === (int) $id;
         if (!$skip) {
             Voyager::canOrFail('edit_'.$dataType->name);
         }
-
->>>>>>> b1f1e439
-        $relationships = $this->getRelationships($dataType);
-
-        $dataTypeContent = (strlen($dataType->model_name) != 0)
-            ? app($dataType->model_name)->with($relationships)->findOrFail($id)
-            : DB::table($dataType->name)->where('id', $id)->first(); // If Model doest exist, get data from table name
-
-        foreach ($dataType->editRows as $key => $row) {
-            $details = json_decode($row->details);
-            $dataType->editRows[$key]['col_width'] = isset($details->width) ? $details->width : 100;
-        }
-
-        // Check permission
-        $this->authorize('edit', $dataTypeContent);
-
-        // Check if BREAD is Translatable
-        $isModelTranslatable = is_bread_translatable($dataTypeContent);
-
-        $view = 'voyager::bread.edit-add';
-
-        if (view()->exists("voyager::$slug.edit-add")) {
-            $view = "voyager::$slug.edit-add";
-        }
-
-        return Voyager::view($view, compact('dataType', 'dataTypeContent', 'isModelTranslatable'));
-    }
-
-    // POST BR(E)AD
-    public function update(Request $request, $id)
-    {
-        $slug = $this->getSlug($request);
-
-        $dataType = Voyager::model('DataType')->where('slug', '=', $slug)->first();
-
-<<<<<<< HEAD
-        $data = call_user_func([$dataType->model_name, 'findOrFail'], $id);
-
-        // Check permission
-        $this->authorize('edit', $data);
-=======
-        // If dataType is users and user owns the profile, skip the permission check
-        $skip = $dataType->name === 'users' && $request->user()->id === (int) $id;
-        if (!$skip) {
-            Voyager::canOrFail('edit_'.$dataType->name);
-        }
->>>>>>> b1f1e439
+		*/
 
         //Validate fields with ajax
         $val = $this->validateBread($request->all(), $dataType->editRows);

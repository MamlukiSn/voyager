--- conflicted
+++ resolved
@@ -216,13 +216,6 @@
     {
         $relationshipField = $this->getRelationshipField($request);
 
-<<<<<<< HEAD
-        if (!class_exists($request->relationship_model)) {
-            return back()->with([
-                    'message'    => 'Model Class '.$request->relationship_model.' does not exist. Please create Model before creating relationship.',
-                    'alert-type' => 'error',
-                ]);
-=======
         // Check permission
         $this->authorize('add', app($dataType->model_name));
 
@@ -231,7 +224,6 @@
 
         if ($val->fails()) {
             return response()->json(['errors' => $val->messages()]);
->>>>>>> c311323e
         }
 
         try {

--- conflicted
+++ resolved
@@ -21,12 +21,7 @@
     public function index(Request $request)
     {
         // Check permission
-<<<<<<< HEAD
         Voyager::canOrFail('browse_compass');
-=======
-        //Voyager::canOrFail('browse_compass');
-        //
->>>>>>> 3da47d99
 
         $message = '';
         $active_tab = '';

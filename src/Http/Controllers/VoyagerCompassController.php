<?php

namespace TCG\Voyager\Http\Controllers;

use TCG\Voyager\Facades\Voyager;

class VoyagerCompassController extends Controller
{
	protected $request;

    public function __construct ()
    {
        $this->request = app('request');
    }

    public function index()
    {
        // Check permission
        //Voyager::canOrFail('browse_compass');
        $active_tab = '';
        
        if ($this->request->input('log')) {
        	$active_tab = 'logs';
            LogViewer::setFile(base64_decode($this->request->input('log')));
        }

        if ($this->request->input('logs')) {
        	$active_tab = 'logs';
        }

        if ($this->request->input('download')) {
        	$active_tab = 'logs';
            return $this->download(LogViewer::pathToLogFile(base64_decode($this->request->input('download'))));
        } elseif ($this->request->has('del')) {
        	$active_tab = 'logs';
            app('files')->delete(LogViewer::pathToLogFile(base64_decode($this->request->input('del'))));
            return $this->redirect($this->request->url() . '?logs=true')->with([
                'message'    => "Successfully deleted log file: " . base64_decode($this->request->input('del')),
                'alert-type' => 'success',
                ]);

        } elseif ($this->request->has('delall')) {
        	$active_tab = 'logs';
            foreach(LogViewer::getFiles(true) as $file){
                app('files')->delete(LogViewer::pathToLogFile($file));
            }
            return $this->redirect($this->request->url() . '?logs=true')->with([
                'message'    => "Successfully deleted all log files",
                'alert-type' => 'success',
                ]);
        }


    	$logs = LogViewer::all();
        $files = LogViewer::getFiles(true);
        $current_file = LogViewer::getFileName();

        return view('voyager::compass.index', compact('logs', 'files', 'current_file', 'active_tab'));
    }
<<<<<<< HEAD


    private function redirect($to)
    {
        if (function_exists('redirect')) {
            return redirect($to);
        }

        return app('redirect')->to($to);
    }

    private function download($data)
    {
        if (function_exists('response')) {
            return response()->download($data);
        }

        // For laravel 4.2
        return app('\Illuminate\Support\Facades\Response')->download($data);
    }

}


/*** 
**** Credit for the LogViewer class
**** https://github.com/rap2hpoutre/laravel-log-viewer
***/

class LogViewer
{
    /**
     * @var string file
     */
    private static $file;

    private static $levels_classes = [
        'debug' => 'info',
        'info' => 'info',
        'notice' => 'info',
        'warning' => 'warning',
        'error' => 'danger',
        'critical' => 'danger',
        'alert' => 'danger',
        'emergency' => 'danger',
        'processed' => 'info',
    ];

    private static $levels_imgs = [
        'debug' => 'info',
        'info' => 'info',
        'notice' => 'info',
        'warning' => 'warning',
        'error' => 'warning',
        'critical' => 'warning',
        'alert' => 'warning',
        'emergency' => 'warning',
        'processed' => 'info'
    ];

    /**
     * Log levels that are used
     * @var array
     */
    private static $log_levels = [
        'emergency',
        'alert',
        'critical',
        'error',
        'warning',
        'notice',
        'info',
        'debug',
        'processed'
    ];

    const MAX_FILE_SIZE = 52428800; // Why? Uh... Sorry

    /**
     * @param string $file
     */
    public static function setFile($file)
    {
        $file = self::pathToLogFile($file);

        if (app('files')->exists($file)) {
            self::$file = $file;
        }
    }

    /**
     * @param string $file
     * @return string
     * @throws \Exception
     */
    public static function pathToLogFile($file)
    {
        $logsPath = storage_path('logs');

        if (app('files')->exists($file)) { // try the absolute path
            return $file;
        }
        
        $file = $logsPath . '/' . $file;

        // check if requested file is really in the logs directory
        if (dirname($file) !== $logsPath) {
            throw new \Exception('No such log file');
        }

        return $file;
    }

    /**
     * @return string
     */
    public static function getFileName()
    {
        return basename(self::$file);
    }

    /**
     * @return array
     */
    public static function all()
    {
        $log = array();

        $pattern = '/\[\d{4}-\d{2}-\d{2} \d{2}:\d{2}:\d{2}\].*/';

        if (!self::$file) {
            $log_file = self::getFiles();
            if(!count($log_file)) {
                return [];
            }
            self::$file = $log_file[0];
        }

        if (app('files')->size(self::$file) > self::MAX_FILE_SIZE) return null;

        $file = app('files')->get(self::$file);

        preg_match_all($pattern, $file, $headings);

        if (!is_array($headings)) return $log;

        $log_data = preg_split($pattern, $file);

        if ($log_data[0] < 1) {
            array_shift($log_data);
        }

        foreach ($headings as $h) {
            for ($i=0, $j = count($h); $i < $j; $i++) {
                foreach (self::$log_levels as $level) {
                    if (strpos(strtolower($h[$i]), '.' . $level) || strpos(strtolower($h[$i]), $level . ':')) {

                        preg_match('/^\[(\d{4}-\d{2}-\d{2} \d{2}:\d{2}:\d{2})\](?:.*?(\w+)\.|.*?)' . $level . ': (.*?)( in .*?:[0-9]+)?$/i', $h[$i], $current);
                        if (!isset($current[3])) continue;

                        $log[] = array(
                            'context' => $current[2],
                            'level' => $level,
                            'level_class' => self::$levels_classes[$level],
                            'level_img' => self::$levels_imgs[$level],
                            'date' => $current[1],
                            'text' => $current[3],
                            'in_file' => isset($current[4]) ? $current[4] : null,
                            'stack' => preg_replace("/^\n*/", '', $log_data[$i])
                        );
                    }
                }
            }
        }

        return array_reverse($log);
    }

    /**
     * @param bool $basename
     * @return array
     */
    public static function getFiles($basename = false)
    {
        $files = glob(storage_path() . '/logs/*.log');
        $files = array_reverse($files);
        $files = array_filter($files, 'is_file');
        if ($basename && is_array($files)) {
            foreach ($files as $k => $file) {
                $files[$k] = basename($file);
            }
        }
        return array_values($files);
    }
=======
>>>>>>> 37145bd1
}<|MERGE_RESOLUTION|>--- conflicted
+++ resolved
@@ -57,7 +57,6 @@
 
         return view('voyager::compass.index', compact('logs', 'files', 'current_file', 'active_tab'));
     }
-<<<<<<< HEAD
 
 
     private function redirect($to)
@@ -252,6 +251,4 @@
         }
         return array_values($files);
     }
-=======
->>>>>>> 37145bd1
 }
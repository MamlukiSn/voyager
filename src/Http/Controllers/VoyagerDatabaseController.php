<?php

namespace TCG\Voyager\Http\Controllers;

use Exception;
use Illuminate\Database\Schema\Blueprint;
use Illuminate\Http\Request;
use Illuminate\Support\Facades\Artisan;
use Illuminate\Support\Facades\DB;
use Illuminate\Support\Facades\Schema;
use Illuminate\Support\Str;
use TCG\Voyager\Facades\DBSchema;
use TCG\Voyager\Facades\Voyager;
<<<<<<< HEAD
use TCG\Voyager\Models\DataType;
use TCG\Voyager\Models\Permission;
use TCG\Voyager\Database\DatabaseUpdater;
use TCG\Voyager\Database\Schema\SchemaManager;
use TCG\Voyager\Database\Schema\Table;
use TCG\Voyager\Database\Schema\Column;
use TCG\Voyager\Database\Schema\Identifier;
use TCG\Voyager\Database\Types\Type;
=======
use TCG\Voyager\Http\Controllers\Traits\DatabaseUpdate;
>>>>>>> 416f42e9

class VoyagerDatabaseController extends Controller
{
    public function index()
    {
        Voyager::canOrFail('browse_database');

        $dataTypes = Voyager::model('DataType')->select('id', 'name')->get()->pluck('id', 'name')->toArray();

        $tables = array_map(function ($table) use ($dataTypes) {
            $table = [
                'name'          => $table,
                'dataTypeId'    => isset($dataTypes[$table]) ? $dataTypes[$table] : null,
            ];

            return (object) $table;
        }, DBSchema::tables());

        return view('voyager::tools.database.index')->with(compact('dataTypes', 'tables'));
    }

    public function create()
    {
        Voyager::canOrFail('browse_database');

        $db = $this->prepareDbManager('create');

        return view('voyager::tools.database.edit-add', compact('db'));
    }

    public function store(Request $request)
    {
        Voyager::canOrFail('browse_database');

        try {
            Type::registerCustomPlatformTypes();

            $table = Table::make($request->table);
            SchemaManager::createTable($table);

            if (isset($request->create_model) && $request->create_model == 'on') {
                $params = [
                    'name' => Str::studly(Str::singular($table->name)),
                ];

                // if (in_array('deleted_at', $request->input('field.*'))) {
                //     $params['--softdelete'] = true;
                // }

                if (isset($request->create_migration) && $request->create_migration == 'on') {
                    $params['--migration'] = true;
                }

                Artisan::call('voyager:make:model', $params);
            } elseif (isset($request->create_migration) && $request->create_migration == 'on') {
                Artisan::call('make:migration', [
                    'name'    => 'create_'.$table->name.'_table',
                    '--table' => $table->name,
                ]);
            }

            return redirect()
               ->route('voyager.database.edit', $table->name)
               ->with($this->alertSuccess("Successfully created {$table->name} table"));
        } catch (Exception $e) {
            return back()->with($this->alertException($e))->withInput();
        }
    }

    public function edit($table)
    {
        Voyager::canOrFail('browse_database');

        if (!SchemaManager::tableExists($table)) {
            return redirect()
                ->route('voyager.database.index')
                ->with($this->alertError("The table you want to edit doesn't exist"));
        }

        $db = $this->prepareDbManager('update', $table);

        return view('voyager::tools.database.edit-add', compact('db'));
    }

    /**
     * Update database table.
     *
     * @param \Illuminate\Http\Request $request
     *
     * @return \Illuminate\Http\RedirectResponse
     */
    public function update(Request $request)
    {
        Voyager::canOrFail('browse_database');

        $table = json_decode($request->table, true);

        try {
            DatabaseUpdater::update($table);
            // TODO: synch BREAD with Table
            // $this->cleanOldAndCreateNew($request->original_name, $request->name);
        } catch (Exception $e) {
            return back()->with($this->alertException($e))->withInput();
        }

        return redirect()
               ->route('voyager.database.edit', $table['name'])
               ->with($this->alertSuccess("Successfully updated {$table['name']} table"));
    }

    protected function prepareDbManager($action, $table = '')
    {
        $db = new \stdClass();

        // Need to get the types first to register custom types
        $db->types = Type::getPlatformTypes();

        if ($action == 'update') {
            $db->table = SchemaManager::listTableDetails($table);
            $db->formAction = route('voyager.database.update', $table);
        } else {
            $db->table = new Table('New Table');
            $db->formAction = route('voyager.database.store');
        }

        $oldTable = old('table');
        $db->oldTable = $oldTable ? $oldTable : json_encode(null);
        $db->action = $action;
        $db->identifierRegex = Identifier::REGEX;
        $db->platform = SchemaManager::getDatabasePlatform()->getName();

        return $db;
    }

    public function cleanOldAndCreateNew($originalName, $tableName)
    {
        if (!empty($originalName) && $originalName != $tableName) {
            $dt = DB::table('data_types')->where('name', $originalName);
            if ($dt->get()) {
                $dt->delete();
            }

            $perm = DB::table('permissions')->where('table_name', $originalName);
            if ($perm->get()) {
                $perm->delete();
            }

            $params = ['name' => Str::studly(Str::singular($tableName))];
            Artisan::call('voyager:make:model', $params);
        }
    }

    public function reorder_column(Request $request)
    {
        Voyager::canOrFail('browse_database');

        if ($request->ajax()) {
            $table = $request->table;
            $column = $request->column;
            $after = $request->after;
            if ($after == null) {
                // SET COLUMN TO THE TOP
                DB::query("ALTER $table MyTable CHANGE COLUMN $column FIRST");
            }

            return 1;
        }

        return 0;
    }

    public function show($table)
    {
        Voyager::canOrFail('browse_database');

        return response()->json(DBSchema::describeTable($table));
    }

    public function destroy($table)
    {
        Voyager::canOrFail('browse_database');

        try {
            Schema::drop($table);

            return redirect()
                ->route('voyager.database.index')
                ->with($this->alertSuccess("Successfully deleted $table table"));
        } catch (Exception $e) {
            return back()->with($this->alertException($e));
        }
    }

    /********** BREAD METHODS **********/

    /**
     * @param \Illuminate\Http\Request $request
     *
     * @return \Illuminate\Contracts\View\Factory|\Illuminate\View\View
     */
    public function addBread(Request $request, $table)
    {
        Voyager::canOrFail('browse_database');

        $data = $this->prepopulateBreadInfo($table);
        $data['fieldOptions'] = DBSchema::describeTable($table);

        return view('voyager::tools.database.edit-add-bread', $data);
    }

    private function prepopulateBreadInfo($table)
    {
        $displayName = Str::singular(implode(' ', explode('_', Str::title($table))));
        $modelNamespace = config('voyager.models.namespace', app()->getNamespace());
        if (empty($modelNamespace)) {
            $modelNamespace = app()->getNamespace();
        }

        return [
            'table'                 => $table,
            'slug'                  => Str::slug($table),
            'display_name'          => $displayName,
            'display_name_plural'   => Str::plural($displayName),
            'model_name'            => $modelNamespace.Str::studly(Str::singular($table)),
            'generate_permissions'  => true,
            'server_side'           => false,
        ];
    }

    public function storeBread(Request $request)
    {
        Voyager::canOrFail('browse_database');

        try {
            $dataType = Voyager::model('DataType');
            $data = $dataType->updateDataType($request->all(), true)
                ? $this->alertSuccess('Successfully created new BREAD')
                : $this->alertError('Sorry it appears there may have been a problem creating this BREAD');

            return redirect()->route('voyager.database.index')->with($data);
        } catch (Exception $e) {
            return redirect()->route('voyager.database.index')->with($this->alertException($e, 'Saving Failed'));
        }
    }

    public function addEditBread($table)
    {
        Voyager::canOrFail('browse_database');

        $dataType = Voyager::model('DataType')->whereName($table)->first();

        try {
            $fieldOptions = isset($dataType) ? $dataType->fieldOptions() : DBSchema::describeTable($dataType->name);
        } catch (Exception $e) {
            $fieldOptions = DBSchema::describeTable($dataType->name);
        }

        return view(
            'voyager::tools.database.edit-add-bread', [
                'dataType'     => $dataType,
                'fieldOptions' => $fieldOptions,
            ]
        );
    }

    public function updateBread(Request $request, $id)
    {
        Voyager::canOrFail('browse_database');

        /** @var \TCG\Voyager\Models\DataType $dataType */
        try {
            $dataType = Voyager::model('DataType')->find($id);

            $data = $dataType->updateDataType($request->all(), true)
                ? $this->alertSuccess("Successfully updated the {$dataType->name} BREAD")
                : $this->alertError('Sorry it appears there may have been a problem updating this BREAD');

            return redirect()->route('voyager.database.index')->with($data);
        } catch (Exception $e) {
            return back()->with($this->alertException($e, 'Update Failed'));
        }
    }

    public function deleteBread($id)
    {
        Voyager::canOrFail('browse_database');

        /** @var \TCG\Voyager\Models\DataType $dataType */
<<<<<<< HEAD
        $dataType = DataType::find($id);
        $data = DataType::destroy($id)
            ? $this->alertSuccess("Successfully removed BREAD from {$dataType->name}")
            : $this->alertError('Sorry it appears there was a problem removing this BREAD');
=======
        $dataType = Voyager::model('DataType')->find($id);
        $data = Voyager::model('DataType')->destroy($id)
            ? [
                'message'    => "Successfully removed BREAD from {$dataType->name}",
                'alert-type' => 'success',
            ]
            : [
                'message'    => 'Sorry it appears there was a problem removing this bread',
                'alert-type' => 'danger',
            ];
>>>>>>> 416f42e9

        if (!is_null($dataType)) {
            Voyager::model('Permission')->removeFrom($dataType->name);
        }

        return redirect()->route('voyager.database.index')->with($data);
    }
}<|MERGE_RESOLUTION|>--- conflicted
+++ resolved
@@ -11,7 +11,6 @@
 use Illuminate\Support\Str;
 use TCG\Voyager\Facades\DBSchema;
 use TCG\Voyager\Facades\Voyager;
-<<<<<<< HEAD
 use TCG\Voyager\Models\DataType;
 use TCG\Voyager\Models\Permission;
 use TCG\Voyager\Database\DatabaseUpdater;
@@ -20,9 +19,6 @@
 use TCG\Voyager\Database\Schema\Column;
 use TCG\Voyager\Database\Schema\Identifier;
 use TCG\Voyager\Database\Types\Type;
-=======
-use TCG\Voyager\Http\Controllers\Traits\DatabaseUpdate;
->>>>>>> 416f42e9
 
 class VoyagerDatabaseController extends Controller
 {
@@ -310,24 +306,11 @@
     {
         Voyager::canOrFail('browse_database');
 
-        /** @var \TCG\Voyager\Models\DataType $dataType */
-<<<<<<< HEAD
-        $dataType = DataType::find($id);
-        $data = DataType::destroy($id)
+        /* @var \TCG\Voyager\Models\DataType $dataType */
+        $dataType = Voyager::model('DataType')->find($id);
+        $data = Voyager::model('DataType')->destroy($id)
             ? $this->alertSuccess("Successfully removed BREAD from {$dataType->name}")
             : $this->alertError('Sorry it appears there was a problem removing this BREAD');
-=======
-        $dataType = Voyager::model('DataType')->find($id);
-        $data = Voyager::model('DataType')->destroy($id)
-            ? [
-                'message'    => "Successfully removed BREAD from {$dataType->name}",
-                'alert-type' => 'success',
-            ]
-            : [
-                'message'    => 'Sorry it appears there was a problem removing this bread',
-                'alert-type' => 'danger',
-            ];
->>>>>>> 416f42e9
 
         if (!is_null($dataType)) {
             Voyager::model('Permission')->removeFrom($dataType->name);

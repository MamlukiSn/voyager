<?php

namespace TCG\Voyager\Http\Controllers;

use Exception;
use Illuminate\Database\Schema\Blueprint;
use Illuminate\Http\Request;
use Illuminate\Support\Facades\Artisan;
use Illuminate\Support\Facades\DB;
use Illuminate\Support\Facades\Schema;
use Illuminate\Support\Str;
use TCG\Voyager\Facades\DBSchema;
<<<<<<< HEAD
use TCG\Voyager\Models\DataType;
use TCG\Voyager\Models\Permission;
use TCG\Voyager\Voyager;
use TCG\Voyager\Database\DatabaseUpdater;
use TCG\Voyager\Database\Schema\SchemaManager;
use TCG\Voyager\Database\Schema\Table;
use TCG\Voyager\Database\Schema\Column;
use TCG\Voyager\Database\Schema\Identifier;
use TCG\Voyager\Database\Types\Type;

class VoyagerDatabaseController extends Controller
{
    use AppNamespaceDetectorTrait;
=======
use TCG\Voyager\Facades\Voyager;
use TCG\Voyager\Http\Controllers\Traits\DatabaseUpdate;
use TCG\Voyager\Models\DataType;
use TCG\Voyager\Models\Permission;

class VoyagerDatabaseController extends Controller
{
    use DatabaseUpdate;
>>>>>>> 8a391ca1

    public function index()
    {
        Voyager::canOrFail('browse_database');

        $dataTypes = DataType::select('id', 'name')->get()->pluck('id', 'name')->toArray();

        $tables = array_map(function ($table) use ($dataTypes) {
            $table = [
                'name'          => $table,
                'dataTypeId'    => isset($dataTypes[$table]) ? $dataTypes[$table] : null,
            ];

            return (object) $table;
        }, DBSchema::tables());

        return view('voyager::tools.database.index')->with(compact('dataTypes', 'tables'));
    }

    public function create()
    {
        Voyager::canOrFail('browse_database');

        $db = $this->prepareDbManager('create');

        return view('voyager::tools.database.edit-add', compact('db'));
    }

    public function store(Request $request)
    {
        Voyager::canOrFail('browse_database');

        try {
            $table = Table::make($request->table);
            SchemaManager::createTable($table);

            if (isset($request->create_model) && $request->create_model == 'on') {
                $params = [
                    'name' => Str::studly(Str::singular($table->name)),
                ];

                // if (in_array('deleted_at', $request->input('field.*'))) {
                //     $params['--softdelete'] = true;
                // }

                if (isset($request->create_migration) && $request->create_migration == 'on') {
                    $params['--migration'] = true;
                }

                Artisan::call('voyager:make:model', $params);
            } elseif (isset($request->create_migration) && $request->create_migration == 'on') {
                Artisan::call('make:migration', [
                    'name'    => 'create_'.$table->name.'_table',
                    '--table' => $table->name,
                ]);
            }

            return redirect()
               ->route('voyager.database.edit', $table->name)
               ->with($this->alertSuccess("Successfully created {$table->name} table"));
        } catch (Exception $e) {
            return back()->with($this->alertException($e))->withInput();
        }
    }

    public function edit($table)
    {
        Voyager::canOrFail('browse_database');

        if (!SchemaManager::tableExists($table)) {
            return redirect()
                ->route('voyager.database.index')
                ->with($this->alertError("The table you want to edit doesn't exist"));
        }

        $db = $this->prepareDbManager('update', $table);

        return view('voyager::tools.database.edit-add', compact('db'));
    }

    /**
     * Update database table.
     *
     * @param \Illuminate\Http\Request $request
     *
     * @return \Illuminate\Http\RedirectResponse
     */
    public function update(Request $request)
    {
        Voyager::canOrFail('browse_database');

<<<<<<< HEAD
        $table = json_decode($request->table, true);

        try {
            DatabaseUpdater::update($table);
        } catch (Exception $e) {
            return back()->with($this->alertException($e))->withInput();
        }
=======
        $this->renameTable($request->original_name, $request->name);
        $this->cleanOldAndCreateNew($request->original_name, $request->name);
        $this->renameColumns($request, $request->name);
        $this->dropColumns($request, $request->name);
        $this->updateColumns($request, $request->name);
>>>>>>> 8a391ca1

        return redirect()
               ->route('voyager.database.edit', $table['name'])
               ->with($this->alertSuccess("Successfully updated {$table['name']} table"));
    }

    protected function prepareDbManager($action, $table = '')
    {
        $db = new \stdClass();

        if ($action == 'update') {
            $db->table = SchemaManager::listTableDetails($table);
            $db->formAction = route('voyager.database.update', $table);
        } else {
            $db->table = new Table('New Table');
            $db->formAction = route('voyager.database.store');
        }

        $oldTable = old('table');
        $db->oldTable = $oldTable ? $oldTable : json_encode(null);
        $db->types = Type::getPlatformTypes();
        $db->action = $action;
        $db->identifierRegex = Identifier::REGEX;
        $db->platform = SchemaManager::getDatabasePlatform()->getName();

        return $db;
    }

    public function cleanOldAndCreateNew($originalName, $tableName)
    {
        if (!empty($originalName) && $originalName != $tableName) {
            $dt = DB::table('data_types')->where('name', $originalName);
            if ($dt->get()) {
                $dt->delete();
            }

            $perm = DB::table('permissions')->where('table_name', $originalName);
            if ($perm->get()) {
                $perm->delete();
            }

            $params = ['name' => Str::studly(Str::singular($tableName))];
            Artisan::call('voyager:make:model', $params);
        }
    }

    public function reorder_column(Request $request)
    {
        Voyager::canOrFail('browse_database');

        if ($request->ajax()) {
            $table = $request->table;
            $column = $request->column;
            $after = $request->after;
            if ($after == null) {
                // SET COLUMN TO THE TOP
                DB::query("ALTER $table MyTable CHANGE COLUMN $column FIRST");
            }

            return 1;
        }

        return 0;
    }

    public function show($table)
    {
        Voyager::canOrFail('browse_database');

        return response()->json(DBSchema::describeTable($table));
    }

    public function destroy($table)
    {
        Voyager::canOrFail('browse_database');

        try {
            Schema::drop($table);

            return redirect()
                ->route('voyager.database.index')
                ->with($this->alertSuccess("Successfully deleted $table table"));
        } catch (Exception $e) {
            return back()->with($this->alertException($e));
        }
    }

    /********** BREAD METHODS **********/

    /**
     * @param \Illuminate\Http\Request $request
     *
     * @return \Illuminate\Contracts\View\Factory|\Illuminate\View\View
     */
    public function addBread(Request $request, $table)
    {
        Voyager::canOrFail('browse_database');

        $data = $this->prepopulateBreadInfo($table);
        $data['fieldOptions'] = \TCG\Voyager\Facades\DBSchema::describeTable($table);

        return view('voyager::tools.database.edit-add-bread', $data);
    }

    private function prepopulateBreadInfo($table)
    {
        $displayName = Str::singular(implode(' ', explode('_', Str::title($table))));
        $modelNamespace = config('voyager.models.namespace', app()->getNamespace());
        if (empty($modelNamespace)) {
            $modelNamespace = app()->getNamespace();
        }

        return [
            'table'                 => $table,
            'slug'                  => Str::slug($table),
            'display_name'          => $displayName,
            'display_name_plural'   => Str::plural($displayName),
            'model_name'            => $modelNamespace.Str::studly(Str::singular($table)),
            'generate_permissions'  => true,
            'server_side'           => false,
        ];
    }

    public function storeBread(Request $request)
    {
        Voyager::canOrFail('browse_database');

<<<<<<< HEAD
        $dataType = new DataType();
        $data = $dataType->updateDataType($request->all())
            ? $this->alertSuccess('Successfully created new BREAD')
            : $this->alertError('Sorry it appears there may have been a problem creating this BREAD');
=======
        try {
            $dataType = new DataType();
            $data = $dataType->updateDataType($request->all(), true)
                ? [
                    'message'    => 'Successfully created new BREAD',
                    'alert-type' => 'success',
                ]
                : [
                    'message'    => 'Sorry it appears there may have been a problem creating this bread',
                    'alert-type' => 'error',
                ];
>>>>>>> 8a391ca1

            return redirect()->route('voyager.database.index')->with($data);
        } catch (\Exception $e) {
            return redirect()->route('voyager.database.index')->with([
                'message'    => 'Saving Failed! '.$e->getMessage(),
                'alert-type' => 'error',
            ]);
        }
    }

    public function addEditBread($table)
    {
        Voyager::canOrFail('browse_database');

        $dataType = DataType::whereName($table)->first();

        try {
            $fieldOptions = isset($dataType) ? $dataType->fieldOptions() : \TCG\Voyager\Facades\DBSchema::describeTable($dataType->name);
        } catch (\Exception $e) {
            $fieldOptions = \TCG\Voyager\Facades\DBSchema::describeTable($dataType->name);
        }

        return view(
            'voyager::tools.database.edit-add-bread', [
                'dataType'     => $dataType,
                'fieldOptions' => $fieldOptions,
            ]
        );
    }

    public function updateBread(Request $request, $id)
    {
        Voyager::canOrFail('browse_database');

<<<<<<< HEAD
        /** @var \TCG\Voyager\Models\DataType $dataType */
        $dataType = DataType::find($id);
        $data = $dataType->updateDataType($request->all())
            ? $this->alertSuccess("Successfully updated the {$dataType->name} BREAD")
            : $this->alertError('Sorry it appears there may have been a problem updating this BREAD');
=======
        /* @var \TCG\Voyager\Models\DataType $dataType */
        try {
            $dataType = DataType::find($id);
>>>>>>> 8a391ca1

            $data = $dataType->updateDataType($request->all(), true)
                ? [
                    'message'    => "Successfully updated the {$dataType->name} BREAD",
                    'alert-type' => 'success',
                ]
                : [
                    'message'    => 'Sorry it appears there may have been a problem updating this bread',
                    'alert-type' => 'error',
                ];

            return redirect()->route('voyager.database.index')->with($data);
        } catch (\Exception $e) {
            return back()->with([
                'message'    => 'Update Failed! '.$e->getMessage(),
                'alert-type' => 'error',
            ]);
        }
    }

    public function deleteBread($id)
    {
        Voyager::canOrFail('browse_database');

        /** @var \TCG\Voyager\Models\DataType $dataType */
        $dataType = DataType::find($id);
        $data = DataType::destroy($id)
            ? $this->alertSuccess("Successfully removed BREAD from {$dataType->name}")
            : $this->alertError('Sorry it appears there was a problem removing this BREAD');

        if (!is_null($dataType)) {
            Permission::removeFrom($dataType->name);
        }

        return redirect()->route('voyager.database.index')->with($data);
    }
}<|MERGE_RESOLUTION|>--- conflicted
+++ resolved
@@ -10,10 +10,9 @@
 use Illuminate\Support\Facades\Schema;
 use Illuminate\Support\Str;
 use TCG\Voyager\Facades\DBSchema;
-<<<<<<< HEAD
+use TCG\Voyager\Facades\Voyager;
 use TCG\Voyager\Models\DataType;
 use TCG\Voyager\Models\Permission;
-use TCG\Voyager\Voyager;
 use TCG\Voyager\Database\DatabaseUpdater;
 use TCG\Voyager\Database\Schema\SchemaManager;
 use TCG\Voyager\Database\Schema\Table;
@@ -23,18 +22,6 @@
 
 class VoyagerDatabaseController extends Controller
 {
-    use AppNamespaceDetectorTrait;
-=======
-use TCG\Voyager\Facades\Voyager;
-use TCG\Voyager\Http\Controllers\Traits\DatabaseUpdate;
-use TCG\Voyager\Models\DataType;
-use TCG\Voyager\Models\Permission;
-
-class VoyagerDatabaseController extends Controller
-{
-    use DatabaseUpdate;
->>>>>>> 8a391ca1
-
     public function index()
     {
         Voyager::canOrFail('browse_database');
@@ -125,21 +112,15 @@
     {
         Voyager::canOrFail('browse_database');
 
-<<<<<<< HEAD
         $table = json_decode($request->table, true);
 
         try {
             DatabaseUpdater::update($table);
+            // TODO: synch BREAD with Table
+            // $this->cleanOldAndCreateNew($request->original_name, $request->name);
         } catch (Exception $e) {
             return back()->with($this->alertException($e))->withInput();
         }
-=======
-        $this->renameTable($request->original_name, $request->name);
-        $this->cleanOldAndCreateNew($request->original_name, $request->name);
-        $this->renameColumns($request, $request->name);
-        $this->dropColumns($request, $request->name);
-        $this->updateColumns($request, $request->name);
->>>>>>> 8a391ca1
 
         return redirect()
                ->route('voyager.database.edit', $table['name'])
@@ -239,7 +220,7 @@
         Voyager::canOrFail('browse_database');
 
         $data = $this->prepopulateBreadInfo($table);
-        $data['fieldOptions'] = \TCG\Voyager\Facades\DBSchema::describeTable($table);
+        $data['fieldOptions'] = DBSchema::describeTable($table);
 
         return view('voyager::tools.database.edit-add-bread', $data);
     }
@@ -267,31 +248,15 @@
     {
         Voyager::canOrFail('browse_database');
 
-<<<<<<< HEAD
-        $dataType = new DataType();
-        $data = $dataType->updateDataType($request->all())
-            ? $this->alertSuccess('Successfully created new BREAD')
-            : $this->alertError('Sorry it appears there may have been a problem creating this BREAD');
-=======
         try {
             $dataType = new DataType();
             $data = $dataType->updateDataType($request->all(), true)
-                ? [
-                    'message'    => 'Successfully created new BREAD',
-                    'alert-type' => 'success',
-                ]
-                : [
-                    'message'    => 'Sorry it appears there may have been a problem creating this bread',
-                    'alert-type' => 'error',
-                ];
->>>>>>> 8a391ca1
+                ? $this->alertSuccess('Successfully created new BREAD')
+                : $this->alertError('Sorry it appears there may have been a problem creating this BREAD');
 
             return redirect()->route('voyager.database.index')->with($data);
-        } catch (\Exception $e) {
-            return redirect()->route('voyager.database.index')->with([
-                'message'    => 'Saving Failed! '.$e->getMessage(),
-                'alert-type' => 'error',
-            ]);
+        } catch (Exception $e) {
+            return redirect()->route('voyager.database.index')->with($this->alertException($e, 'Saving Failed'));
         }
     }
 
@@ -302,9 +267,9 @@
         $dataType = DataType::whereName($table)->first();
 
         try {
-            $fieldOptions = isset($dataType) ? $dataType->fieldOptions() : \TCG\Voyager\Facades\DBSchema::describeTable($dataType->name);
-        } catch (\Exception $e) {
-            $fieldOptions = \TCG\Voyager\Facades\DBSchema::describeTable($dataType->name);
+            $fieldOptions = isset($dataType) ? $dataType->fieldOptions() : DBSchema::describeTable($dataType->name);
+        } catch (Exception $e) {
+            $fieldOptions = DBSchema::describeTable($dataType->name);
         }
 
         return view(
@@ -319,34 +284,17 @@
     {
         Voyager::canOrFail('browse_database');
 
-<<<<<<< HEAD
         /** @var \TCG\Voyager\Models\DataType $dataType */
-        $dataType = DataType::find($id);
-        $data = $dataType->updateDataType($request->all())
-            ? $this->alertSuccess("Successfully updated the {$dataType->name} BREAD")
-            : $this->alertError('Sorry it appears there may have been a problem updating this BREAD');
-=======
-        /* @var \TCG\Voyager\Models\DataType $dataType */
         try {
             $dataType = DataType::find($id);
->>>>>>> 8a391ca1
 
             $data = $dataType->updateDataType($request->all(), true)
-                ? [
-                    'message'    => "Successfully updated the {$dataType->name} BREAD",
-                    'alert-type' => 'success',
-                ]
-                : [
-                    'message'    => 'Sorry it appears there may have been a problem updating this bread',
-                    'alert-type' => 'error',
-                ];
+                ? $this->alertSuccess("Successfully updated the {$dataType->name} BREAD")
+                : $this->alertError('Sorry it appears there may have been a problem updating this BREAD');
 
             return redirect()->route('voyager.database.index')->with($data);
-        } catch (\Exception $e) {
-            return back()->with([
-                'message'    => 'Update Failed! '.$e->getMessage(),
-                'alert-type' => 'error',
-            ]);
+        } catch (Exception $e) {
+            return back()->with($this->alertException($e, 'Update Failed'));
         }
     }
 

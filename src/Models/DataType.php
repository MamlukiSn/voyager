--- conflicted
+++ resolved
@@ -168,7 +168,6 @@
 
                     // Build the relationship details
                     $relationshipDetails = [
-<<<<<<< HEAD
                         'model' => $requestData['relationship_model_' . $relationship],
                         'table' => $requestData['relationship_table_' . $relationship],
                         'type' => $requestData['relationship_type_' . $relationship],
@@ -177,16 +176,6 @@
                         'label' => $requestData['relationship_label_' . $relationship],
                         'pivot_table' => $requestData['relationship_pivot_table_' . $relationship],
                         'pivot' => ($requestData['relationship_type_' . $relationship] == 'belongsToMany') ? '1' : '0'
-=======
-                        'model'       => $requestData['relationship_model_'.$relationship],
-                        'table'       => $requestData['relationship_table_'.$relationship],
-                        'type'        => $requestData['relationship_type_'.$relationship],
-                        'column'      => $requestData['relationship_column_'.$relationship],
-                        'key'         => $requestData['relationship_key_'.$relationship],
-                        'label'       => $requestData['relationship_label_'.$relationship],
-                        'pivot_table' => $requestData['relationship_pivot_table_'.$relationship],
-                        'pivot'       => $requestData['relationship_pivot_'.$relationship],
->>>>>>> c173d88f
                     ];
 
                     $requestData['field_details_'.$relationship] = json_encode($relationshipDetails);

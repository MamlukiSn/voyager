--- conflicted
+++ resolved
@@ -154,7 +154,6 @@
         return $fields;
     }
 
-<<<<<<< HEAD
     public function getRelationships($requestData, &$fields){
         
         if(isset($requestData['relationships'])){
@@ -177,49 +176,7 @@
                     ];
 
                     $requestData['field_details_'.$relationship] = json_encode($relationshipDetails);
-=======
-    public function getRelationships($requestData, &$fields)
-    {
-        if (isset($requestData['relationship_field']) && count($requestData['relationship_field']) > 0) {
-            //dd(count($requestData['relationship_display_name']));
-            foreach ($requestData['relationship_field'] as $index => $relationship) {
-                $relationshipField = $requestData['relationship_field'][$index];
-
-                // Add the relationship field to the array of fields
-                array_push($fields, $relationshipField);
-
-                // Build the relationship details
-                $relationshipDetails = [
-                        'model' => $requestData['relationship_model'][$index],
-                        'table' => $requestData['relationship_table'][$index],
-                        'type'  => $requestData['relationship_type'][$index],
-                        'key'   => $requestData['relationship_key'][$index],
-                        'label' => $requestData['relationship_label'][$index],
-                    ];
-
-                // Build the relationship field data and store it back in the request
-                $requestData['field_required_'.$relationshipField] = 0;
-                $requestData['field_'.$relationshipField] = $relationshipField;
-                $requestData['field_input_type_'.$relationshipField] = 'relationship';
-                $requestData['field_details_'.$relationshipField] = $relationshipDetails;
-                $requestData['field_display_name_'.$relationshipField] = $requestData['relationship_display_name'][$index];
-                $requestData['field_details_'.$relationshipField] = json_encode($relationshipDetails);
-
-                // !! WORK ON ORDER BELOW !!
-                //$requestData['field_order_'.$relationshipField] = json_encode($relationshipDetails);
-
-                $requestData['field_browse_'.$relationshipField] = $requestData['relationship_browse'][$index];
-                $requestData['field_read_'.$relationshipField] = $requestData['relationship_read'][$index];
-                $requestData['field_edit_'.$relationshipField] = $requestData['relationship_edit'][$index];
-                $requestData['field_add_'.$relationshipField] = $requestData['relationship_add'][$index];
-                $requestData['field_delete_'.$relationshipField] = $requestData['relationship_delete'][$index];
-            }
-
-            // Unset all the 'relationship_' fields
-            foreach ($requestData as $key => $value) {
-                if (substr($key, 0, 13) == 'relationship_') {
-                    unset($requestData[$key]);
->>>>>>> aacc0d9a
+
                 }
             }
         }

--- conflicted
+++ resolved
@@ -10,73 +10,54 @@
 {
     protected $table = 'menus';
 
-    public function items()
-    {
+    public function items(){
         return $this->hasMany('MenuItem');
     }
 
-    static public function display($menu_name, $type = null, $options = [])
-    {
+    static public function display($menu_name, $type = null, $options = []){
         $instance = new static;
-
+        
         // GET THE MENU
         $menu = $instance->where('name', '=', $menu_name)->first();
 
-        $menu_items = [];
-        if (isset($menu->id)) {
+        $menu_items = array();
+        if(isset($menu->id)){
             // GET THE ROOT MENU ITEMS
-            $menu_items = MenuItem::where('menu_id', '=', $menu->id)->where('parent_id', '=', null)->orderBy('order',
-                'ASC')->get();
+            $menu_items = MenuItem::where('menu_id', '=', $menu->id)->where('parent_id', '=', NULL)->orderBy('order', 'ASC')->get();
         }
 
         // Convert options array into object
         $options = (object)$options;
 
-        if ($type == 'admin') {
+        if($type == 'admin'){
             $output = self::buildAdminOutput($menu_items, '', $options);
+        } else if($type == 'admin_menu'){
+            $output = self::buildAdminMenuOutput($menu_items, '', $options, Request());
+        } else if($type == 'bootstrap'){
+            $output = self::buildBootstrapOutput($menu_items, '', $options, Request());
         } else {
-            if ($type == 'admin_menu') {
-                $output = self::buildAdminMenuOutput($menu_items, '', $options, Request());
-            } else {
-                if ($type == 'bootstrap') {
-                    $output = self::buildBootstrapOutput($menu_items, '', $options, Request());
-                } else {
-                    $output = self::buildOutput($menu_items, '', $options, Request());
-                }
-            }
-        }
-
-
-        return $output;
-    }
-
-<<<<<<< HEAD
-    static public function buildBootstrapOutput($menu_items, $output, $options, Request $request)
-    {
-
-        if (empty($output)) {
-            $output = '<ul class="nav navbar-nav">';
-        } else {
-
-            $output .= '<ul class="dropdown-menu">';
-        }
-=======
+            $output = self::buildOutput($menu_items, '', $options, Request());
+        }
+        
+
+        return $output;
+    }
+
     static public function buildBootstrapOutput($menu_items, $output, $options, Request $request){
         
         $output .= '<ul class="nav navbar-nav">';
->>>>>>> a6add86a
-
-        foreach ($menu_items as $item):
-
+
+        foreach($menu_items as $item):
+            
             $li_class = '';
             $a_attrs = '';
-            if ($request->is(ltrim($item->url, '/')) || $item->url == '/' && $request->is('/')):
+            if($request->is( ltrim($item->url, '/') ) || $item->url == '/' && $request->is( '/' )):
                 $li_class = ' class="active"';
             endif;
 
             $children_menu_items = MenuItem::where('parent_id', '=', $item->id)->orderBy('order', 'ASC')->get();
-            if (count($children_menu_items) > 0) {
-                if ($li_class != '') {
+            if(count($children_menu_items) > 0){
+                if($li_class != ''){
                     $li_class = rtrim($li_class, '"') . ' dropdown"';
                 } else {
                     $li_class = ' class="dropdown"';
@@ -85,34 +66,30 @@
             }
 
             $icon = '';
-<<<<<<< HEAD
-            if (isset($options->icon) && $options->icon == true) {
-                $icon = '<i class="' . $item->icon_class . '"></i>';
-=======
             if(isset($item->icon_class)){
                 $icon = '<span class="icon ' . $item->icon_class . '"></span>';
->>>>>>> a6add86a
             }
 
             $styles = '';
-            if (isset($options->color) && $options->color == true) {
-                $styles = ' style="color:' . $item->color . '"';
+            if(isset($options->color) && $options->color == true){
+                $styles = ' style="color:'.$item->color.'"';
             }
 
             $background = '';
-            if (isset($options->background) && $options->background == true) {
-                $styles = ' style="background-color:' . $item->color . '"';
+            if(isset($options->background) && $options->background == true){
+                $styles = ' style="background-color:'.$item->color.'"';
             }
 
             $output .= '<li' . $li_class . '><a ' . $a_attrs . ' href="' . $item->url . '" target="' . $item->target . '"' . $styles . '>' . $icon . '<span class="title">' . $item->title . '</span></a>';
 
-
-            if (count($children_menu_items) > 0) {
+            
+            
+            if(count($children_menu_items) > 0){
                 $output = self::buildBootstrapOutput($children_menu_items, $output, $options, $request);
             }
 
             $output .= '</li>';
-
+            
         endforeach;
 
         $output .= '</ul>';
@@ -120,50 +97,49 @@
         return $output;
     }
 
-    static public function buildOutput($menu_items, $output, $options, Request $request)
-    {
-
-        if (empty($output)) {
+    static public function buildOutput($menu_items, $output, $options, Request $request){
+        
+        if(empty($output)){
             $output = '<ul>';
-        } else {
-
+        } else{
+        
             $output .= '<ul>';
         }
 
-        foreach ($menu_items as $item):
-
+        foreach($menu_items as $item):
+            
             $li_class = '';
             $a_attrs = '';
-            if ($request->is(ltrim($item->url, '/')) || $item->url == '/' && $request->is('/')):
+            if($request->is( ltrim($item->url, '/') ) || $item->url == '/' && $request->is( '/' )):
                 $li_class = ' class="active"';
             endif;
 
             $children_menu_items = MenuItem::where('parent_id', '=', $item->id)->orderBy('order', 'ASC')->get();
-
+           
             $icon = '';
-            if (isset($options->icon) && $options->icon == true) {
+            if(isset($options->icon) && $options->icon == true){
                 $icon = '<i class="' . $item->icon_class . '"></i>';
             }
 
             $styles = '';
-            if (isset($options->color) && $options->color == true) {
-                $styles = ' style="color:' . $item->color . '"';
+            if(isset($options->color) && $options->color == true){
+                $styles = ' style="color:'.$item->color.'"';
             }
 
             $background = '';
-            if (isset($options->background) && $options->background == true) {
-                $styles = ' style="background-color:' . $item->color . '"';
+            if(isset($options->background) && $options->background == true){
+                $styles = ' style="background-color:'.$item->color.'"';
             }
 
             $output .= '<li' . $li_class . '><a href="' . $item->url . '" target="' . $item->target . '"' . $styles . '>' . $icon . '<span>' . $item->title . '</span></a>';
 
-
-            if (count($children_menu_items) > 0) {
+            
+            if(count($children_menu_items) > 0){
                 $output = self::buildOutput($children_menu_items, $output, $options, $request);
             }
 
             $output .= '</li>';
-
+            
         endforeach;
 
         $output .= '</ul>';
@@ -171,32 +147,27 @@
         return $output;
     }
 
-    static public function buildAdminMenuOutput($menu_items, $output, $options, Request $request)
-    {
-
-        if (empty($output)) {
+    static public function buildAdminMenuOutput($menu_items, $output, $options, Request $request){
+        
+        if(empty($output)){
             $output = '<ul class="nav navbar-nav">';
-        } else {
-
+        } else{
+        
             $output .= '<ul class="dropdown-menu">';
         }
 
-        foreach ($menu_items as $item):
-
+        foreach($menu_items as $item):
+            
             $li_class = '';
             $a_attrs = '';
-<<<<<<< HEAD
-            if ($request->is(ltrim($item->url, '/'))):
-=======
             $collapse_id = '';
             if($request->is( ltrim($item->url, '/') )):
->>>>>>> a6add86a
                 $li_class = ' class="active"';
             endif;
 
             $children_menu_items = MenuItem::where('parent_id', '=', $item->id)->orderBy('order', 'ASC')->get();
-            if (count($children_menu_items) > 0) {
-                if ($li_class != '') {
+            if(count($children_menu_items) > 0){
+                if($li_class != ''){
                     $li_class = rtrim($li_class, '"') . ' dropdown"';
                 } else {
                     $li_class = ' class="dropdown"';
@@ -213,48 +184,42 @@
                     . '<span class="title">' . $item->title . '</span></a>';
 
 
-<<<<<<< HEAD
-
-            if (count($children_menu_items) > 0) {
-=======
             if(count($children_menu_items) > 0){
                 // Add tag for collapse panel
                 $output .= '<div id="' . $collapse_id . '" class="panel-collapse collapse"><div class="panel-body">';
 
->>>>>>> a6add86a
                 $output = self::buildBootstrapOutput($children_menu_items, $output, [], $request);
 
                 $output .= '</div></div>';      // close tag of collapse panel
             }
 
             $output .= '</li>';
-
-        endforeach;
-
-        return $output;
-    }
-
-    static public function buildAdminOutput($menu_items, $output, $options)
-    {
-
+            
+        endforeach;
+
+        return $output;
+    }
+
+    static public function buildAdminOutput($menu_items, $output, $options){
+        
         $output .= '<ol class="dd-list">';
 
-        foreach ($menu_items as $item):
+        foreach($menu_items as $item):
             $output .= '<li class="dd-item" data-id="' . $item->id . '">';
             $output .= '<div class="pull-right item_actions">';
-            $output .= '<div class="btn-sm btn-danger pull-right delete" data-id="' . $item->id . '"><i class="voyager-trash"></i> Delete</div>';
-            $output .= '<div class="btn-sm btn-primary pull-right edit" data-id="' . $item->id . '" data-title="' . $item->title . '" data-url="' . $item->url . '" data-target="' . $item->target . '" data-icon_class="' . $item->icon_class . '" data-color="' . $item->color . '"><i class="voyager-edit"></i> Edit</div>';
+                $output .= '<div class="btn-sm btn-danger pull-right delete" data-id="' . $item->id . '"><i class="voyager-trash"></i> Delete</div>';
+                $output .= '<div class="btn-sm btn-primary pull-right edit" data-id="' . $item->id . '" data-title="' . $item->title . '" data-url="' . $item->url . '" data-target="' . $item->target . '" data-icon_class="' . $item->icon_class . '" data-color="' . $item->color . '"><i class="voyager-edit"></i> Edit</div>';
             $output .= '</div>';
             $output .= '<div class="dd-handle">' . $item->title . ' <small class="url">' . $item->url . '</small></div>';
 
             $children_menu_items = MenuItem::where('parent_id', '=', $item->id)->orderBy('order', 'ASC')->get();
-
-            if (count($children_menu_items) > 0) {
+            
+            if(count($children_menu_items) > 0){
                 $output = self::buildAdminOutput($children_menu_items, $output, $options);
             }
 
             $output .= '</li>';
-
+            
         endforeach;
 
         $output .= '</ol>';

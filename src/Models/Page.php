--- conflicted
+++ resolved
@@ -8,11 +8,10 @@
 
 class Page extends Model
 {
-<<<<<<< HEAD
     use Translatable;
 
     protected $translatable = ['title', 'slug', 'body'];
-=======
+
     /**
      * Statuses.
      */
@@ -25,7 +24,6 @@
      * @var array
      */
     public static $statuses = [self::STATUS_ACTIVE, self::STATUS_INACTIVE];
->>>>>>> c992157e
 
     protected $guarded = [];
 

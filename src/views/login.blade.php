--- conflicted
+++ resolved
@@ -16,13 +16,8 @@
         .login-page {
             background-image: url('{{ Voyager::image( Voyager::setting("admin_bg_image"), config('voyager.assets_path') . "/images/bg.jpg" ) }}');
             background-size: cover;
-<<<<<<< HEAD
-            margin: 0;
-            padding: 0;
-=======
             margin: 0px;
             padding: 0px;
->>>>>>> a6add86a
         }
 
         .logo-img {
@@ -47,13 +42,8 @@
             width: 380px;
             height: 100%;
             position: absolute;
-<<<<<<< HEAD
-            right: 0;
-            top: 0;
-=======
             right: 0px;
             top: 0px;
->>>>>>> a6add86a
             text-align: center;
             background: #fff;
             z-index: 99;
@@ -63,10 +53,7 @@
             width: auto;
             position: absolute;
             margin-left: 120px;
-<<<<<<< HEAD
-=======
-            position: absolute;
->>>>>>> a6add86a
+            position: absolute;
             top: 50%;
             margin-top: -50px;
         }
@@ -81,14 +68,6 @@
             color: #fff;
             z-index: 9999;
             position: relative;
-<<<<<<< HEAD
-            text-transform: uppercase;
-            font-size: 50px;
-            font-weight: 400;
-            top: -10px;
-            line-height: 45px;
-            margin: 20px 0 0 20px;
-=======
             color: #fff;
             text-transform: uppercase;
             font-size: 50px;
@@ -99,7 +78,6 @@
             line-height: 45px;
             margin-top: 20px;
             margin-left: 20px;
->>>>>>> a6add86a
         }
 
         #title_section p {
@@ -110,11 +88,7 @@
             position: relative;
             z-index: 99;
             font-weight: 200;
-<<<<<<< HEAD
-            margin-top: 0;
-=======
             margin-top: 0px;
->>>>>>> a6add86a
             left: 25px;
         }
 
@@ -122,27 +96,12 @@
             text-align: left;
             margin-left: 50px;
             font-weight: 200;
-<<<<<<< HEAD
-            margin-bottom: 0;
-=======
             margin-bottom: 0px;
->>>>>>> a6add86a
             margin-top: 3px;
             color: #444;
         }
 
         #login_section .btn {
-<<<<<<< HEAD
-            background: #62A8EA;
-            border-radius: 0;
-            color: #fff;
-            width: 380px;
-            margin-left: 0;
-            display: block;
-            text-align: left;
-            padding: 15px 20px 15px 50px;
-            border-width: 0;
-=======
             padding: 15px 20px;
             background: #62A8EA;
             border-radius: 0px;
@@ -154,7 +113,6 @@
             padding-left: 50px;
             border: 0px;
             border-right: 0px;
->>>>>>> a6add86a
         }
 
         .btn-login {
@@ -162,11 +120,7 @@
         }
 
         .btn-login i {
-<<<<<<< HEAD
-            border-right: 0;
-=======
             border-right: 0px;
->>>>>>> a6add86a
             position: relative;
             top: 2px;
         }
@@ -186,19 +140,11 @@
 
         #login input {
             padding: 20px 50px;
-<<<<<<< HEAD
-            border: 0;
-            background: #f5f5f5;
-            border-radius: 0;
-            float: left;
-            margin-left: 0;
-=======
             border: 0px;
             background: #f5f5f5;
             border-radius: 0px;
             float: left;
             margin-left: 0px;
->>>>>>> a6add86a
             margin-bottom: 10px;
             width: 278px;
             font-size: 12px;
@@ -216,16 +162,11 @@
         .btn-loading {
             width: 16px;
             height: 16px;
-<<<<<<< HEAD
-            float: left;
-            margin: 3px 3px 0 -1px;
-=======
             margin: 0px auto;
             float: left;
             margin-right: 3px;
             margin-top: 3px;
             margin-left: -1px;
->>>>>>> a6add86a
             -webkit-animation: spin 0.4s linear infinite;
             -moz-animation: spin 0.4s linear infinite;
             animation: spin 0.4s linear infinite;
@@ -275,11 +216,7 @@
         <h2>Sign In</h2>
         <p>Sign in below:</p>
         <div style="clear:both"></div>
-<<<<<<< HEAD
-        <form action="/admin/login" method="POST" id="login">
-=======
         <form action="{{ route('voyager.login') }}" method="POST" id="login">
->>>>>>> a6add86a
             <input type="text" class="form-control" name="email" placeholder="email address">
             <input type="password" class="form-control" name="password" placeholder="password">
             <input type="hidden" name="_token" value="{{ csrf_token() }}">

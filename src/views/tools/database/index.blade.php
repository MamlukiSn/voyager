--- conflicted
+++ resolved
@@ -5,18 +5,10 @@
 @stop
 
 @section('page_header')
-<<<<<<< HEAD
-    <h1 class="page-title">
-        <i class="voyager-data"></i> Database
-        <a href="{{ route('voyager.database.create_table') }}" class="btn btn-success"><i class="fa fa-plus-circle"></i>
-            Create New Table</a>
-    </h1>
-=======
 	<h1 class="page-title">
 		<i class="voyager-data"></i> Database
 		<a href="{{ route('voyager_database_create_table') }}" class="btn btn-success"><i class="voyager-plus"></i> Create New Table</a>
 	</h1>
->>>>>>> 24203f88
 @stop
 
 @section('page_header_actions')
@@ -24,8 +16,8 @@
 @stop
 
 @section('content')
-
-    <div class="page-content container-fluid">
+    
+    <div class="page-content container-fluid">  
         <div class="row">
             <div class="col-md-12">
 
@@ -36,13 +28,23 @@
                 @endforeach
 
                 <table class="table table-striped database-tables">
-                    <thead>
+	                <thead>
+	                	<tr>
+	                		<th>Table Name</th>
+                            <th>BREAD/CRUD Actions</th>
+	                		<th style="text-align:right">Table Actions</th>
+	                	</tr>
+                	</thead>
+
+                <?php $arr = DB::select('SHOW TABLES'); ?>
+                @foreach($arr as $a)
+	            <?php $table = current($a); ?>
+                	<?php $active = in_array($table, $dataTypeNames); 
+                        if($active){
+                            $activeDataType = TCG\Voyager\Models\DataType::where('name', '=', $table)->first();
+                        }
+                    ?>
                     <tr>
-<<<<<<< HEAD
-                        <th>Table Name</th>
-                        <th>BREAD/CRUD Actions</th>
-                        <th style="text-align:right">Table Actions</th>
-=======
                     	<td>
                         	<p class="name">
                                 @if($active)
@@ -74,152 +76,88 @@
                             <a class="btn-sm btn-primary pull-right" style="display:inline; margin-right:10px;" href="/admin/database/edit-{{ $table }}-table"><i class="voyager-edit"></i> Edit</a>
                             <a class="btn-sm btn-warning pull-right desctable" style="display:inline; margin-right:10px;" href="/admin/database/table/{{ $table }}" data-name="{{ $table }}"><i class="voyager-eye"></i> View</a>
                         </td>
->>>>>>> 24203f88
                     </tr>
-                    </thead>
-
-                    <?php $arr = DB::select('SHOW TABLES'); ?>
-                    @foreach($arr as $a)
-                        <?php $table = current($a); ?>
-                        <?php $active = in_array($table, $dataTypeNames);
-                        if ($active) {
-                            $activeDataType = TCG\Voyager\Models\DataType::where('name', '=', $table)->first();
-                        }
-                        ?>
-                        <tr>
-                            <td>
-                                <p class="name">
-                                    @if($active)
-                                        <a href="{{ route('voyager.database.browse_table', $table) }}" data-name="{{ $table }}"
-                                           class="desctable">{{ $table }}</a> <i class="voyager-bread"
-                                                                                 style="font-size:25px; position:absolute; margin-left:10px; margin-top:-3px;"></i>
-                                    @else
-                                        <a href="{{ route('voyager.database.browse_table', $table) }}" data-name="{{ $table }}"
-                                           class="desctable">{{ $table }}</a>
-                                    @endif
-                                </p>
-                            </td>
-
-                            <td>
-
-                                <div class="bread_actions">
-                                    @if($active)
-                                        <a class="btn-sm btn-default edit"
-                                           href="{{ route('voyager.database.edit_bread', $activeDataType->id) }}"> Edit BREAD</a>
-                                        <div class="btn-sm btn-danger delete" style="display:inline"
-                                             data-id="{{ $activeDataType->id }}" data-name="{{ $table }}"> Delete BREAD
-                                        </div>
-                                    @else
-                                        <form action="{{ route('voyager.database.create_bread') }}" method="POST">
-                                            <input type="hidden" value="{{ csrf_token() }}" name="_token">
-                                            <input type="hidden" value="{{ $table }}" name="table">
-                                            <button type="submit" class="btn-sm btn-default"><i
-                                                        class="fa fa-plus-circle"></i> Add BREAD to this table
-                                            </button>
-                                        </form>
-                                    @endif
-                                </div>
-
-                            </td>
-                            <td class="actions">
-                                <a class="btn-danger btn-sm pull-right delete_table @if($active) remove-bread-warning @endif"
-                                   data-table="{{ $table }}" style="display:inline; cursor:pointer;"><i
-                                            class="voyager-trash"></i> Delete</a>
-                                <a class="btn-sm btn-primary pull-right" style="display:inline; margin-right:10px;"
-                                   href="{{ route('voyager.database.edit_table', $table) }}"><i class="voyager-edit"></i> Edit</a>
-                                <a class="btn-sm btn-warning pull-right desctable"
-                                   style="display:inline; margin-right:10px;" href="{{ route('voyager.database.browse_table', $table) }}"
-                                   data-name="{{ $table }}"><i class="voyager-eye"></i> View</a>
-                            </td>
-                        </tr>
-                    @endforeach
+                @endforeach
                 </table>
             </div>
         </div>
     </div>
 
     <div class="modal modal-danger fade" tabindex="-1" id="delete_builder_modal" role="dialog">
-        <div class="modal-dialog">
-            <div class="modal-content">
-                <div class="modal-header">
-                    <button type="button" class="close" data-dismiss="modal" aria-label="Close"><span
-                                aria-hidden="true">&times;</span></button>
-                    <h4 class="modal-title"><i class="voyager-trash"></i> Are you sure you want to delete the BREAD for
-                        the <span id="delete_builder_name"></span> table?</h4>
-                </div>
-                <div class="modal-footer">
-                    <form action="{{ route('voyager.dashboard') }}/database/delete_bread" id="delete_builder_form" method="POST">
-                        <input type="hidden" name="_method" value="DELETE">
-                        <input type="hidden" name="_token" value="{{ csrf_token() }}">
-                        <input type="submit" class="btn btn-danger" value="Yes, remove the BREAD">
-                    </form>
-                    <button type="button" class="btn btn-outline pull-right" data-dismiss="modal">Cancel</button>
-                </div>
-            </div><!-- /.modal-content -->
-        </div><!-- /.modal-dialog -->
+      <div class="modal-dialog">
+        <div class="modal-content">
+          <div class="modal-header">
+            <button type="button" class="close" data-dismiss="modal" aria-label="Close"><span aria-hidden="true">&times;</span></button>
+            <h4 class="modal-title"><i class="voyager-trash"></i> Are you sure you want to delete the BREAD for the <span id="delete_builder_name"></span> table?</h4>
+          </div>
+          <div class="modal-footer">
+            <form action="/admin/database/delete_bread" id="delete_builder_form" method="POST">
+                <input type="hidden" name="_method" value="DELETE">
+                <input type="hidden" name="_token" value="{{ csrf_token() }}">
+                <input type="submit" class="btn btn-danger" value="Yes, remove the BREAD">
+            </form>
+            <button type="button" class="btn btn-outline pull-right" data-dismiss="modal">Cancel</button>
+          </div>
+        </div><!-- /.modal-content -->
+      </div><!-- /.modal-dialog -->
     </div><!-- /.modal -->
 
     <div class="modal modal-danger fade" tabindex="-1" id="delete_modal" role="dialog">
-        <div class="modal-dialog">
-            <div class="modal-content">
-                <div class="modal-header">
-                    <button type="button" class="close" data-dismiss="modal" aria-label="Close"><span
-                                aria-hidden="true">&times;</span></button>
-                    <h4 class="modal-title"><i class="voyager-trash"></i> Are you sure you want to delete the <span
-                                id="delete_table_name"></span> table?</h4>
-                </div>
-                <div class="modal-footer">
-                    <form action="{{ route('voyager.dashboard') }}/database/table/delete" id="delete_table_form" method="POST">
-                        <input type="hidden" name="_method" value="DELETE">
-                        <input type="hidden" name="_token" value="{{ csrf_token() }}">
-                        <input type="submit" class="btn btn-danger pull-right" value="Yes, delete this table">
-                        <button type="button" class="btn btn-outline pull-right" style="margin-right:10px;"
-                                data-dismiss="modal">Cancel
-                        </button>
-                    </form>
-
-                </div>
-            </div><!-- /.modal-content -->
-        </div><!-- /.modal-dialog -->
+      <div class="modal-dialog">
+        <div class="modal-content">
+          <div class="modal-header">
+            <button type="button" class="close" data-dismiss="modal" aria-label="Close"><span aria-hidden="true">&times;</span></button>
+            <h4 class="modal-title"><i class="voyager-trash"></i> Are you sure you want to delete the <span id="delete_table_name"></span> table?</h4>
+          </div>
+          <div class="modal-footer">
+            <form action="/admin/database/table/delete" id="delete_table_form" method="POST">
+                <input type="hidden" name="_method" value="DELETE">
+                <input type="hidden" name="_token" value="{{ csrf_token() }}">
+                <input type="submit" class="btn btn-danger pull-right" value="Yes, delete this table">
+                <button type="button" class="btn btn-outline pull-right" style="margin-right:10px;" data-dismiss="modal">Cancel</button>
+            </form>
+            
+          </div>
+        </div><!-- /.modal-content -->
+      </div><!-- /.modal-dialog -->
     </div><!-- /.modal -->
 
     <div class="modal modal-info fade" tabindex="-1" id="table_info" role="dialog">
-        <div class="modal-dialog">
-            <div class="modal-content">
-                <div class="modal-header">
-                    <button type="button" class="close" data-dismiss="modal" aria-label="Close"><span
-                                aria-hidden="true">&times;</span></button>
-                    <h4 class="modal-title"><i class="voyager-data"></i> @{{ table.name }}</h4>
-                </div>
-                <div class="modal-body" style="overflow:scroll">
-                    <table class="table table-striped">
-                        <thead>
-                        <tr>
-                            <th>Field</th>
-                            <th>Type</th>
-                            <th>Null</th>
-                            <th>Key</th>
-                            <th>Default</th>
-                            <th>Extra</th>
-                        </tr>
-                        </thead>
-                        <tbody>
-                        <tr v-for="row in table.rows">
-                            <td><strong>@{{ row.Field }}</strong></td>
-                            <td>@{{ row.Type }}</td>
-                            <td>@{{ row.Null }}</td>
-                            <td>@{{ row.Key }}</td>
-                            <td>@{{ row.Default }}</td>
-                            <td>@{{ row.Extra }}</td>
-                        </tr>
-                        </tbody>
-                    </table>
-                </div>
-                <div class="modal-footer">
-                    <button type="button" class="btn btn-outline pull-right" data-dismiss="modal">Close</button>
-                </div>
-            </div><!-- /.modal-content -->
-        </div><!-- /.modal-dialog -->
+      <div class="modal-dialog">
+        <div class="modal-content">
+          <div class="modal-header">
+            <button type="button" class="close" data-dismiss="modal" aria-label="Close"><span aria-hidden="true">&times;</span></button>
+            <h4 class="modal-title"><i class="voyager-data"></i> @{{ table.name }}</h4>
+          </div>
+          <div class="modal-body" style="overflow:scroll">
+            <table class="table table-striped">
+                <thead>
+                    <tr>
+                        <th>Field</th>
+                        <th>Type</th>
+                        <th>Null</th>
+                        <th>Key</th>
+                        <th>Default</th>
+                        <th>Extra</th>
+                    </tr>
+                </thead>
+                <tbody>
+                    <tr v-for="row in table.rows">
+                        <td><strong>@{{ row.Field }}</strong></td>
+                        <td>@{{ row.Type }}</td>
+                        <td>@{{ row.Null }}</td>
+                        <td>@{{ row.Key }}</td>
+                        <td>@{{ row.Default }}</td>
+                        <td>@{{ row.Extra }}</td>
+                    </tr>
+                </tbody>
+            </table>
+          </div>
+          <div class="modal-footer">
+            <button type="button" class="btn btn-outline pull-right" data-dismiss="modal">Close</button>
+          </div>
+        </div><!-- /.modal-content -->
+      </div><!-- /.modal-dialog -->
     </div><!-- /.modal -->
 
 @stop
@@ -242,51 +180,44 @@
         });
 
 
-        $(function () {
-
-            $('.bread_actions').on('click', '.delete', function (e) {
+        $(function(){
+
+            $('.bread_actions').on('click', '.delete', function(e){
                 id = $(e.target).data('id');
                 name = $(e.target).data('name');
 
                 $('#delete_builder_name').text(name);
-                $('#delete_builder_form')[0].action += '/' + id;
+                $('#delete_builder_form').attr('action', '/admin/database/delete_bread/' + id);
                 $('#delete_builder_modal').modal('show');
             });
 
 
-            $('.database-tables').on('click', '.desctable', function (e) {
+            $('.database-tables').on('click', '.desctable', function(e){
                 e.preventDefault();
                 href = $(this).attr('href');
                 table.name = $(this).data('name');
                 table.rows = [];
-                $.get(href, function (data) {
-                    $.each(data, function (key, val) {
-                        table.rows.push({
-                            Field: val.Field,
-                            Type: val.Type,
-                            Null: val.Null,
-                            Key: val.Key,
-                            Default: val.Default,
-                            Extra: val.Extra
-                        });
+                $.get(href, function(data){
+                    $.each( data, function( key, val ) {
+                        table.rows.push({ Field : val.Field, Type : val.Type, Null : val.Null, Key : val.Key, Default : val.Default, Extra : val.Extra });
                         $('#table_info').modal('show');
                     });
                 });
             });
 
-            $('td.actions').on('click', '.delete_table', function (e) {
+            $('td.actions').on('click', '.delete_table', function(e){
                 table = $(e.target).data('table');
-                if ($(e.target).hasClass('remove-bread-warning')) {
+                if($(e.target).hasClass('remove-bread-warning')){
                     toastr.warning("Please make sure to remove the BREAD on this table before deleting the table.");
                 } else {
                     $('#delete_table_name').text(table);
-                    $('#delete_table_form')[0].action += '/' + table;
+                    $('#delete_table_form').attr('action', '/admin/database/table/delete/' + table);
                     $('#delete_modal').modal('show');
                 }
             });
 
 
-        });
+      });
     </script>
 
 @stop
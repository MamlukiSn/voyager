--- conflicted
+++ resolved
@@ -29,9 +29,6 @@
                 @endforeach
 
                 <table class="table table-striped database-tables">
-<<<<<<< HEAD
-                    <thead>
-=======
 	                <thead>
 	                	<tr>
 	                		<th>Table Name</th>
@@ -48,22 +45,7 @@
                             $activeDataType = TCG\Voyager\Models\DataType::where('name', '=', $table)->first();
                         }
                     ?>
->>>>>>> 538b38d4
-                    <tr>
-                        <th>Table Name</th>
-                        <th>BREAD/CRUD Actions</th>
-                        <th style="text-align:right">Table Actions</th>
-                    </tr>
-                    </thead>
-
-                    <?php $arr = DB::select('SHOW TABLES'); ?>
-                    @foreach($arr as $a)
-                        <?php $table = current($a); ?>
-                        <?php $active = in_array($table, $dataTypeNames);
-                        if ($active) {
-                            $activeDataType = TCG\Voyager\Models\DataType::where('name', '=', $table)->first();
-                        }
-                        ?>
+
                         <tr>
                             <td>
                                 <p class="name">

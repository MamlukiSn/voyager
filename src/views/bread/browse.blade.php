@extends('voyager::master')


@section('page_header')
	<h1 class="page-title">
<<<<<<< HEAD
		<i class="{{ $dataType->icon }}"></i> {{ $dataType->display_name_plural }} <a href="{{ route($dataType->slug.'.create') }}" class="btn btn-success"><i class="fa fa-plus-circle"></i> Add New</a>
=======
		<i class="{{ $dataType->icon }}"></i> {{ $dataType->display_name_plural }} <a href="/admin/{{ $dataType->slug }}/create" class="btn btn-success"><i class="voyager-plus"></i> Add New</a>
>>>>>>> 24203f88
	</h1>
@stop

@section('page_header_actions')

@stop

@section('content')

	<div class="page-content container-fluid">
		<div class="row">
			<div class="col-md-12">
				<div class="panel panel-bordered">
					<div class="panel-body">
					<table id="dataTable" class="table table-hover">
					    <thead>
					      <tr>
					      	@foreach($dataType->browseRows as $rows)
					      		<th>{{ $rows->display_name }}</th>
					      	@endforeach
					      	<th class="actions">Actions</th>
					      </tr>
					    </thead>
					    <tbody>
					   		@foreach($dataTypeContent as $data)
					      		<tr>
					      			@foreach($dataType->browseRows as $row)
					      				<td>

					      					@if($row->type == 'image')
					      						<img src="@if( strpos($data->{$row->field}, 'http://') === false && strpos($data->{$row->field}, 'https://') === false){{ Voyager::image( $data->{$row->field} ) }}@else{{ $data->{$row->field} }}@endif" style="width:100px">
					      					@else
					      						{{ $data->{$row->field} }}
					      					@endif
					      				</td>
					      			@endforeach
<<<<<<< HEAD
					      			<td class="no-sort no-click">
										<div class="btn-sm btn-danger pull-right delete" data-id="{{ $data->id }}" id="delete-{{ $data->id }}">
											<i class="voyager-trash"></i> Delete
                                        </div>
                                        <a href="{{ route($dataType->slug.'.edit', $data->id) }}" class="btn-sm btn-primary pull-right edit"><i class="fa fa-edit"></i> Edit</a>
                                        <a href="{{ route($dataType->slug.'.show', $data->id) }}" class="btn-sm btn-warning pull-right"><i class="fa fa-eye"></i> View</a>
                                    </td>
=======
					      			<td class="no-sort no-click"><div class="btn-sm btn-danger pull-right delete" data-id="{{ $data->id }}" id="delete-{{ $data->id }}"><i class="voyager-trash"></i> Delete</div><a href="/admin/{{ $dataType->slug }}/{{ $data->id }}/edit" class="btn-sm btn-primary pull-right edit"><i class="voyager-edit"></i> Edit</a> <a href="/admin/{{ $dataType->slug }}/{{ $data->id }}" class="btn-sm btn-warning pull-right"><i class="voyager-eye"></i> View</a></td>
>>>>>>> 24203f88
					      		</tr>
					      	@endforeach
					    </tbody>
					</table>
					</div>
				</div>
			</div>
	    </div>
	</div>
	</div>
    <div class="modal modal-danger fade" tabindex="-1" id="delete_modal" role="dialog">
	  <div class="modal-dialog">
	    <div class="modal-content">
	      <div class="modal-header">
	        <button type="button" class="close" data-dismiss="modal" aria-label="Close"><span aria-hidden="true">&times;</span></button>
	        <h4 class="modal-title"><i class="voyager-trash"></i> Are you sure you want to delete this {{ $dataType->display_name_singular }}?</h4>
	      </div>
	      <div class="modal-footer">
            <form action="{{ route($dataType->slug.'.index') }}" id="delete_form" method="POST">
            	<input type="hidden" name="_method" value="DELETE">
            	<input type="hidden" name="_token" value="{{ csrf_token() }}">
            	<input type="submit" class="btn btn-danger pull-right delete-confirm" value="Yes, Delete This {{ $dataType->display_name_singular }}">
          	</form>
          	<button type="button" class="btn btn-default pull-right" data-dismiss="modal">Cancel</button>
          </div>
	    </div><!-- /.modal-content -->
	  </div><!-- /.modal-dialog -->
	</div><!-- /.modal -->
@stop

@section('javascript')
	<!-- DataTables -->
    <script>

      $(document).ready(function(){
        $('#dataTable').DataTable();

      });

      $('td').on('click', '.delete', function(e){
      	id = $(e.target).data('id');

          $('#delete_form')[0].action += '/' + id;

      	$('#delete_modal').modal('show');
      });


    </script>
@stop<|MERGE_RESOLUTION|>--- conflicted
+++ resolved
@@ -3,11 +3,7 @@
 
 @section('page_header')
 	<h1 class="page-title">
-<<<<<<< HEAD
-		<i class="{{ $dataType->icon }}"></i> {{ $dataType->display_name_plural }} <a href="{{ route($dataType->slug.'.create') }}" class="btn btn-success"><i class="fa fa-plus-circle"></i> Add New</a>
-=======
 		<i class="{{ $dataType->icon }}"></i> {{ $dataType->display_name_plural }} <a href="/admin/{{ $dataType->slug }}/create" class="btn btn-success"><i class="voyager-plus"></i> Add New</a>
->>>>>>> 24203f88
 	</h1>
 @stop
 
@@ -44,17 +40,7 @@
 					      					@endif
 					      				</td>
 					      			@endforeach
-<<<<<<< HEAD
-					      			<td class="no-sort no-click">
-										<div class="btn-sm btn-danger pull-right delete" data-id="{{ $data->id }}" id="delete-{{ $data->id }}">
-											<i class="voyager-trash"></i> Delete
-                                        </div>
-                                        <a href="{{ route($dataType->slug.'.edit', $data->id) }}" class="btn-sm btn-primary pull-right edit"><i class="fa fa-edit"></i> Edit</a>
-                                        <a href="{{ route($dataType->slug.'.show', $data->id) }}" class="btn-sm btn-warning pull-right"><i class="fa fa-eye"></i> View</a>
-                                    </td>
-=======
 					      			<td class="no-sort no-click"><div class="btn-sm btn-danger pull-right delete" data-id="{{ $data->id }}" id="delete-{{ $data->id }}"><i class="voyager-trash"></i> Delete</div><a href="/admin/{{ $dataType->slug }}/{{ $data->id }}/edit" class="btn-sm btn-primary pull-right edit"><i class="voyager-edit"></i> Edit</a> <a href="/admin/{{ $dataType->slug }}/{{ $data->id }}" class="btn-sm btn-warning pull-right"><i class="voyager-eye"></i> View</a></td>
->>>>>>> 24203f88
 					      		</tr>
 					      	@endforeach
 					    </tbody>
@@ -73,7 +59,7 @@
 	        <h4 class="modal-title"><i class="voyager-trash"></i> Are you sure you want to delete this {{ $dataType->display_name_singular }}?</h4>
 	      </div>
 	      <div class="modal-footer">
-            <form action="{{ route($dataType->slug.'.index') }}" id="delete_form" method="POST">
+            <form action="/admin/{{ $dataType->slug }}" id="delete_form" method="POST">
             	<input type="hidden" name="_method" value="DELETE">
             	<input type="hidden" name="_token" value="{{ csrf_token() }}">
             	<input type="submit" class="btn btn-danger pull-right delete-confirm" value="Yes, Delete This {{ $dataType->display_name_singular }}">
@@ -97,7 +83,7 @@
       $('td').on('click', '.delete', function(e){
       	id = $(e.target).data('id');
 
-          $('#delete_form')[0].action += '/' + id;
+      	$('#delete_form').attr('action', '/admin/' + '{{ $dataType->slug }}' + '/' + id);
 
       	$('#delete_modal').modal('show');
       });

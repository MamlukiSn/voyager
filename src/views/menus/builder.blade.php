@extends('voyager::master')

@section('css')
    <link rel="stylesheet" type="text/css" href="{{ config('voyager.assets_path') }}/css/nestable.css">
@stop

@section('page_header')
    <h1 class="page-title">
        <i class="voyager-list"></i>Menu Builder ({{ $menu->name }})
        <div class="btn btn-success add_item"><i class="voyager-plus"></i> New Menu Item</div>
    </h1>

@stop

@section('page_header_actions')

@stop

@section('content')

<<<<<<< HEAD
    <div class="page-content container-fluid">
        <div class="row">
            <div class="col-md-12">

                <div class="panel panel-bordered">

                    <div class="panel-heading">
                        <p class="panel-title" style="color:#777">Drag and drop the menu Items below to re-arrange
                            them.</p>
                    </div>

                    <div class="panel-body" style="padding:30px;">

                        <div class="dd">
                            <?= Menu::display($menu->name, 'admin'); ?>
                        </div>

                    </div>

                </div>


            </div>
        </div>
    </div>

    <div class="modal modal-danger fade" tabindex="-1" id="delete_modal" role="dialog">
        <div class="modal-dialog">
            <div class="modal-content">
                <div class="modal-header">
                    <button type="button" class="close" data-dismiss="modal" aria-label="Close"><span
                                aria-hidden="true">&times;</span></button>
                    <h4 class="modal-title"><i class="voyager-trash"></i> Are you sure you want to delete this menu
                        item?</h4>
                </div>
                <div class="modal-footer">
                    <form action="/admin/menu/delete_menu_item/" id="delete_form" method="POST">
                        <input type="hidden" name="_method" value="DELETE">
                        <input type="hidden" name="_token" value="{{ csrf_token() }}">
                        <input type="submit" class="btn btn-danger pull-right delete-confirm"
                               value="Yes, Delete This Menu Item">
                    </form>
                    <button type="button" class="btn btn-default pull-right" data-dismiss="modal">Cancel</button>
                </div>
            </div><!-- /.modal-content -->
        </div><!-- /.modal-dialog -->
    </div><!-- /.modal -->


    <div class="modal modal-success fade" tabindex="-1" id="add_modal" role="dialog">
        <div class="modal-dialog">
            <div class="modal-content">
                <div class="modal-header">
                    <button type="button" class="close" data-dismiss="modal" aria-label="Close"><span
                                aria-hidden="true">&times;</span></button>
                    <h4 class="modal-title"><i class="voyager-plus"></i> Create a New Menu Item</h4>
                </div>
                <form action="/admin/menu/add_item" id="delete_form" method="POST">
                    <div class="modal-body">
                        <label for="name">Title of the Menu Item</label>
                        <input type="text" class="form-control" name="title" placeholder="Title"><br>
                        <label for="url">URL for the Menu Item</label>
                        <input type="text" class="form-control" name="url" placeholder="URL"><br>
                        <label for="icon_class">Font Icon class for the Menu Item (Use a <a
                                    href="{{ config('voyager.assets_path') . '/fonts/voyager/icons-reference.html' }}"
                                    target="_blank">Voyager Font Class</a>)</label>
                        <input type="text" class="form-control" name="icon_class"
                               placeholder="Icon Class (optional)"><br>
                        <label for="color">Color in RGB or hex (optional)</label>
                        <input type="color" class="form-control" name="color"
                               placeholder="Color (ex. #ffffff or rgb(255, 255, 255)"><br>
                        <label for="target">Open In</label>
                        <select id="edit_target" class="form-control" name="target">
                            <option value="_self">Same Tab/Window</option>
                            <option value="_blank">New Tab/Window</option>
                        </select>
                        <input type="hidden" name="menu_id" value="{{ $menu->id }}">
                    </div>
                    <input type="hidden" name="_token" value="{{ csrf_token() }}">

                    <div class="modal-footer">
                        <input type="submit" class="btn btn-success pull-right delete-confirm" value="Add New Item">
                        <button type="button" class="btn btn-default pull-right" data-dismiss="modal">Cancel</button>
                    </div>
                </form>
            </div><!-- /.modal-content -->
        </div><!-- /.modal-dialog -->
    </div><!-- /.modal -->

    <div class="modal modal-info fade" tabindex="-1" id="edit_modal" role="dialog">
        <div class="modal-dialog">
            <div class="modal-content">
                <div class="modal-header">
                    <button type="button" class="close" data-dismiss="modal" aria-label="Close"><span
                                aria-hidden="true">&times;</span></button>
                    <h4 class="modal-title"><i class="voyager-edit"></i> Edit Menu Item</h4>
                </div>
                <form action="/admin/menu/update_menu_item" id="edit_form" method="POST">
                    <div class="modal-body">
                        <label for="name">Title of the Menu Item</label>
                        <input type="text" class="form-control" id="edit_title" name="title" placeholder="Title"><br>
                        <label for="url">URL for the Menu Item</label>
                        <input type="text" class="form-control" id="edit_url" name="url" placeholder="URL"><br>
                        <label for="icon_class">Font Icon class for the Menu Item</label>
                        <input type="text" class="form-control" id="edit_icon_class" name="icon_class"
                               placeholder="Icon Class (optional)"><br>
                        <label for="color">Color in RGB or hex (optional)</label>
                        <input type="color" class="form-control" id="edit_color" name="color"
                               placeholder="Color (ex. #ffffff or rgb(255, 255, 255)"><br>
                        <label for="target">Open In</label>
                        <select id="edit_target" class="form-control" name="target">
                            <option value="_self" selected="selected">Same Tab/Window</option>
                            <option value="_blank">New Tab/Window</option>
                        </select>
                        <input type="hidden" name="id" id="edit_id" value="">
                    </div>
                    <input type="hidden" name="_token" value="{{ csrf_token() }}">
                    <input type="hidden" name="_method" value="PUT">

                    <div class="modal-footer">
                        <input type="submit" class="btn btn-success pull-right delete-confirm" value="Update">
                        <button type="button" class="btn btn-default pull-right" data-dismiss="modal">Cancel</button>
                    </div>
                </form>
            </div><!-- /.modal-content -->
        </div><!-- /.modal-dialog -->
    </div><!-- /.modal -->
=======
	<div class="page-content container-fluid">	
		<div class="row">
			<div class="col-md-12">

				<div class="panel panel-bordered">

					<div class="panel-heading">
						<p class="panel-title" style="color:#777">Drag and drop the menu Items below to re-arrange them.</p>
					</div>

					<div class="panel-body" style="padding:30px;">
				
					<div class="dd">
					    <?= Menu::display($menu->name, 'admin'); ?>
					</div>

					</div>

				</div>


			</div>
		</div>
	</div>

	<div class="modal modal-danger fade" tabindex="-1" id="delete_modal" role="dialog">
	  <div class="modal-dialog">
	    <div class="modal-content">
	      <div class="modal-header">
	        <button type="button" class="close" data-dismiss="modal" aria-label="Close"><span aria-hidden="true">&times;</span></button>
	        <h4 class="modal-title"><i class="voyager-trash"></i> Are you sure you want to delete this menu item?</h4>
	      </div>
	      <div class="modal-footer">
            <form action="{{ route('voyager.dashboard') }}/menu/delete_menu_item/" id="delete_form" method="POST">
            	<input type="hidden" name="_method" value="DELETE">
            	<input type="hidden" name="_token" value="{{ csrf_token() }}">
            	<input type="submit" class="btn btn-danger pull-right delete-confirm" value="Yes, Delete This Menu Item">
          	</form>
          	<button type="button" class="btn btn-default pull-right" data-dismiss="modal">Cancel</button>
          </div>
	    </div><!-- /.modal-content -->
	  </div><!-- /.modal-dialog -->
	</div><!-- /.modal --> 


	<div class="modal modal-success fade" tabindex="-1" id="add_modal" role="dialog">
	  <div class="modal-dialog">
	    <div class="modal-content">
	      <div class="modal-header">
	        <button type="button" class="close" data-dismiss="modal" aria-label="Close"><span aria-hidden="true">&times;</span></button>
	        <h4 class="modal-title"><i class="voyager-plus"></i> Create a New Menu Item</h4>
	      </div>
	      <form action="{{ route('voyager.menu.add_item') }}" id="delete_form" method="POST">
            		<div class="modal-body">
            			<label for="name">Title of the Menu Item</label>
            			<input type="text" class="form-control" name="title" placeholder="Title"><br>
            			<label for="url">URL for the Menu Item</label>
            			<input type="text" class="form-control" name="url" placeholder="URL"><br>
            			<label for="icon_class">Font Icon class for the Menu Item (Use a <a href="{{ config('voyager.assets_path') . '/fonts/voyager/icons-reference.html' }}" target="_blank">Voyager Font Class</a>)</label>
            			<input type="text" class="form-control" name="icon_class" placeholder="Icon Class (optional)"><br>
            			<label for="color">Color in RGB or hex (optional)</label>
            			<input type="color" class="form-control" name="color" placeholder="Color (ex. #ffffff or rgb(255, 255, 255)"><br>
            			<label for="target">Open In</label>
            			<select id="edit_target" class="form-control" name="target">
            				<option value="_self">Same Tab/Window</option>
            				<option value="_blank">New Tab/Window</option>
            			</select>
            			<input type="hidden" name="menu_id" value="{{ $menu->id }}">
            		</div>
            		<input type="hidden" name="_token" value="{{ csrf_token() }}">
            	
            		<div class="modal-footer">
            			<input type="submit" class="btn btn-success pull-right delete-confirm" value="Add New Item">
          				<button type="button" class="btn btn-default pull-right" data-dismiss="modal">Cancel</button>
          			</div>
          		</form>
	    </div><!-- /.modal-content -->
	  </div><!-- /.modal-dialog -->
	</div><!-- /.modal --> 

	<div class="modal modal-info fade" tabindex="-1" id="edit_modal" role="dialog">
	  <div class="modal-dialog">
	    <div class="modal-content">
	      <div class="modal-header">
	        <button type="button" class="close" data-dismiss="modal" aria-label="Close"><span aria-hidden="true">&times;</span></button>
	        <h4 class="modal-title"><i class="voyager-edit"></i> Edit Menu Item</h4>
	      </div>
	      <form action="{{ route('voyager.menu.update_menu_item') }}" id="edit_form" method="POST">
            		<div class="modal-body">
            			<label for="name">Title of the Menu Item</label>
            			<input type="text" class="form-control" id="edit_title" name="title" placeholder="Title"><br>
            			<label for="url">URL for the Menu Item</label>
            			<input type="text" class="form-control" id="edit_url" name="url" placeholder="URL"><br>
            			<label for="icon_class">Font Icon class for the Menu Item</label>
            			<input type="text" class="form-control" id="edit_icon_class" name="icon_class" placeholder="Icon Class (optional)"><br>
            			<label for="color">Color in RGB or hex (optional)</label>
            			<input type="color" class="form-control" id="edit_color" name="color" placeholder="Color (ex. #ffffff or rgb(255, 255, 255)"><br>
            			<label for="target">Open In</label>
            			<select id="edit_target" class="form-control" name="target">
            				<option value="_self" selected="selected">Same Tab/Window</option>
            				<option value="_blank">New Tab/Window</option>
            			</select>
            			<input type="hidden" name="id" id="edit_id" value="">
            		</div>
            		<input type="hidden" name="_token" value="{{ csrf_token() }}">
            		<input type="hidden" name="_method" value="PUT">
            	
            		<div class="modal-footer">
            			<input type="submit" class="btn btn-success pull-right delete-confirm" value="Update">
          				<button type="button" class="btn btn-default pull-right" data-dismiss="modal">Cancel</button>
          			</div>
          		</form>
	    </div><!-- /.modal-content -->
	  </div><!-- /.modal-dialog -->
	</div><!-- /.modal --> 
>>>>>>> a6add86a

@stop

@section('javascript')

<<<<<<< HEAD
    <script type="text/javascript" src="{{ config('voyager.assets_path') }}/js/jquery.nestable.js"></script>
    <script>
        $(document).ready(function () {
            $('.dd').nestable({/* config options */});
            $('.item_actions').on('click', '.delete', function (e) {
                var id = $(e.target).data('id');
                $('#delete_form').attr('action', '/admin/menu/delete_menu_item/' + id);
                $('#delete_modal').modal('show');
            });

            $('.item_actions').on('click', '.edit', function (e) {
                var id = $(e.target).data('id');
                $('#edit_title').val($(e.target).data('title'));
                $('#edit_url').val($(e.target).data('url'));
                $('#edit_icon_class').val($(e.target).data('icon_class'));
                $('#edit_color').val($(e.target).data('color'));
                $('#edit_id').val(id);

                if ($(e.target).data('target') == '_self') {
                    $("#edit_target").val('_self').change();
                } else if ($(e.target).data('target') == '_blank') {
                    $("#edit_target option[value='_self']").removeAttr('selected');
                    $("#edit_target option[value='_blank']").attr('selected', 'selected');
                    $("#edit_target").val('_blank');
                }
                $('#edit_modal').modal('show');
            });

            $('.add_item').click(function () {
                $('#add_modal').modal('show');
            });

            $('.dd').on('change', function (e) {
                console.log(JSON.stringify($('.dd').nestable('serialize')));
                $.post('/admin/menu/order', {
                    order: JSON.stringify($('.dd').nestable('serialize')),
                    _token: '{{ csrf_token() }}'
                }, function (data) {
                    toastr.success("Successfully updated menu order.");
                });

            });

        });
    </script>
=======
	<script type="text/javascript" src="{{ config('voyager.assets_path') }}/js/jquery.nestable.js"></script>
	<script>
		$(document).ready(function(){
			$('.dd').nestable({ /* config options */ });
			$('.item_actions').on('click', '.delete', function(e){
		      	id = $(e.target).data('id');
		      	$('#delete_form')[0].action += '/' + id;
		      	$('#delete_modal').modal('show');
		    });

		    $('.item_actions').on('click', '.edit', function(e){
		    	id = $(e.target).data('id');
		    	$('#edit_title').val( $(e.target).data('title') );
		    	$('#edit_url').val( $(e.target).data('url') );
		    	$('#edit_icon_class').val( $(e.target).data('icon_class') );
		    	$('#edit_color').val( $(e.target).data('color') );
		    	$('#edit_id').val( id );
		    	
		    	if( $(e.target).data('target') == '_self' ){
		    		$("#edit_target").val('_self').change();
		    	} else if( $(e.target).data('target') == '_blank' ){
		    		$("#edit_target option[value='_self']").removeAttr('selected');
		    		$("#edit_target option[value='_blank']").attr('selected', 'selected');
		    		$("#edit_target").val('_blank');
		    	}
		      	$('#edit_modal').modal('show');
		    });

		    $('.add_item').click(function(){
		    	$('#add_modal').modal('show');
		    });

		    $('.dd').on('change', function(e) {
					console.log(JSON.stringify($('.dd').nestable('serialize')));
	    			$.post('{{ route('voyager.menu.order_item') }}', { order : JSON.stringify($('.dd').nestable('serialize')), _token : '{{ csrf_token() }}' }, function(data){
	  					toastr.success("Successfully updated menu order.");
	    			});

			});

		});
	</script>
>>>>>>> a6add86a
@stop<|MERGE_RESOLUTION|>--- conflicted
+++ resolved
@@ -1,152 +1,22 @@
 @extends('voyager::master')
 
 @section('css')
-    <link rel="stylesheet" type="text/css" href="{{ config('voyager.assets_path') }}/css/nestable.css">
+	<link rel="stylesheet" type="text/css" href="{{ config('voyager.assets_path') }}/css/nestable.css">
 @stop
 
 @section('page_header')
-    <h1 class="page-title">
-        <i class="voyager-list"></i>Menu Builder ({{ $menu->name }})
-        <div class="btn btn-success add_item"><i class="voyager-plus"></i> New Menu Item</div>
-    </h1>
+	<h1 class="page-title">
+		<i class="voyager-list"></i>Menu Builder ({{ $menu->name }}) <div class="btn btn-success add_item"><i class="voyager-plus"></i> New Menu Item</div>
+	</h1>
 
 @stop
 
 @section('page_header_actions')
-
+	
 @stop
 
 @section('content')
 
-<<<<<<< HEAD
-    <div class="page-content container-fluid">
-        <div class="row">
-            <div class="col-md-12">
-
-                <div class="panel panel-bordered">
-
-                    <div class="panel-heading">
-                        <p class="panel-title" style="color:#777">Drag and drop the menu Items below to re-arrange
-                            them.</p>
-                    </div>
-
-                    <div class="panel-body" style="padding:30px;">
-
-                        <div class="dd">
-                            <?= Menu::display($menu->name, 'admin'); ?>
-                        </div>
-
-                    </div>
-
-                </div>
-
-
-            </div>
-        </div>
-    </div>
-
-    <div class="modal modal-danger fade" tabindex="-1" id="delete_modal" role="dialog">
-        <div class="modal-dialog">
-            <div class="modal-content">
-                <div class="modal-header">
-                    <button type="button" class="close" data-dismiss="modal" aria-label="Close"><span
-                                aria-hidden="true">&times;</span></button>
-                    <h4 class="modal-title"><i class="voyager-trash"></i> Are you sure you want to delete this menu
-                        item?</h4>
-                </div>
-                <div class="modal-footer">
-                    <form action="/admin/menu/delete_menu_item/" id="delete_form" method="POST">
-                        <input type="hidden" name="_method" value="DELETE">
-                        <input type="hidden" name="_token" value="{{ csrf_token() }}">
-                        <input type="submit" class="btn btn-danger pull-right delete-confirm"
-                               value="Yes, Delete This Menu Item">
-                    </form>
-                    <button type="button" class="btn btn-default pull-right" data-dismiss="modal">Cancel</button>
-                </div>
-            </div><!-- /.modal-content -->
-        </div><!-- /.modal-dialog -->
-    </div><!-- /.modal -->
-
-
-    <div class="modal modal-success fade" tabindex="-1" id="add_modal" role="dialog">
-        <div class="modal-dialog">
-            <div class="modal-content">
-                <div class="modal-header">
-                    <button type="button" class="close" data-dismiss="modal" aria-label="Close"><span
-                                aria-hidden="true">&times;</span></button>
-                    <h4 class="modal-title"><i class="voyager-plus"></i> Create a New Menu Item</h4>
-                </div>
-                <form action="/admin/menu/add_item" id="delete_form" method="POST">
-                    <div class="modal-body">
-                        <label for="name">Title of the Menu Item</label>
-                        <input type="text" class="form-control" name="title" placeholder="Title"><br>
-                        <label for="url">URL for the Menu Item</label>
-                        <input type="text" class="form-control" name="url" placeholder="URL"><br>
-                        <label for="icon_class">Font Icon class for the Menu Item (Use a <a
-                                    href="{{ config('voyager.assets_path') . '/fonts/voyager/icons-reference.html' }}"
-                                    target="_blank">Voyager Font Class</a>)</label>
-                        <input type="text" class="form-control" name="icon_class"
-                               placeholder="Icon Class (optional)"><br>
-                        <label for="color">Color in RGB or hex (optional)</label>
-                        <input type="color" class="form-control" name="color"
-                               placeholder="Color (ex. #ffffff or rgb(255, 255, 255)"><br>
-                        <label for="target">Open In</label>
-                        <select id="edit_target" class="form-control" name="target">
-                            <option value="_self">Same Tab/Window</option>
-                            <option value="_blank">New Tab/Window</option>
-                        </select>
-                        <input type="hidden" name="menu_id" value="{{ $menu->id }}">
-                    </div>
-                    <input type="hidden" name="_token" value="{{ csrf_token() }}">
-
-                    <div class="modal-footer">
-                        <input type="submit" class="btn btn-success pull-right delete-confirm" value="Add New Item">
-                        <button type="button" class="btn btn-default pull-right" data-dismiss="modal">Cancel</button>
-                    </div>
-                </form>
-            </div><!-- /.modal-content -->
-        </div><!-- /.modal-dialog -->
-    </div><!-- /.modal -->
-
-    <div class="modal modal-info fade" tabindex="-1" id="edit_modal" role="dialog">
-        <div class="modal-dialog">
-            <div class="modal-content">
-                <div class="modal-header">
-                    <button type="button" class="close" data-dismiss="modal" aria-label="Close"><span
-                                aria-hidden="true">&times;</span></button>
-                    <h4 class="modal-title"><i class="voyager-edit"></i> Edit Menu Item</h4>
-                </div>
-                <form action="/admin/menu/update_menu_item" id="edit_form" method="POST">
-                    <div class="modal-body">
-                        <label for="name">Title of the Menu Item</label>
-                        <input type="text" class="form-control" id="edit_title" name="title" placeholder="Title"><br>
-                        <label for="url">URL for the Menu Item</label>
-                        <input type="text" class="form-control" id="edit_url" name="url" placeholder="URL"><br>
-                        <label for="icon_class">Font Icon class for the Menu Item</label>
-                        <input type="text" class="form-control" id="edit_icon_class" name="icon_class"
-                               placeholder="Icon Class (optional)"><br>
-                        <label for="color">Color in RGB or hex (optional)</label>
-                        <input type="color" class="form-control" id="edit_color" name="color"
-                               placeholder="Color (ex. #ffffff or rgb(255, 255, 255)"><br>
-                        <label for="target">Open In</label>
-                        <select id="edit_target" class="form-control" name="target">
-                            <option value="_self" selected="selected">Same Tab/Window</option>
-                            <option value="_blank">New Tab/Window</option>
-                        </select>
-                        <input type="hidden" name="id" id="edit_id" value="">
-                    </div>
-                    <input type="hidden" name="_token" value="{{ csrf_token() }}">
-                    <input type="hidden" name="_method" value="PUT">
-
-                    <div class="modal-footer">
-                        <input type="submit" class="btn btn-success pull-right delete-confirm" value="Update">
-                        <button type="button" class="btn btn-default pull-right" data-dismiss="modal">Cancel</button>
-                    </div>
-                </form>
-            </div><!-- /.modal-content -->
-        </div><!-- /.modal-dialog -->
-    </div><!-- /.modal -->
-=======
 	<div class="page-content container-fluid">	
 		<div class="row">
 			<div class="col-md-12">
@@ -262,59 +132,11 @@
 	    </div><!-- /.modal-content -->
 	  </div><!-- /.modal-dialog -->
 	</div><!-- /.modal --> 
->>>>>>> a6add86a
 
 @stop
 
 @section('javascript')
 
-<<<<<<< HEAD
-    <script type="text/javascript" src="{{ config('voyager.assets_path') }}/js/jquery.nestable.js"></script>
-    <script>
-        $(document).ready(function () {
-            $('.dd').nestable({/* config options */});
-            $('.item_actions').on('click', '.delete', function (e) {
-                var id = $(e.target).data('id');
-                $('#delete_form').attr('action', '/admin/menu/delete_menu_item/' + id);
-                $('#delete_modal').modal('show');
-            });
-
-            $('.item_actions').on('click', '.edit', function (e) {
-                var id = $(e.target).data('id');
-                $('#edit_title').val($(e.target).data('title'));
-                $('#edit_url').val($(e.target).data('url'));
-                $('#edit_icon_class').val($(e.target).data('icon_class'));
-                $('#edit_color').val($(e.target).data('color'));
-                $('#edit_id').val(id);
-
-                if ($(e.target).data('target') == '_self') {
-                    $("#edit_target").val('_self').change();
-                } else if ($(e.target).data('target') == '_blank') {
-                    $("#edit_target option[value='_self']").removeAttr('selected');
-                    $("#edit_target option[value='_blank']").attr('selected', 'selected');
-                    $("#edit_target").val('_blank');
-                }
-                $('#edit_modal').modal('show');
-            });
-
-            $('.add_item').click(function () {
-                $('#add_modal').modal('show');
-            });
-
-            $('.dd').on('change', function (e) {
-                console.log(JSON.stringify($('.dd').nestable('serialize')));
-                $.post('/admin/menu/order', {
-                    order: JSON.stringify($('.dd').nestable('serialize')),
-                    _token: '{{ csrf_token() }}'
-                }, function (data) {
-                    toastr.success("Successfully updated menu order.");
-                });
-
-            });
-
-        });
-    </script>
-=======
 	<script type="text/javascript" src="{{ config('voyager.assets_path') }}/js/jquery.nestable.js"></script>
 	<script>
 		$(document).ready(function(){
@@ -357,5 +179,4 @@
 
 		});
 	</script>
->>>>>>> a6add86a
 @stop
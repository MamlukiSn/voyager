--- conflicted
+++ resolved
@@ -20,11 +20,7 @@
                     <p>You have {{ $user_count }} active users registered. Click on 'View All Users' to view all your
                         current users.</p>
 
-<<<<<<< HEAD
-                    <a href="/admin/users" class="btn btn-primary">View All Users</a>
-=======
                     <a href="{{ route('users.index') }}" class="btn btn-primary">View All Users</a>
->>>>>>> a6add86a
                 </div>
 
             </div>
@@ -39,11 +35,7 @@
                     <p>You have {{ $post_count }} Posts in your database. Click on 'View All Posts' below to view all
                         posts.</p>
 
-<<<<<<< HEAD
-                    <a href="/admin/posts" class="btn btn-primary">View All Posts</a>
-=======
                     <a href="{{ route('posts.index') }}" class="btn btn-primary">View All Posts</a>
->>>>>>> a6add86a
                 </div>
 
             </div>
@@ -58,11 +50,7 @@
                     <p>You have {{ $page_count }} Pages in your database. Click on 'View All Pages' below to view all
                         pages.</p>
 
-<<<<<<< HEAD
-                    <a href="/admin/pages" class="btn btn-primary">View All Pages</a>
-=======
                     <a href="{{ route('pages.index') }}" class="btn btn-primary">View All Pages</a>
->>>>>>> a6add86a
                 </div>
 
             </div>
@@ -79,15 +67,9 @@
             <!-- Google Analytics Embed -->
                 <div id="embed-api-auth-container"></div>
             @else
-<<<<<<< HEAD
-                <p style="border-radius:4px; padding:20px; background:#fff; margin:0; color:#999; text-align:center;">To
-                    view analytics you'll need to get a google analytics client id and add it to your settings for the
-                    key <code>google_analytics_client_id</code>. Get your key in your Google developer console: <a
-=======
                 <p style="border-radius:4px; padding:20px; background:#fff; margin:0px; color:#999; text-align:center;">
                     To view analytics you'll need to get a google analytics client id and add it to your settings for
                     the key <code>google_analytics_client_id</code>. Get your key in your Google developer console: <a
->>>>>>> a6add86a
                             href="https://console.developers.google.com" target="_blank">https://console.developers.google.com</a>
                 </p>
             @endif
@@ -249,11 +231,7 @@
                  * element with the id "view-selector-container".
                  */
                 var viewSelector = new gapi.analytics.ext.ViewSelector2({
-<<<<<<< HEAD
-                    container: 'view-selector-container'
-=======
                     container: 'view-selector-container',
->>>>>>> a6add86a
                 })
                         .execute();
 

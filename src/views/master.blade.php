<!DOCTYPE html>
<html>

<head>
    <title>{{Voyager::setting('admin_title')}} - {{Voyager::setting('admin_description')}}</title>
    <meta name="viewport" content="width=device-width, initial-scale=1">
    <meta name="csrf-token" content="<?= csrf_token() ?>"/>
    <!-- Fonts -->
    <link href='https://fonts.googleapis.com/css?family=Roboto+Condensed:300,400|Lato:300,400,700,900' rel='stylesheet'
          type='text/css'>

    <!-- CSS Libs -->
    <link rel="stylesheet" type="text/css" href="{{ config('voyager.assets_path') }}/lib/css/bootstrap.min.css">
    <link rel="stylesheet" type="text/css" href="{{ config('voyager.assets_path') }}/lib/css/animate.min.css">
    <link rel="stylesheet" type="text/css" href="{{ config('voyager.assets_path') }}/lib/css/bootstrap-switch.min.css">
    <link rel="stylesheet" type="text/css" href="{{ config('voyager.assets_path') }}/lib/css/checkbox3.min.css">
    <link rel="stylesheet" type="text/css" href="{{ config('voyager.assets_path') }}/lib/css/jquery.dataTables.min.css">
    <link rel="stylesheet" type="text/css" href="{{ config('voyager.assets_path') }}/lib/css/dataTables.bootstrap.css">
    <link rel="stylesheet" type="text/css" href="{{ config('voyager.assets_path') }}/lib/css/select2.min.css">
    <link rel="stylesheet" type="text/css" href="{{ config('voyager.assets_path') }}/lib/css/toastr.min.css">
    <link rel="stylesheet" type="text/css" href="{{ config('voyager.assets_path') }}/css/bootstrap-toggle.min.css"
          rel="stylesheet">
    <link rel="stylesheet" type="text/css" href="{{ config('voyager.assets_path') }}/js/icheck/icheck.css"
          rel="stylesheet">
    <!-- CSS App -->
    <link rel="stylesheet" type="text/css" href="{{ config('voyager.assets_path') }}/css/style.css">
    <link rel="stylesheet" type="text/css" href="{{ config('voyager.assets_path') }}/css/themes/flat-blue.css">

    <link rel="stylesheet" href="//fonts.googleapis.com/css?family=Roboto:300,400,500,300italic">

    <!-- Voyager CSS -->
    <link rel="stylesheet" href="{{ config('voyager.assets_path') }}/css/voyager.css">

    <!-- Favicon -->
    <link rel="shortcut icon" href="{{ config('voyager.assets_path') }}/images/logo-icon.png" type="image/x-icon">

    <!-- CSS Fonts -->
    <link href="{{ config('voyager.assets_path') }}/fonts/voyager/styles.css" rel="stylesheet">
    <script type="text/javascript" src="{{ config('voyager.assets_path') }}/lib/js/jquery.min.js"></script>
    <link rel="stylesheet" href="https://ajax.googleapis.com/ajax/libs/jqueryui/1.12.0/themes/smoothness/jquery-ui.css">
    <script src="https://ajax.googleapis.com/ajax/libs/jqueryui/1.12.0/jquery-ui.min.js"></script>
    <script type="text/javascript" src="{{ config('voyager.assets_path') }}/js/vue.min.js"></script>

    @yield('css')
    @yield('head')

</head>

<body class="flat-blue">

<div id="voyager-loader">
    <img src="{{ config('voyager.assets_path') }}/images/logo-icon.png" alt="Voyager Loader">
</div>

<?php
$user_avatar = Voyager::image(Auth::user()->avatar);
if ((substr(Auth::user()->avatar, 0, 7) == 'http://') || (substr(Auth::user()->avatar, 0, 8) == 'https://')) {
    $user_avatar = Auth::user()->avatar;
}
?>

<div class="app-container">
    <div class="row content-container">
        <nav class="navbar navbar-default navbar-fixed-top navbar-top">
            <div class="container-fluid">
                <div class="navbar-header">
                    <div class="hamburger">
                        <span class="hamburger-inner"></span>
                    </div>

                    <ol class="breadcrumb">
                        @if(count(Request::segments()) == 1)
                            <li class="active"><i class="voyager-boat"></i> Dashboard</li>
                        @else
                            <li class="active">
                                <a href="{{ route('voyager.dashboard')}}"><i class="voyager-boat"></i> Dashboard</a>
                            </li>
                        @endif
                        <?php $breadcrumb_url = ''; ?>
                        @for($i = 1; $i <= count(Request::segments()); $i++)
                            <?php $breadcrumb_url .= '/' . Request::segment($i); ?>
                            @if(Request::segment($i) != config('voyager.routes.prefix', 'admin') && !is_numeric(Request::segment($i)))

                                @if($i < count(Request::segments()) & $i > 0)
                                    <li class="active"><a
                                                href="{{ $breadcrumb_url }}">{{ ucwords(str_replace('-', ' ', str_replace('_', ' ', Request::segment($i)))) }}</a>
                                    </li>
                                @else
                                    <li>{{ ucwords(str_replace('-', ' ', str_replace('_', ' ', Request::segment($i)))) }}</li>
                                @endif

                            @endif
                        @endfor
                    </ol>


                    <button type="button" class="navbar-right-expand-toggle pull-right visible-xs">
                        <i class="fa fa-th icon"></i>
                    </button>
                </div>
                <ul class="nav navbar-nav navbar-right">
                    <button type="button" class="navbar-right-expand-toggle pull-right visible-xs">
                        <i class="fa fa-times icon"></i>
                    </button>


                    <li class="dropdown profile">
                        <a href="#" class="dropdown-toggle" data-toggle="dropdown" role="button"
                           aria-expanded="false"><img src="{{ $user_avatar }}" class="profile-img"> <span
                                    class="caret"></span></a>
                        <ul class="dropdown-menu dropdown-menu-animated">
                            <li class="profile-img">
                                <img src="{{ $user_avatar }}" class="profile-img">
                                <div class="profile-body">
                                    <h5>{{ Auth::user()->name }}</h5>
                                    <h6>{{ Auth::user()->email }}</h6>
                                </div>
                            </li>
                            <li class="divider"></li>
                            <li>
                                <a href="{{ route('voyager.profile') }}"><i class="voyager-person"></i> Profile</a>
                            </li>
                            <li>
                                <a href="{{ route('voyager.logout') }}"><i class="voyager-power"></i> Logout</a>
                            </li>
                        </ul>
                    </li>
                </ul>
            </div>
        </nav>


<<<<<<< HEAD
        <div class="side-menu sidebar-inverse">
            <nav class="navbar navbar-default" role="navigation">
                <div class="side-menu-container">
                    <div class="navbar-header">
                        <a class="navbar-brand" href="{{ route('voyager.dashboard') }}">
                            <div class="icon voyager-helm"></div>
                            <div class="title">{{Voyager::setting('admin_title')}}</div>
                        </a>
                        <button type="button" class="navbar-expand-toggle pull-right visible-xs">
                            <i class="fa fa-times icon"></i>
=======
                        <button type="button" class="navbar-right-expand-toggle pull-right visible-xs">
                            <i class="voyager-list icon"></i>
                        </button>
                    </div>
                    <ul class="nav navbar-nav navbar-right">
                        <button type="button" class="navbar-right-expand-toggle pull-right visible-xs">
                            <i class="voyager-x icon"></i>
>>>>>>> 24203f88
                        </button>
                    </div>

                    <div class="panel widget center bgimage"
                         style="background-image:url({{ Voyager::image( Voyager::setting('admin_bg_image'), config('voyager.assets_path') . '/images/bg.jpg' ) }});">
                        <div class="dimmer"></div>
                        <div class="panel-content">
                            <img src="{{ $user_avatar }}" class="avatar" alt="{{ Auth::user()->name }} avatar">
                            <h4>{{ ucwords(Auth::user()->name) }}</h4>
                            <p>{{ Auth::user()->email }}</p>

<<<<<<< HEAD
                            <a href="{{ route('voyager.profile') }}" class="btn btn-primary">Profile</a>
                            <div style="clear:both"></div>
=======
            <div class="side-menu sidebar-inverse">
                <nav class="navbar navbar-default" role="navigation">
                    <div class="side-menu-container">
                        <div class="navbar-header">
                            <a class="navbar-brand" href="/admin">
                                <div class="icon voyager-helm"></div>
                                <div class="title">{{Voyager::setting('admin_title')}}</div>
                            </a>
                            <button type="button" class="navbar-expand-toggle pull-right visible-xs">
                                <i class="voyager-x icon"></i>
                            </button>
>>>>>>> 24203f88
                        </div>
                    </div>

                    <?= Menu::display('admin', 'admin_menu'); ?>

                    <li class="dropdown">
                        <a data-toggle="collapse" href="#tools-dropdown-element">
                            <span class="icon voyager-tools"></span>
                            <span class="title">Tools</span>
                            <span class="site-menu-arrow"></span>
                        </a>

                        <div id="tools-dropdown-element" class="panel-collapse collapse">
                            <div class="panel-body">
                                <ul class="nav navbar-nav">
                                    <li>
                                        <a href="{{ route('menus.index') }}">
                                            <span class="icon voyager-list"></span>
                                            <span class="title">Menu Builder</span>
                                        </a>
                                    </li>
                                    <li>
                                        <a class="animsition-link" href="{{ route('voyager.database') }}">
                                            <span class="icon voyager-data"></span>
                                            <span class="title">Database</span>
                                        </a>
                                    </li>
                                </ul>
                            </div>
                        </div>
                    </li>
                    <li>
                        <a href="{{ route('voyager.settings') }}">
                            <span class="icon voyager-settings"></span>
                            <span class="title">Settings</span>
                        </a>
                    </li>
                    </ul>
                    <!-- /.navbar-collapse -->
            </nav>
        </div>
        <!-- Main Content -->
        <div class="container-fluid">
            <div class="side-body padding-top">
                @yield('page_header')
                @yield('content')
            </div>
        </div>
    </div>
</div>
<footer class="app-footer">
    <div class="site-footer-right">
        Made with <i class="voyager-heart"></i> by <a href="http://thecontrolgroup.com" target="_blank">The Control
            Group</a>
    </div>
</footer>
<!-- Javascript Libs -->

<script type="text/javascript" src="{{ config('voyager.assets_path') }}/lib/js/bootstrap.min.js"></script>
<script type="text/javascript" src="{{ config('voyager.assets_path') }}/lib/js/bootstrap-switch.min.js"></script>
<script type="text/javascript" src="{{ config('voyager.assets_path') }}/lib/js/jquery.matchHeight-min.js"></script>
<script type="text/javascript" src="{{ config('voyager.assets_path') }}/lib/js/jquery.dataTables.min.js"></script>
<script type="text/javascript" src="{{ config('voyager.assets_path') }}/lib/js/dataTables.bootstrap.min.js"></script>
<script type="text/javascript" src="{{ config('voyager.assets_path') }}/lib/js/select2.full.min.js"></script>
<script type="text/javascript" src="{{ config('voyager.assets_path') }}/js/bootstrap-toggle.min.js"></script>
<!-- Javascript -->

<script type="text/javascript" src="{{ config('voyager.assets_path') }}/js/readmore.min.js"></script>
<script type="text/javascript" src="{{ config('voyager.assets_path') }}/js/app.js"></script>
<script type="text/javascript" src="{{ config('voyager.assets_path') }}/lib/js/toastr.min.js"></script>
<script>
            @if(Session::has('message'))
    var type = "{{ Session::get('alert-type', 'info') }}";
    switch (type) {
        case 'info':
            toastr.info("{{ Session::get('message') }}");
            break;

        case 'warning':
            toastr.warning("{{ Session::get('message') }}");
            break;

        case 'success':
            toastr.success("{{ Session::get('message') }}");
            break;

        case 'error':
            toastr.error("{{ Session::get('message') }}");
            break;
    }
    @endif
</script>
@yield('javascript')
</body>
</html><|MERGE_RESOLUTION|>--- conflicted
+++ resolved
@@ -4,11 +4,10 @@
 <head>
     <title>{{Voyager::setting('admin_title')}} - {{Voyager::setting('admin_description')}}</title>
     <meta name="viewport" content="width=device-width, initial-scale=1">
-    <meta name="csrf-token" content="<?= csrf_token() ?>"/>
+    <meta name="csrf-token" content="<?= csrf_token() ?>" />
     <!-- Fonts -->
-    <link href='https://fonts.googleapis.com/css?family=Roboto+Condensed:300,400|Lato:300,400,700,900' rel='stylesheet'
-          type='text/css'>
-
+    <link href='https://fonts.googleapis.com/css?family=Roboto+Condensed:300,400|Lato:300,400,700,900' rel='stylesheet' type='text/css'>
+    
     <!-- CSS Libs -->
     <link rel="stylesheet" type="text/css" href="{{ config('voyager.assets_path') }}/lib/css/bootstrap.min.css">
     <link rel="stylesheet" type="text/css" href="{{ config('voyager.assets_path') }}/lib/css/animate.min.css">
@@ -18,10 +17,8 @@
     <link rel="stylesheet" type="text/css" href="{{ config('voyager.assets_path') }}/lib/css/dataTables.bootstrap.css">
     <link rel="stylesheet" type="text/css" href="{{ config('voyager.assets_path') }}/lib/css/select2.min.css">
     <link rel="stylesheet" type="text/css" href="{{ config('voyager.assets_path') }}/lib/css/toastr.min.css">
-    <link rel="stylesheet" type="text/css" href="{{ config('voyager.assets_path') }}/css/bootstrap-toggle.min.css"
-          rel="stylesheet">
-    <link rel="stylesheet" type="text/css" href="{{ config('voyager.assets_path') }}/js/icheck/icheck.css"
-          rel="stylesheet">
+    <link rel="stylesheet" type="text/css" href="{{ config('voyager.assets_path') }}/css/bootstrap-toggle.min.css" rel="stylesheet">
+    <link rel="stylesheet" type="text/css" href="{{ config('voyager.assets_path') }}/js/icheck/icheck.css" rel="stylesheet">
     <!-- CSS App -->
     <link rel="stylesheet" type="text/css" href="{{ config('voyager.assets_path') }}/css/style.css">
     <link rel="stylesheet" type="text/css" href="{{ config('voyager.assets_path') }}/css/themes/flat-blue.css">
@@ -53,95 +50,46 @@
 </div>
 
 <?php
-$user_avatar = Voyager::image(Auth::user()->avatar);
-if ((substr(Auth::user()->avatar, 0, 7) == 'http://') || (substr(Auth::user()->avatar, 0, 8) == 'https://')) {
-    $user_avatar = Auth::user()->avatar;
-}
+    $user_avatar = Voyager::image( Auth::user()->avatar );
+    if( (substr(Auth::user()->avatar, 0, 7) == 'http://') || (substr(Auth::user()->avatar, 0, 8) == 'https://') ){
+        $user_avatar = Auth::user()->avatar;
+    }
 ?>
 
-<div class="app-container">
-    <div class="row content-container">
-        <nav class="navbar navbar-default navbar-fixed-top navbar-top">
-            <div class="container-fluid">
-                <div class="navbar-header">
-                    <div class="hamburger">
-                        <span class="hamburger-inner"></span>
-                    </div>
-
-                    <ol class="breadcrumb">
-                        @if(count(Request::segments()) == 1)
-                            <li class="active"><i class="voyager-boat"></i> Dashboard</li>
-                        @else
-                            <li class="active">
-                                <a href="{{ route('voyager.dashboard')}}"><i class="voyager-boat"></i> Dashboard</a>
-                            </li>
-                        @endif
-                        <?php $breadcrumb_url = ''; ?>
-                        @for($i = 1; $i <= count(Request::segments()); $i++)
-                            <?php $breadcrumb_url .= '/' . Request::segment($i); ?>
-                            @if(Request::segment($i) != config('voyager.routes.prefix', 'admin') && !is_numeric(Request::segment($i)))
-
-                                @if($i < count(Request::segments()) & $i > 0)
-                                    <li class="active"><a
-                                                href="{{ $breadcrumb_url }}">{{ ucwords(str_replace('-', ' ', str_replace('_', ' ', Request::segment($i)))) }}</a>
-                                    </li>
+    <div class="app-container">
+        <div class="row content-container">
+            <nav class="navbar navbar-default navbar-fixed-top navbar-top">
+                <div class="container-fluid">
+                    <div class="navbar-header">
+                        <div class="hamburger">
+                            <span class="hamburger-inner"></span>
+                        </div>
+                        
+                            <ol class="breadcrumb">
+                               @if(count(Request::segments()) == 1)
+                                  <li class="active"><i class="voyager-boat"></i> Dashboard</li>
                                 @else
-                                    <li>{{ ucwords(str_replace('-', ' ', str_replace('_', ' ', Request::segment($i)))) }}</li>
+                                  <li  class="active">
+                                    <a href="{{ url('admin')}}"><i class="voyager-boat"></i> Dashboard</a>
+                                  </li>
                                 @endif
-
-                            @endif
-                        @endfor
-                    </ol>
-
-
-                    <button type="button" class="navbar-right-expand-toggle pull-right visible-xs">
-                        <i class="fa fa-th icon"></i>
-                    </button>
-                </div>
-                <ul class="nav navbar-nav navbar-right">
-                    <button type="button" class="navbar-right-expand-toggle pull-right visible-xs">
-                        <i class="fa fa-times icon"></i>
-                    </button>
-
-
-                    <li class="dropdown profile">
-                        <a href="#" class="dropdown-toggle" data-toggle="dropdown" role="button"
-                           aria-expanded="false"><img src="{{ $user_avatar }}" class="profile-img"> <span
-                                    class="caret"></span></a>
-                        <ul class="dropdown-menu dropdown-menu-animated">
-                            <li class="profile-img">
-                                <img src="{{ $user_avatar }}" class="profile-img">
-                                <div class="profile-body">
-                                    <h5>{{ Auth::user()->name }}</h5>
-                                    <h6>{{ Auth::user()->email }}</h6>
-                                </div>
-                            </li>
-                            <li class="divider"></li>
-                            <li>
-                                <a href="{{ route('voyager.profile') }}"><i class="voyager-person"></i> Profile</a>
-                            </li>
-                            <li>
-                                <a href="{{ route('voyager.logout') }}"><i class="voyager-power"></i> Logout</a>
-                            </li>
-                        </ul>
-                    </li>
-                </ul>
-            </div>
-        </nav>
-
-
-<<<<<<< HEAD
-        <div class="side-menu sidebar-inverse">
-            <nav class="navbar navbar-default" role="navigation">
-                <div class="side-menu-container">
-                    <div class="navbar-header">
-                        <a class="navbar-brand" href="{{ route('voyager.dashboard') }}">
-                            <div class="icon voyager-helm"></div>
-                            <div class="title">{{Voyager::setting('admin_title')}}</div>
-                        </a>
-                        <button type="button" class="navbar-expand-toggle pull-right visible-xs">
-                            <i class="fa fa-times icon"></i>
-=======
+                                <?php $breadcrumb_url = ''; ?>
+                                @for($i = 1; $i <= count(Request::segments()); $i++)
+                                  <?php $breadcrumb_url .= '/' . Request::segment($i); ?>
+                                  @if(Request::segment($i) != 'admin' && !is_numeric(Request::segment($i)))
+
+                                      @if($i < count(Request::segments()) & $i > 0)
+                                        <li class="active"><a href="{{ $breadcrumb_url }}">{{ ucwords(str_replace('-', ' ', str_replace('_', ' ', Request::segment($i)))) }}</a></li>
+                                      @else
+                                        <li>{{ ucwords(str_replace('-', ' ', str_replace('_', ' ', Request::segment($i)))) }}</li>
+                                      @endif
+
+                                  @endif
+                                @endfor
+                            </ol>
+                           
+
+
                         <button type="button" class="navbar-right-expand-toggle pull-right visible-xs">
                             <i class="voyager-list icon"></i>
                         </button>
@@ -149,22 +97,33 @@
                     <ul class="nav navbar-nav navbar-right">
                         <button type="button" class="navbar-right-expand-toggle pull-right visible-xs">
                             <i class="voyager-x icon"></i>
->>>>>>> 24203f88
                         </button>
-                    </div>
-
-                    <div class="panel widget center bgimage"
-                         style="background-image:url({{ Voyager::image( Voyager::setting('admin_bg_image'), config('voyager.assets_path') . '/images/bg.jpg' ) }});">
-                        <div class="dimmer"></div>
-                        <div class="panel-content">
-                            <img src="{{ $user_avatar }}" class="avatar" alt="{{ Auth::user()->name }} avatar">
-                            <h4>{{ ucwords(Auth::user()->name) }}</h4>
-                            <p>{{ Auth::user()->email }}</p>
-
-<<<<<<< HEAD
-                            <a href="{{ route('voyager.profile') }}" class="btn btn-primary">Profile</a>
-                            <div style="clear:both"></div>
-=======
+
+                       
+                        <li class="dropdown profile">
+                            <a href="#" class="dropdown-toggle" data-toggle="dropdown" role="button" aria-expanded="false"><img src="{{ $user_avatar }}" class="profile-img"> <span class="caret"></span></a>
+                            <ul class="dropdown-menu dropdown-menu-animated">
+                                <li class="profile-img">
+                                    <img src="{{ $user_avatar }}" class="profile-img">
+                                    <div class="profile-body">
+                                        <h5>{{ Auth::user()->name }}</h5>
+                                        <h6>{{ Auth::user()->email }}</h6>
+                                    </div>
+                                </li>
+                                <li class="divider"></li>
+                                <li>
+                                    <a href="/admin/profile"><i class="voyager-person"></i> Profile</a>
+                                </li>
+                                <li>
+                                    <a href="/admin/logout"><i class="voyager-power"></i> Logout</a>
+                                </li>
+                            </ul>
+                        </li>
+                    </ul>
+                </div>
+            </nav>
+
+
             <div class="side-menu sidebar-inverse">
                 <nav class="navbar navbar-default" role="navigation">
                     <div class="side-menu-container">
@@ -176,99 +135,108 @@
                             <button type="button" class="navbar-expand-toggle pull-right visible-xs">
                                 <i class="voyager-x icon"></i>
                             </button>
->>>>>>> 24203f88
                         </div>
-                    </div>
-
-                    <?= Menu::display('admin', 'admin_menu'); ?>
-
-                    <li class="dropdown">
-                        <a data-toggle="collapse" href="#tools-dropdown-element">
-                            <span class="icon voyager-tools"></span>
-                            <span class="title">Tools</span>
-                            <span class="site-menu-arrow"></span>
-                        </a>
-
-                        <div id="tools-dropdown-element" class="panel-collapse collapse">
-                            <div class="panel-body">
-                                <ul class="nav navbar-nav">
-                                    <li>
-                                        <a href="{{ route('menus.index') }}">
-                                            <span class="icon voyager-list"></span>
-                                            <span class="title">Menu Builder</span>
-                                        </a>
-                                    </li>
-                                    <li>
-                                        <a class="animsition-link" href="{{ route('voyager.database') }}">
-                                            <span class="icon voyager-data"></span>
-                                            <span class="title">Database</span>
-                                        </a>
-                                    </li>
-                                </ul>
+
+                        <div class="panel widget center bgimage" style="background-image:url({{ Voyager::image( Voyager::setting('admin_bg_image'), config('voyager.assets_path') . '/images/bg.jpg' ) }});">
+                            <div class="dimmer"></div>
+                            <div class="panel-content">
+                                <img src="{{ $user_avatar }}" class="avatar" alt="{{ Auth::user()->name }} avatar">
+                                <h4>{{ ucwords(Auth::user()->name) }}</h4>
+                                <p>{{ Auth::user()->email }}</p>
+                            
+                                <a href="/admin/profile" class="btn btn-primary">Profile</a>
+                                <div style="clear:both"></div>
                             </div>
                         </div>
-                    </li>
-                    <li>
-                        <a href="{{ route('voyager.settings') }}">
-                            <span class="icon voyager-settings"></span>
-                            <span class="title">Settings</span>
-                        </a>
-                    </li>
+
+                        <?= Menu::display('admin', 'admin_menu'); ?>
+
+                        <li class="dropdown">
+                            <a  data-toggle="collapse" href="#tools-dropdown-element">
+                                <span class="icon voyager-tools"></span>
+                                <span class="title">Tools</span>
+                                <span class="site-menu-arrow"></span>
+                            </a>
+
+                            <div id="tools-dropdown-element" class="panel-collapse collapse">
+                                <div class="panel-body">
+                                    <ul class="nav navbar-nav">
+                                        <li>
+                                            <a href="{{ url('/admin/menus') }}">
+                                                <span class="icon voyager-list"></span>
+                                                <span class="title">Menu Builder</span>
+                                            </a>
+                                        </li>
+                                        <li>
+                                            <a class="animsition-link" href="{{ url('/admin/database') }}">
+                                                <span class="icon voyager-data"></span>
+                                                <span class="title">Database</span>
+                                            </a>
+                                        </li>
+                                    </ul>
+                                </div>
+                            </div>
+                        </li>
+                        <li>
+                            <a href="{{ url('/admin/settings') }}">
+                                <span class="icon voyager-settings"></span>
+                                <span class="title">Settings</span>
+                            </a>
+                        </li>
                     </ul>
                     <!-- /.navbar-collapse -->
-            </nav>
-        </div>
-        <!-- Main Content -->
-        <div class="container-fluid">
-            <div class="side-body padding-top">
-                @yield('page_header')
-                @yield('content')
+                </nav>
+            </div>
+            <!-- Main Content -->
+            <div class="container-fluid">
+                <div class="side-body padding-top">
+                    @yield('page_header')
+                    @yield('content')
+                </div>
             </div>
         </div>
     </div>
-</div>
-<footer class="app-footer">
-    <div class="site-footer-right">
-        Made with <i class="voyager-heart"></i> by <a href="http://thecontrolgroup.com" target="_blank">The Control
-            Group</a>
-    </div>
-</footer>
-<!-- Javascript Libs -->
-
-<script type="text/javascript" src="{{ config('voyager.assets_path') }}/lib/js/bootstrap.min.js"></script>
-<script type="text/javascript" src="{{ config('voyager.assets_path') }}/lib/js/bootstrap-switch.min.js"></script>
-<script type="text/javascript" src="{{ config('voyager.assets_path') }}/lib/js/jquery.matchHeight-min.js"></script>
-<script type="text/javascript" src="{{ config('voyager.assets_path') }}/lib/js/jquery.dataTables.min.js"></script>
-<script type="text/javascript" src="{{ config('voyager.assets_path') }}/lib/js/dataTables.bootstrap.min.js"></script>
-<script type="text/javascript" src="{{ config('voyager.assets_path') }}/lib/js/select2.full.min.js"></script>
-<script type="text/javascript" src="{{ config('voyager.assets_path') }}/js/bootstrap-toggle.min.js"></script>
-<!-- Javascript -->
-
-<script type="text/javascript" src="{{ config('voyager.assets_path') }}/js/readmore.min.js"></script>
-<script type="text/javascript" src="{{ config('voyager.assets_path') }}/js/app.js"></script>
-<script type="text/javascript" src="{{ config('voyager.assets_path') }}/lib/js/toastr.min.js"></script>
-<script>
-            @if(Session::has('message'))
-    var type = "{{ Session::get('alert-type', 'info') }}";
-    switch (type) {
-        case 'info':
-            toastr.info("{{ Session::get('message') }}");
-            break;
-
-        case 'warning':
-            toastr.warning("{{ Session::get('message') }}");
-            break;
-
-        case 'success':
-            toastr.success("{{ Session::get('message') }}");
-            break;
-
-        case 'error':
-            toastr.error("{{ Session::get('message') }}");
-            break;
-    }
-    @endif
-</script>
-@yield('javascript')
-</body>
+    <footer class="app-footer">
+        <div class="site-footer-right">
+          Made with <i class="voyager-heart"></i> by <a href="http://thecontrolgroup.com" target="_blank">The Control Group</a>
+        </div>
+    </footer>
+    <!-- Javascript Libs -->
+    
+    <script type="text/javascript" src="{{ config('voyager.assets_path') }}/lib/js/bootstrap.min.js"></script>
+    <script type="text/javascript" src="{{ config('voyager.assets_path') }}/lib/js/bootstrap-switch.min.js"></script>
+    <script type="text/javascript" src="{{ config('voyager.assets_path') }}/lib/js/jquery.matchHeight-min.js"></script>
+    <script type="text/javascript" src="{{ config('voyager.assets_path') }}/lib/js/jquery.dataTables.min.js"></script>
+    <script type="text/javascript" src="{{ config('voyager.assets_path') }}/lib/js/dataTables.bootstrap.min.js"></script>
+    <script type="text/javascript" src="{{ config('voyager.assets_path') }}/lib/js/select2.full.min.js"></script>
+    <script type="text/javascript" src="{{ config('voyager.assets_path') }}/js/bootstrap-toggle.min.js"></script>
+    <!-- Javascript -->
+
+    <script type="text/javascript" src="{{ config('voyager.assets_path') }}/js/readmore.min.js"></script>
+    <script type="text/javascript" src="{{ config('voyager.assets_path') }}/js/app.js"></script>
+    <script type="text/javascript" src="{{ config('voyager.assets_path') }}/lib/js/toastr.min.js"></script>
+    <script>
+      @if(Session::has('message'))
+        var type = "{{ Session::get('alert-type', 'info') }}";
+        switch(type){
+            case 'info':
+                toastr.info("{{ Session::get('message') }}");
+                break;
+            
+            case 'warning':
+                toastr.warning("{{ Session::get('message') }}");
+                break;
+
+            case 'success':
+                toastr.success("{{ Session::get('message') }}");
+                break;
+
+            case 'error':
+                toastr.error("{{ Session::get('message') }}");
+                break;
+        }
+      @endif
+  </script>
+    @yield('javascript')
+    </body>
 </html>
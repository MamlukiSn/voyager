--- conflicted
+++ resolved
@@ -10,43 +10,15 @@
 use TCG\Voyager\Models\Menu;
 use TCG\Voyager\Models\MenuItem;
 
-class VoyagerMenuController extends Controller
+class VoyagerMenuController extends Controller 
 {
 
-    public function builder($id)
-    {
-        $menu = Menu::find($id);
-        return view('voyager::menus.builder', ['menu' => $menu]);
-    }
+	public function builder($id)
+	{
+		$menu = Menu::find($id);
+		return view('voyager::menus.builder', array('menu' => $menu) );
+	}
 
-<<<<<<< HEAD
-    public function delete_menu($id)
-    {
-        $item = MenuItem::find($id);
-        $menu_id = $item->menu_id;
-        $item->destroy($id);
-        return redirect('/admin/menus/' . $menu_id . '/builder')->with([
-            'message' => 'Successfully Deleted Menu Item.',
-            'alert-type' => 'success'
-        ]);
-    }
-
-    public function add_item(Request $request)
-    {
-        $data = $request->all();
-        $highest_order_menu_item = MenuItem::where('parent_id', '=', null)->orderBy('order', 'DESC')->first();
-        if (isset($highest_order_menu_item->id)) {
-            $data['order'] = intval($highest_order_menu_item->order) + 1;
-        } else {
-            $data['order'] = 1;
-        }
-        MenuItem::create($data);
-        return redirect('/admin/menus/' . $data['menu_id'] . '/builder')->with([
-            'message' => 'Successfully Created New Menu Item.',
-            'alert-type' => 'success'
-        ]);
-    }
-=======
 	public function delete_menu($id)
 	{
 		$item = MenuItem::find($id);
@@ -77,37 +49,21 @@
 		$menu_item->update($data);
 		return redirect(route('voyager.menu.builder', $menu_item->menu_id))->with(array('message' => 'Successfully Updated Menu Item.', 'alert-type' => 'success'));
 	}
->>>>>>> a6add86a
 
-    public function update_item(Request $request)
-    {
-        $id = $request->input('id');
-        $data = $request->all();
-        unset($data['id']);
-        $menu_item = MenuItem::find($id);
-        $menu_item->update($data);
-        return redirect('/admin/menus/' . $menu_item->menu_id . '/builder')->with([
-            'message' => 'Successfully Updated Menu Item.',
-            'alert-type' => 'success'
-        ]);
-    }
+	public function order_item(Request $request){
+		$menu_item_order = json_decode($request->input('order'));
+		$this->order_menu($menu_item_order, NULL);
+	}
 
-    public function order_item(Request $request)
-    {
-        $menu_item_order = json_decode($request->input('order'));
-        $this->order_menu($menu_item_order, null);
-    }
-
-    private function order_menu($menu_items, $parent_id)
-    {
-        foreach ($menu_items as $index => $menu_item):
-            $item = MenuItem::find($menu_item->id);
-            $item->order = $index + 1;
-            $item->parent_id = $parent_id;
-            $item->save();
-            if (isset($menu_item->children)) {
-                $this->order_menu($menu_item->children, $item->id);
-            }
-        endforeach;
-    }
+	private function order_menu($menu_items, $parent_id){
+		foreach($menu_items as $index => $menu_item):
+			$item = MenuItem::find($menu_item->id);
+			$item->order = $index + 1;
+			$item->parent_id = $parent_id;
+			$item->save();
+			if(isset($menu_item->children)){
+				$this->order_menu($menu_item->children, $item->id);
+			}
+		endforeach;
+	}
 }
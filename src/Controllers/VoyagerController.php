--- conflicted
+++ resolved
@@ -14,62 +14,57 @@
 class VoyagerController extends Controller
 {
 
-    public function index()
-    {
-        return view('voyager::index');
-    }
+	public function index()
+	{
+		return view('voyager::index');
+	}
 
-<<<<<<< HEAD
-    public function logout()
-    {
-        Auth::logout();
-        return redirect('/admin/login');
-    }
-=======
 	public function logout()
 	{
 		Auth::logout();
 		return redirect(route('voyager.logout'));
 	}
->>>>>>> a6add86a
 
-    public function upload(Request $request)
-    {
-        $valid_exts = ['jpeg', 'jpg', 'png', 'gif']; // valid extensions
-        $full_filename = null;
+	public function upload(Request $request){
+		$valid_exts = array('jpeg', 'jpg', 'png', 'gif'); // valid extensions
+		$full_filename = NULL;
 
         $slug = $request->input('type_slug');
         $file = $request->file('image');
         $filename = str_random(20);
 
-        $path = $slug . '/' . date('F') . date('Y') . '/';
+        $path =  $slug . '/' . date('F') . date('Y') . '/'; 
         $full_path = $path . $filename . '.' . $file->getClientOriginalExtension();
 
         $ext = $file->guessClientExtension();
 
         $resize_width = 1800;
         $resize_height = null;
-
-        if (in_array($ext, $valid_exts)) {
-            $image = Image::make($file)->resize($resize_width, $resize_height, function ($constraint) {
+       
+        if (in_array($ext, $valid_exts))
+        {
+            $image = Image::make($file)->resize($resize_width, $resize_height, function($constraint){ 
                 $constraint->aspectRatio();
                 $constraint->upsize();
             })->encode($file->getClientOriginalExtension(), 75);
-
+            
             // move uploaded file from temp to uploads directory
-            if (Storage::put(config('voyager.storage.subfolder') . $full_path, (string)$image, 'public')) {
+            if (Storage::put(config('voyager.storage.subfolder') . $full_path, (string)$image, 'public'))
+            {
                 $status = 'Image successfully uploaded!';
                 $full_filename = $full_path;
-            } else {
+            }
+            else {
                 $status = 'Upload Fail: Unknown error occurred!';
             }
-        } else {
+        }
+        else {
 
             $status = 'Upload Fail: Unsupported file format or It is too large to upload!';
         }
 
         //echo out script that TinyMCE can handle and update the image in the editor
 
-        return ("<script> parent.setImageValue('" . Voyager::image($full_filename) . "'); </script>");
+        return ("<script> parent.setImageValue('" . Voyager::image( $full_filename ) . "'); </script>"); 
     }
 }
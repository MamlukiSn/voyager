<?php

namespace TCG\Voyager\Controllers;

use Illuminate\Http\Request;
use Illuminate\Support\Facades\Auth;
use App\Http\Requests;
use App\Http\Controllers\Controller;
use TCG\Voyager\Models\User as User;
use TCG\Voyager\Models\DataType as DataType;
use Intervention\Image\Facades\Image as Image;
use \Storage;

class VoyagerBreadController extends Controller
{
    //***************************************
    //               ____
    //              |  _ \
    //              | |_) |
    //              |  _ <
    //              | |_) |
    //              |____/
    //
    //      Browse our Data Type (B)READ
    //
    //****************************************

    public function index(Request $request)
    {
        // GET THE SLUG, ex. 'posts', 'pages', etc.
        $slug = $request->segment(2);

        // GET THE DataType based on the slug
        $dataType = DataType::where('slug', '=', $slug)->first();

        // Next Get the actual content from the MODEL that corresponds to the slug DataType
        $dataTypeContent = call_user_func([$dataType->model_name, 'all']);


        if (view()->exists('admin.' . $slug . '.browse')) {
            return view('admin.' . $slug . '.browse',
                ['dataType' => $dataType, 'dataTypeContent' => $dataTypeContent]);
        } else {
            if (view()->exists('voyager::' . $slug . '.browse')) {
                return view('voyager::' . $slug . '.browse',
                    ['dataType' => $dataType, 'dataTypeContent' => $dataTypeContent]);
            } else {
                return view('voyager::bread.browse',
                    ['dataType' => $dataType, 'dataTypeContent' => $dataTypeContent]);
            }
        }

    }

    //***************************************
    //                _____
    //               |  __ \
    //               | |__) |
    //               |  _  /
    //               | | \ \
    //               |_|  \_\
    //
    //  Read an item of our Data Type B(R)EAD
    //
    //****************************************

    public function show(Request $request, $id)
    {
        $slug = $request->segment(2);
        $dataType = DataType::where('slug', '=', $slug)->first();
        $dataTypeContent = call_user_func([$dataType->model_name, 'find'], $id);
        return view('voyager::bread.read', ['dataType' => $dataType, 'dataTypeContent' => $dataTypeContent]);
    }

    //***************************************
    //                ______
    //               |  ____|
    //               | |__
    //               |  __|
    //               | |____
    //               |______|
    //
    //  Edit an item of our Data Type BR(E)AD
    //
    //****************************************

    public function edit(Request $request, $id)
    {
        $slug = $request->segment(2);
        $dataType = DataType::where('slug', '=', $slug)->first();
        $dataTypeContent = call_user_func([$dataType->model_name, 'find'], $id);


        if (view()->exists('admin.' . $slug . '.edit-add')) {
            return view('admin.' . $slug . '.edit-add',
                ['dataType' => $dataType, 'dataTypeContent' => $dataTypeContent]);
        } else {
            if (view()->exists('voyager::' . $slug . '.edit-add')) {
                return view('voyager::' . $slug . '.edit-add',
                    ['dataType' => $dataType, 'dataTypeContent' => $dataTypeContent]);
            } else {
                return view('voyager::bread.edit-add',
                    ['dataType' => $dataType, 'dataTypeContent' => $dataTypeContent]);
            }
        }


    }

    // POST BR(E)AD
<<<<<<< HEAD
    public function update(Request $request, $id)
    {
        $slug = $request->segment(2);
        $dataType = DataType::where('slug', '=', $slug)->first();
        $data = call_user_func([$dataType->model_name, 'find'], $id);
        $this->insertUpdateData($request, $slug, $dataType->editRows, $data);
        return redirect('/admin/' . $dataType->slug)->with([
            'message' => 'Successfully Updated ' . $dataType->display_name_singular,
            'alert-type' => 'success'
        ]);
    }
=======
  public function update(Request $request, $id)
  {
    $slug = $request->segment(2);
    $dataType = DataType::where('slug', '=', $slug)->first();
    $data = call_user_func([$dataType->model_name, 'find'], $id);
    $this->insertUpdateData($request, $slug, $dataType->editRows, $data);
    return redirect(route($dataType->slug.'.index'))->with(array('message' => 'Successfully Updated ' . $dataType->display_name_singular, 'alert-type' => 'success'));
  }
>>>>>>> a6add86a

    //***************************************
    //
    //                   /\
    //                  /  \
    //                 / /\ \
    //                / ____ \
    //               /_/    \_\
    //
    //
    // Add a new item of our Data Type BRE(A)D
    //
    //****************************************

    public function create(Request $request)
    {
        $slug = $request->segment(2);
        $dataType = DataType::where('slug', '=', $slug)->first();
        if (view()->exists('admin.' . $slug . '.edit-add')) {
            return view('admin.' . $slug . '.edit-add', ['dataType' => $dataType]);
        } else {
            if (view()->exists('voyager::' . $slug . '.edit-add')) {
                return view('voyager::' . $slug . '.edit-add', ['dataType' => $dataType]);
            } else {
                return view('voyager::bread.edit-add', ['dataType' => $dataType]);
            }
        }
    }

    // POST BRE(A)D
    public function store(Request $request)
    {
        //
        $slug = $request->segment(2);
        $dataType = DataType::where('slug', '=', $slug)->first();

        if (function_exists('voyager_add_post')) {
            $url = $request->url();
            voyager_add_post($request);
        }

<<<<<<< HEAD
        $data = new $dataType->model_name;
        $this->insertUpdateData($request, $slug, $dataType->addRows, $data);
        return redirect('/admin/' . $dataType->slug)->with([
            'message' => 'Successfully Added New ' . $dataType->display_name_singular,
            'alert-type' => 'success'
        ]);
    }
=======
    $data = new $dataType->model_name;
    $this->insertUpdateData($request, $slug, $dataType->addRows, $data);
    return redirect(route($dataType->slug.'.index'))->with(array('message' => 'Successfully Added New ' . $dataType->display_name_singular, 'alert-type' => 'success'));
  }
>>>>>>> a6add86a

    //***************************************
    //                _____
    //               |  __ \
    //               | |  | |
    //               | |  | |
    //               | |__| |
    //               |_____/
    //
    //         Delete an item BREA(D)
    //
    //****************************************

    public function destroy(Request $request, $id)
    {
        $slug = $request->segment(2);
        $dataType = DataType::where('slug', '=', $slug)->first();

        $data = call_user_func([$dataType->model_name, 'find'], $id);

        foreach ($dataType->deleteRows as $row) {
            if ($row->type == 'image') {
                if (\Storage::exists('/uploads/' . $data->{$row->field})) {
                    Storage::delete('/uploads/' . $data->{$row->field});
                }

                $options = json_decode($row->details);

                if (isset($options->thumbnails)) {
                    foreach ($options->thumbnails as $thumbnail) {
                        $ext = explode('.', $data->{$row->field});
                        $extension = '.' . $ext[count($ext) - 1];

                        $path = str_replace($extension, '', $data->{$row->field});

                        $thumb_name = $thumbnail->name;

                        if (Storage::exists('/uploads/' . $path . '-' . $thumb_name . $extension)) {
                            Storage::delete('/uploads/' . $path . '-' . $thumb_name . $extension);
                        }

                    }  // end if isset
                } // end if storage
            } // end if row->type
        } // end foreach

<<<<<<< HEAD
        if ($data->destroy($id)) {
            return redirect('/admin/' . $dataType->slug)->with([
                'message' => 'Successfully Deleted ' . $dataType->display_name_singular,
                'alert-type' => 'success'
            ]);
        }

        return redirect('/admin/' . $dataType->display_name_singular)->with([
            'message' => 'Sorry it appears there was a problem deleting this ' . $dataType->display_name_singular,
            'alert-type' => 'error'
        ]);
=======
    if($data->destroy($id)){
      return redirect(route($dataType->slug.'.index'))->with(array('message' => 'Successfully Deleted ' . $dataType->display_name_singular, 'alert-type' => 'success'));
    }

    return redirect(route($dataType->slug.'.index'))->with(array('message' => 'Sorry it appears there was a problem deleting this ' . $dataType->display_name_singular, 'alert-type' => 'error'));
>>>>>>> a6add86a

    } // end of destroy()

    public function insertUpdateData($request, $slug, $rows, $data)
    {
        $rules = [];
        foreach ($rows as $row) {
            $options = json_decode($row->details);
            if (isset($options->rule)) {
                $rules[$row->field] = $options->rule;
            }

            $content = $this->getContentBasedOnType($request, $slug, $row);
            if ($content === null) {
                if (isset($data->{$row->field})) {
                    $content = $data->{$row->field};
                }
                if ($row->field == 'password') {
                    $content = $data->{$row->field};
                }
            }

            $data->{$row->field} = $content;
        }

        $this->validate($request, $rules);

        $data->save();

    }

    public function getContentBasedOnType($request, $slug, $row)
    {
        /********** PASSWORD TYPE **********/
        if ($row->type == 'password') {
            $pass_field = $request->input($row->field);
            if (isset($pass_field) && !empty($pass_field)) {
                $content = bcrypt($request->input($row->field));
            } else {
                $content = null;
            }

            /********** CHECKBOX TYPE **********/
        } else {
            if ($row->type == 'checkbox') {
                $content = 0;
                $checkBoxRow = $request->input($row->field);

                if (isset($checkBoxRow)) {
                    $content = 1;
                }

                /********** FILE TYPE **********/
            } else {
                if ($row->type == 'file') {

                    $file = $request->file($row->field);
                    $filename = str_random(20);

                    $path = $slug . '/' . date('F') . date('Y') . '/';

                    $full_path = $path . $filename . '.' . $file->getClientOriginalExtension();

                    Storage::put(config('voyager.storage.subfolder') . $full_path, (string)$file, 'public');

                    $content = $full_path;

                    /********** IMAGE TYPE **********/
                } else {
                    if ($row->type == 'image') {


                        if ($request->hasFile($row->field)) {

                            $storage_disk = 'local';

                            $file = $request->file($row->field);
                            $filename = str_random(20);

                            $path = $slug . '/' . date('F') . date('Y') . '/';
                            $full_path = $path . $filename . '.' . $file->getClientOriginalExtension();

                            $options = json_decode($row->details);

                            if (isset($options->resize) && isset($options->resize->width) && isset($options->resize->height)) {
                                $resize_width = $options->resize->width;
                                $resize_height = $options->resize->height;
                            } else {
                                $resize_width = 1800;
                                $resize_height = null;
                            }

                            $image = Image::make($file)->resize($resize_width, $resize_height, function ($constraint) {
                                $constraint->aspectRatio();
                                $constraint->upsize();
                            })->encode($file->getClientOriginalExtension(), 75);

                            Storage::put(config('voyager.storage.subfolder') . $full_path, (string)$image, 'public');

                            if (isset($options->thumbnails)) {
                                foreach ($options->thumbnails as $thumbnails) {

                                    if (isset($thumbnails->name) && isset($thumbnails->scale)) {
                                        $scale = intval($thumbnails->scale) / 100;
                                        $thumb_resize_width = $resize_width;
                                        $thumb_resize_height = $resize_height;
                                        if ($thumb_resize_width != 'null') {
                                            $thumb_resize_width = $thumb_resize_width * $scale;
                                        }
                                        if ($thumb_resize_height != 'null') {
                                            $thumb_resize_height = $thumb_resize_height * $scale;
                                        }
                                        $image = Image::make($file)->resize($thumb_resize_width, $thumb_resize_height,
                                            function ($constraint) {
                                                $constraint->aspectRatio();
                                                $constraint->upsize();
                                            })->encode($file->getClientOriginalExtension(), 75);


                                    } elseif (isset($options->thumbnails) && isset($thumbnails->crop->width) && isset($thumbnails->crop->height)) {
                                        $crop_width = $thumbnails->crop->width;
                                        $crop_height = $thumbnails->crop->height;
                                        $image = Image::make($file)->fit($crop_width,
                                            $crop_height)->encode($file->getClientOriginalExtension(), 75);
                                    }

                                    Storage::put(config('voyager.storage.subfolder') . $path . $filename . '-' . $thumbnails->name . '.' . $file->getClientOriginalExtension(),
                                        (string)$image, 'public');
                                }
                            }

                            $content = $full_path;

                        } else {

                            $content = null;

                        }

                        /********** ALL OTHER TEXT TYPE **********/
                    } else {
                        $content = $request->input($row->field);
                    }
                }
            }
        }

        return $content;
    }

    public function generate_views(Request $request)
    {
        //$dataType = DataType::where('slug', '=', $slug)->first();
    }
}<|MERGE_RESOLUTION|>--- conflicted
+++ resolved
@@ -25,32 +25,27 @@
     //
     //****************************************
 
-    public function index(Request $request)
-    {
-        // GET THE SLUG, ex. 'posts', 'pages', etc.
-        $slug = $request->segment(2);
-
-        // GET THE DataType based on the slug
-        $dataType = DataType::where('slug', '=', $slug)->first();
-
-        // Next Get the actual content from the MODEL that corresponds to the slug DataType
-        $dataTypeContent = call_user_func([$dataType->model_name, 'all']);
-
-
-        if (view()->exists('admin.' . $slug . '.browse')) {
-            return view('admin.' . $slug . '.browse',
-                ['dataType' => $dataType, 'dataTypeContent' => $dataTypeContent]);
-        } else {
-            if (view()->exists('voyager::' . $slug . '.browse')) {
-                return view('voyager::' . $slug . '.browse',
-                    ['dataType' => $dataType, 'dataTypeContent' => $dataTypeContent]);
-            } else {
-                return view('voyager::bread.browse',
-                    ['dataType' => $dataType, 'dataTypeContent' => $dataTypeContent]);
-            }
-        }
-
-    }
+  public function index(Request $request)
+  {
+    // GET THE SLUG, ex. 'posts', 'pages', etc.
+    $slug = $request->segment(2);
+
+    // GET THE DataType based on the slug
+    $dataType = DataType::where('slug', '=', $slug)->first();
+
+    // Next Get the actual content from the MODEL that corresponds to the slug DataType
+    $dataTypeContent = call_user_func([$dataType->model_name, 'all']);
+
+
+    if(view()->exists('admin.' . $slug . '.browse')){
+      return view('admin.' . $slug . '.browse', array('dataType' => $dataType, 'dataTypeContent' => $dataTypeContent)); 
+    } else if (view()->exists('voyager::' . $slug . '.browse')) {
+      return view('voyager::' . $slug . '.browse', array('dataType' => $dataType, 'dataTypeContent' => $dataTypeContent));
+    } else {
+      return view('voyager::bread.browse', array('dataType' => $dataType, 'dataTypeContent' => $dataTypeContent));
+    }
+
+  }
 
     //***************************************
     //                _____
@@ -64,13 +59,13 @@
     //
     //****************************************
 
-    public function show(Request $request, $id)
-    {
-        $slug = $request->segment(2);
-        $dataType = DataType::where('slug', '=', $slug)->first();
-        $dataTypeContent = call_user_func([$dataType->model_name, 'find'], $id);
-        return view('voyager::bread.read', ['dataType' => $dataType, 'dataTypeContent' => $dataTypeContent]);
-    }
+  public function show(Request $request, $id)
+  {
+    $slug = $request->segment(2);
+    $dataType = DataType::where('slug', '=', $slug)->first();
+    $dataTypeContent = call_user_func([$dataType->model_name, 'find'], $id);
+    return view('voyager::bread.read', array('dataType' => $dataType, 'dataTypeContent' => $dataTypeContent));
+  }
 
     //***************************************
     //                ______
@@ -84,43 +79,25 @@
     //
     //****************************************
 
-    public function edit(Request $request, $id)
-    {
-        $slug = $request->segment(2);
-        $dataType = DataType::where('slug', '=', $slug)->first();
-        $dataTypeContent = call_user_func([$dataType->model_name, 'find'], $id);
-
-
-        if (view()->exists('admin.' . $slug . '.edit-add')) {
-            return view('admin.' . $slug . '.edit-add',
-                ['dataType' => $dataType, 'dataTypeContent' => $dataTypeContent]);
-        } else {
-            if (view()->exists('voyager::' . $slug . '.edit-add')) {
-                return view('voyager::' . $slug . '.edit-add',
-                    ['dataType' => $dataType, 'dataTypeContent' => $dataTypeContent]);
-            } else {
-                return view('voyager::bread.edit-add',
-                    ['dataType' => $dataType, 'dataTypeContent' => $dataTypeContent]);
-            }
-        }
-
-
-    }
+  public function edit(Request $request, $id)
+  {
+    $slug = $request->segment(2);
+    $dataType = DataType::where('slug', '=', $slug)->first();
+    $dataTypeContent = call_user_func([$dataType->model_name, 'find'], $id);
+
+
+    if(view()->exists('admin.' . $slug . '.edit-add')){
+      return view('admin.' . $slug . '.edit-add', array('dataType' => $dataType, 'dataTypeContent' => $dataTypeContent));
+    } else if (view()->exists('voyager::' . $slug . '.edit-add')) {
+      return view('voyager::' . $slug . '.edit-add', array('dataType' => $dataType, 'dataTypeContent' => $dataTypeContent));
+    } else {
+      return view('voyager::bread.edit-add', array('dataType' => $dataType, 'dataTypeContent' => $dataTypeContent));
+    }
+
+
+  }
 
     // POST BR(E)AD
-<<<<<<< HEAD
-    public function update(Request $request, $id)
-    {
-        $slug = $request->segment(2);
-        $dataType = DataType::where('slug', '=', $slug)->first();
-        $data = call_user_func([$dataType->model_name, 'find'], $id);
-        $this->insertUpdateData($request, $slug, $dataType->editRows, $data);
-        return redirect('/admin/' . $dataType->slug)->with([
-            'message' => 'Successfully Updated ' . $dataType->display_name_singular,
-            'alert-type' => 'success'
-        ]);
-    }
-=======
   public function update(Request $request, $id)
   {
     $slug = $request->segment(2);
@@ -129,7 +106,6 @@
     $this->insertUpdateData($request, $slug, $dataType->editRows, $data);
     return redirect(route($dataType->slug.'.index'))->with(array('message' => 'Successfully Updated ' . $dataType->display_name_singular, 'alert-type' => 'success'));
   }
->>>>>>> a6add86a
 
     //***************************************
     //
@@ -144,47 +120,35 @@
     //
     //****************************************
 
-    public function create(Request $request)
-    {
-        $slug = $request->segment(2);
-        $dataType = DataType::where('slug', '=', $slug)->first();
-        if (view()->exists('admin.' . $slug . '.edit-add')) {
-            return view('admin.' . $slug . '.edit-add', ['dataType' => $dataType]);
-        } else {
-            if (view()->exists('voyager::' . $slug . '.edit-add')) {
-                return view('voyager::' . $slug . '.edit-add', ['dataType' => $dataType]);
-            } else {
-                return view('voyager::bread.edit-add', ['dataType' => $dataType]);
-            }
-        }
-    }
+  public function create(Request $request)
+  {
+    $slug = $request->segment(2);
+    $dataType = DataType::where('slug', '=', $slug)->first();
+    if(view()->exists('admin.' . $slug . '.edit-add')){
+      return view('admin.' . $slug . '.edit-add', array('dataType' => $dataType));
+    } else if (view()->exists('voyager::' . $slug . '.edit-add')) {
+      return view('voyager::' . $slug . '.edit-add', array('dataType' => $dataType));
+    } else {
+      return view('voyager::bread.edit-add', array('dataType' => $dataType));
+    }
+  }
 
     // POST BRE(A)D
-    public function store(Request $request)
-    {
+  public function store(Request $request)
+  {
         //
-        $slug = $request->segment(2);
-        $dataType = DataType::where('slug', '=', $slug)->first();
-
-        if (function_exists('voyager_add_post')) {
-            $url = $request->url();
-            voyager_add_post($request);
-        }
-
-<<<<<<< HEAD
-        $data = new $dataType->model_name;
-        $this->insertUpdateData($request, $slug, $dataType->addRows, $data);
-        return redirect('/admin/' . $dataType->slug)->with([
-            'message' => 'Successfully Added New ' . $dataType->display_name_singular,
-            'alert-type' => 'success'
-        ]);
-    }
-=======
+    $slug = $request->segment(2);
+    $dataType = DataType::where('slug', '=', $slug)->first();
+
+    if (function_exists('voyager_add_post')) {
+      $url = $request->url();
+      voyager_add_post($request);
+    }
+
     $data = new $dataType->model_name;
     $this->insertUpdateData($request, $slug, $dataType->addRows, $data);
     return redirect(route($dataType->slug.'.index'))->with(array('message' => 'Successfully Added New ' . $dataType->display_name_singular, 'alert-type' => 'success'));
   }
->>>>>>> a6add86a
 
     //***************************************
     //                _____
@@ -198,210 +162,182 @@
     //
     //****************************************
 
-    public function destroy(Request $request, $id)
-    {
-        $slug = $request->segment(2);
-        $dataType = DataType::where('slug', '=', $slug)->first();
-
-        $data = call_user_func([$dataType->model_name, 'find'], $id);
-
-        foreach ($dataType->deleteRows as $row) {
-            if ($row->type == 'image') {
-                if (\Storage::exists('/uploads/' . $data->{$row->field})) {
-                    Storage::delete('/uploads/' . $data->{$row->field});
-                }
-
-                $options = json_decode($row->details);
-
-                if (isset($options->thumbnails)) {
-                    foreach ($options->thumbnails as $thumbnail) {
-                        $ext = explode('.', $data->{$row->field});
-                        $extension = '.' . $ext[count($ext) - 1];
-
-                        $path = str_replace($extension, '', $data->{$row->field});
-
-                        $thumb_name = $thumbnail->name;
-
-                        if (Storage::exists('/uploads/' . $path . '-' . $thumb_name . $extension)) {
-                            Storage::delete('/uploads/' . $path . '-' . $thumb_name . $extension);
-                        }
-
-                    }  // end if isset
-                } // end if storage
-            } // end if row->type
-        } // end foreach
-
-<<<<<<< HEAD
-        if ($data->destroy($id)) {
-            return redirect('/admin/' . $dataType->slug)->with([
-                'message' => 'Successfully Deleted ' . $dataType->display_name_singular,
-                'alert-type' => 'success'
-            ]);
-        }
-
-        return redirect('/admin/' . $dataType->display_name_singular)->with([
-            'message' => 'Sorry it appears there was a problem deleting this ' . $dataType->display_name_singular,
-            'alert-type' => 'error'
-        ]);
-=======
+  public function destroy(Request $request, $id)
+  {
+    $slug = $request->segment(2);
+    $dataType = DataType::where('slug', '=', $slug)->first();
+
+    $data = call_user_func([$dataType->model_name, 'find'], $id);
+
+    foreach($dataType->deleteRows as $row) {
+      if($row->type == 'image') {
+        if(\Storage::exists('/uploads/' . $data->{$row->field})) {
+          Storage::delete('/uploads/' . $data->{$row->field});
+        }
+
+        $options = json_decode($row->details);
+
+        if(isset($options->thumbnails)) {
+          foreach($options->thumbnails as $thumbnail) {
+            $ext = explode('.', $data->{$row->field});
+            $extension = '.' . $ext[count($ext)-1];
+
+            $path = str_replace( $extension, '', $data->{$row->field});
+
+            $thumb_name = $thumbnail->name;
+
+            if( Storage::exists('/uploads/' . $path. '-' . $thumb_name . $extension) ){
+              Storage::delete('/uploads/' . $path. '-' . $thumb_name . $extension);
+            }
+
+          }  // end if isset
+        } // end if storage
+      } // end if row->type
+    } // end foreach
+
     if($data->destroy($id)){
       return redirect(route($dataType->slug.'.index'))->with(array('message' => 'Successfully Deleted ' . $dataType->display_name_singular, 'alert-type' => 'success'));
     }
 
     return redirect(route($dataType->slug.'.index'))->with(array('message' => 'Sorry it appears there was a problem deleting this ' . $dataType->display_name_singular, 'alert-type' => 'error'));
->>>>>>> a6add86a
-
-    } // end of destroy()
-
-    public function insertUpdateData($request, $slug, $rows, $data)
-    {
-        $rules = [];
-        foreach ($rows as $row) {
-            $options = json_decode($row->details);
-            if (isset($options->rule)) {
-                $rules[$row->field] = $options->rule;
+
+  } // end of destroy()
+
+   public function insertUpdateData($request, $slug, $rows, $data){
+    $rules = [];
+    foreach($rows as $row){
+      $options = json_decode($row->details);
+	  if(isset($options->rule)) $rules[$row->field] = $options->rule;
+
+      $content = $this->getContentBasedOnType($request, $slug, $row);
+      if($content === NULL){
+        if(isset($data->{$row->field})){
+          $content = $data->{$row->field};
+        }
+        if($row->field == 'password'){
+          $content = $data->{$row->field};
+        }
+      }
+
+      $data->{$row->field} = $content;
+    }
+
+    $this->validate($request, $rules);
+
+    $data->save();
+
+  }
+
+  public function getContentBasedOnType($request, $slug, $row){
+    /********** PASSWORD TYPE **********/
+    if($row->type == 'password'){
+      $pass_field = $request->input($row->field);
+      if(isset($pass_field) && !empty($pass_field)){
+        $content = bcrypt($request->input($row->field));
+      } else {
+       $content = NULL;
+     }
+
+      /********** CHECKBOX TYPE **********/
+    } else if($row->type == 'checkbox'){
+      $content = 0;
+      $checkBoxRow = $request->input($row->field);
+
+      if(isset($checkBoxRow)){
+        $content = 1;
+      }
+
+      /********** FILE TYPE **********/
+    } else if($row->type == 'file'){
+
+        $file = $request->file($row->field);
+        $filename = str_random(20);
+
+        $path =  $slug . '/' . date('F') . date('Y') . '/';
+
+        $full_path = $path . $filename . '.' . $file->getClientOriginalExtension();
+
+        Storage::put(config('voyager.storage.subfolder') . $full_path, (string)$file, 'public');
+        
+        $content = $full_path;
+
+      /********** IMAGE TYPE **********/
+    } else if($row->type == 'image'){
+
+
+      if ($request->hasFile($row->field)) {
+
+        $storage_disk = 'local';
+
+        $file = $request->file($row->field);
+        $filename = str_random(20);
+
+        $path =  $slug . '/' . date('F') . date('Y') . '/';
+        $full_path = $path . $filename . '.' . $file->getClientOriginalExtension();
+
+        $options = json_decode($row->details);
+
+        if(isset($options->resize) && isset($options->resize->width) && isset($options->resize->height) ){
+          $resize_width = $options->resize->width;
+          $resize_height = $options->resize->height;
+        } else {
+          $resize_width = 1800;
+          $resize_height = null;
+        }
+
+        $image = Image::make($file)->resize($resize_width, $resize_height, function($constraint){ 
+          $constraint->aspectRatio();
+          $constraint->upsize();
+        })->encode($file->getClientOriginalExtension(), 75);
+
+        Storage::put(config('voyager.storage.subfolder') . $full_path, (string)$image, 'public');
+
+        if(isset($options->thumbnails)){
+          foreach($options->thumbnails as $thumbnails){
+
+            if(isset($thumbnails->name) && isset($thumbnails->scale)){
+              $scale = intval($thumbnails->scale)/100;
+              $thumb_resize_width = $resize_width;
+              $thumb_resize_height = $resize_height;
+              if($thumb_resize_width != 'null'){
+                $thumb_resize_width = $thumb_resize_width*$scale;
+              }
+              if($thumb_resize_height != 'null'){
+                $thumb_resize_height = $thumb_resize_height*$scale;
+              }
+              $image = Image::make($file)->resize($thumb_resize_width, $thumb_resize_height, function($constraint){ 
+                $constraint->aspectRatio(); 
+                $constraint->upsize();
+              })->encode($file->getClientOriginalExtension(), 75);
+
+              
+            } elseif(isset($options->thumbnails) && isset($thumbnails->crop->width) && isset($thumbnails->crop->height)) {
+              $crop_width = $thumbnails->crop->width;
+              $crop_height = $thumbnails->crop->height;
+              $image = Image::make($file)->fit($crop_width, $crop_height)->encode($file->getClientOriginalExtension(), 75);
             }
 
-            $content = $this->getContentBasedOnType($request, $slug, $row);
-            if ($content === null) {
-                if (isset($data->{$row->field})) {
-                    $content = $data->{$row->field};
-                }
-                if ($row->field == 'password') {
-                    $content = $data->{$row->field};
-                }
-            }
-
-            $data->{$row->field} = $content;
-        }
-
-        $this->validate($request, $rules);
-
-        $data->save();
-
-    }
-
-    public function getContentBasedOnType($request, $slug, $row)
-    {
-        /********** PASSWORD TYPE **********/
-        if ($row->type == 'password') {
-            $pass_field = $request->input($row->field);
-            if (isset($pass_field) && !empty($pass_field)) {
-                $content = bcrypt($request->input($row->field));
-            } else {
-                $content = null;
-            }
-
-            /********** CHECKBOX TYPE **********/
-        } else {
-            if ($row->type == 'checkbox') {
-                $content = 0;
-                $checkBoxRow = $request->input($row->field);
-
-                if (isset($checkBoxRow)) {
-                    $content = 1;
-                }
-
-                /********** FILE TYPE **********/
-            } else {
-                if ($row->type == 'file') {
-
-                    $file = $request->file($row->field);
-                    $filename = str_random(20);
-
-                    $path = $slug . '/' . date('F') . date('Y') . '/';
-
-                    $full_path = $path . $filename . '.' . $file->getClientOriginalExtension();
-
-                    Storage::put(config('voyager.storage.subfolder') . $full_path, (string)$file, 'public');
-
-                    $content = $full_path;
-
-                    /********** IMAGE TYPE **********/
-                } else {
-                    if ($row->type == 'image') {
-
-
-                        if ($request->hasFile($row->field)) {
-
-                            $storage_disk = 'local';
-
-                            $file = $request->file($row->field);
-                            $filename = str_random(20);
-
-                            $path = $slug . '/' . date('F') . date('Y') . '/';
-                            $full_path = $path . $filename . '.' . $file->getClientOriginalExtension();
-
-                            $options = json_decode($row->details);
-
-                            if (isset($options->resize) && isset($options->resize->width) && isset($options->resize->height)) {
-                                $resize_width = $options->resize->width;
-                                $resize_height = $options->resize->height;
-                            } else {
-                                $resize_width = 1800;
-                                $resize_height = null;
-                            }
-
-                            $image = Image::make($file)->resize($resize_width, $resize_height, function ($constraint) {
-                                $constraint->aspectRatio();
-                                $constraint->upsize();
-                            })->encode($file->getClientOriginalExtension(), 75);
-
-                            Storage::put(config('voyager.storage.subfolder') . $full_path, (string)$image, 'public');
-
-                            if (isset($options->thumbnails)) {
-                                foreach ($options->thumbnails as $thumbnails) {
-
-                                    if (isset($thumbnails->name) && isset($thumbnails->scale)) {
-                                        $scale = intval($thumbnails->scale) / 100;
-                                        $thumb_resize_width = $resize_width;
-                                        $thumb_resize_height = $resize_height;
-                                        if ($thumb_resize_width != 'null') {
-                                            $thumb_resize_width = $thumb_resize_width * $scale;
-                                        }
-                                        if ($thumb_resize_height != 'null') {
-                                            $thumb_resize_height = $thumb_resize_height * $scale;
-                                        }
-                                        $image = Image::make($file)->resize($thumb_resize_width, $thumb_resize_height,
-                                            function ($constraint) {
-                                                $constraint->aspectRatio();
-                                                $constraint->upsize();
-                                            })->encode($file->getClientOriginalExtension(), 75);
-
-
-                                    } elseif (isset($options->thumbnails) && isset($thumbnails->crop->width) && isset($thumbnails->crop->height)) {
-                                        $crop_width = $thumbnails->crop->width;
-                                        $crop_height = $thumbnails->crop->height;
-                                        $image = Image::make($file)->fit($crop_width,
-                                            $crop_height)->encode($file->getClientOriginalExtension(), 75);
-                                    }
-
-                                    Storage::put(config('voyager.storage.subfolder') . $path . $filename . '-' . $thumbnails->name . '.' . $file->getClientOriginalExtension(),
-                                        (string)$image, 'public');
-                                }
-                            }
-
-                            $content = $full_path;
-
-                        } else {
-
-                            $content = null;
-
-                        }
-
-                        /********** ALL OTHER TEXT TYPE **********/
-                    } else {
-                        $content = $request->input($row->field);
-                    }
-                }
-            }
-        }
-
-        return $content;
-    }
-
-    public function generate_views(Request $request)
-    {
-        //$dataType = DataType::where('slug', '=', $slug)->first();
-    }
+            Storage::put(config('voyager.storage.subfolder') . $path . $filename . '-' . $thumbnails->name . '.' . $file->getClientOriginalExtension(), (string)$image, 'public');
+          }
+        }
+
+        $content = $full_path;
+
+      } else {
+
+        $content = NULL;
+
+      }
+
+      /********** ALL OTHER TEXT TYPE **********/
+    } else {
+      $content = $request->input($row->field);
+    }
+
+    return $content;
+  }
+
+  public function generate_views(Request $request){
+          //$dataType = DataType::where('slug', '=', $slug)->first();
+  }
 }
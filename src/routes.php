--- conflicted
+++ resolved
@@ -66,17 +66,6 @@
         ['uses' => 'VoyagerDatabaseController@edit', 'as' => 'voyager.database.edit_table']);
     Route::post('database/edit-table', 'VoyagerDatabaseController@update');
 
-<<<<<<< HEAD
-=======
-    // maiorano84 note: Do not expose test functionality publicly like this
-    // TODO: Move this to a separate command (ie: voyager:test_order)
-    Route::get('test_order', function () {
-        Schema::table('latestbbc', function ($table) {
-            $table->string('slug')->after('id')->change();
-        });
-    });
->>>>>>> b6877e85
-
     Route::post('database/create_bread',
         ['uses' => 'VoyagerDatabaseController@addBread', 'as' => 'voyager.database.create_bread']);
     Route::post('database/store_bread',

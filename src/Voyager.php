<?php

namespace TCG\Voyager;

use Illuminate\Filesystem\Filesystem;
use Illuminate\Support\Facades\Auth;
use Illuminate\Support\Facades\Storage;
use Symfony\Component\HttpKernel\Exception\UnauthorizedHttpException;
use TCG\Voyager\Models\Permission;
use TCG\Voyager\Models\Setting;
use TCG\Voyager\Models\User;

class Voyager
{
    protected $version;
    protected $filesystem;

    protected $alerts = [];

    protected $alertsCollected = false;

    public function __construct()
    {
        $this->filesystem = app(Filesystem::class);

        $this->findVersion();
    }

    public function setting($key, $default = null)
    {
        $setting = Setting::where('key', '=', $key)->first();
        if (isset($setting->id)) {
            return $setting->value;
        }

        return $default;
    }

    public function image($file, $default = '')
    {
        if (!empty($file) && Storage::disk(config('voyager.storage.disk'))->exists($file)) {
            return Storage::disk(config('voyager.storage.disk'))->url($file);
        }

        return $default;
    }

    public function routes()
    {
        require __DIR__.'/../routes/voyager.php';
    }

    public function can($permission)
    {
        // Check if permission exist
        $exist = Permission::where('key', $permission)->first();

        if ($exist) {
            $user = User::find(Auth::id());
<<<<<<< HEAD
            if ($user == null || !$user->hasPermission($permission)) {
                throw new UnauthorizedHttpException(null);
            }
        }
    }

    public static function have($permission)
    {
        // Check if permission exist
        $exist = Permission::where('key', $permission)->first();

        if ($exist) {
            $user = User::find(Auth::id());
            if ($user == null || !$user->hasPermission($permission)) {
=======

            if ($user == null) {
                return false;
            }

            if (!$user->hasPermission($permission)) {
>>>>>>> f73e158d
                return false;
            }

            return true;
        }

        return true;
    }

    public function canOrFail($permission)
    {
        if (!$this->can($permission)) {
            throw new UnauthorizedHttpException(null);
        }

        return true;
    }

    public function canOrAbort($permission, $statusCode = 403)
    {
        if (!$this->can($permission)) {
            return abort($statusCode);
        }

        return true;
    }

    public function getVersion()
    {
        return $this->version;
    }

    public function addAlert(Alert $alert)
    {
        $this->alerts[] = $alert;
    }

    public function alerts()
    {
        if (!$this->alertsCollected) {
            event('voyager.alerts.collecting');

            $this->alertsCollected = true;
        }

        return $this->alerts;
    }

    protected function findVersion()
    {
        if (!is_null($this->version)) {
            return;
        }

        if ($this->filesystem->exists(base_path('composer.lock'))) {
            // Get the composer.lock file
            $file = json_decode(
                $this->filesystem->get(base_path('composer.lock'))
            );

            // Loop through all the packages and get the version of voyager
            foreach ($file->packages as $package) {
                if ($package->name == 'tcg/voyager') {
                    $this->version = $package->version;
                    break;
                }
            }
        }
    }
}<|MERGE_RESOLUTION|>--- conflicted
+++ resolved
@@ -57,7 +57,6 @@
 
         if ($exist) {
             $user = User::find(Auth::id());
-<<<<<<< HEAD
             if ($user == null || !$user->hasPermission($permission)) {
                 throw new UnauthorizedHttpException(null);
             }
@@ -72,14 +71,6 @@
         if ($exist) {
             $user = User::find(Auth::id());
             if ($user == null || !$user->hasPermission($permission)) {
-=======
-
-            if ($user == null) {
-                return false;
-            }
-
-            if (!$user->hasPermission($permission)) {
->>>>>>> f73e158d
                 return false;
             }
 

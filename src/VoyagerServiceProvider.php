--- conflicted
+++ resolved
@@ -4,13 +4,7 @@
 
 use Illuminate\Support\ServiceProvider;
 use Illuminate\Support\Facades\Auth;
-<<<<<<< HEAD
-use Illuminate\Routing\Router;
-use Illuminate\Foundation\AliasLoader;
-use TCG\Voyager\Models\User;
-=======
 use TCG\Voyager\Middleware\VoyagerAdminMiddleware;
->>>>>>> a6add86a
 
 class VoyagerServiceProvider extends ServiceProvider
 {
@@ -20,32 +14,28 @@
     /**
      * Bootstrap the application services.
      *
-     * @param Router $router
+     * @return void
      */
-    public function boot(Router $router)
+    public function boot(\Illuminate\Routing\Router $router)
     {
         $router->middleware('admin.user', VoyagerAdminMiddleware::class);
 
-        if (config('voyager.user.add_default_role_on_register')) {
+        if( config('voyager.user.add_default_role_on_register') ){
             $app_user = config('voyager.user.namespace');
             $app_user::created(function ($user) {
-                $voyager_user = User::find($user->id);
-                $voyager_user->addRole(config('voyager.user.default_role'));
+                $voyager_user = \TCG\Voyager\Models\User::find($user->id);
+                $voyager_user->addRole( config('voyager.user.default_role') );
             });
         }
 
-        $this->loadViewsFrom(__DIR__ . '/views', 'voyager');
+        $this->loadViewsFrom(__DIR__.'/views', 'voyager');
 
-<<<<<<< HEAD
-        include __DIR__ . '/routes.php';
-=======
         $router->group(['prefix' => config('voyager.routes.prefix', 'admin'), 'namespace'=>$this->routeNamespace], function(){
             if (!$this->app->routesAreCached()) {
                 require __DIR__.'/routes.php';
             }
         });
         
->>>>>>> a6add86a
     }
 
     /**
@@ -76,49 +66,48 @@
         $this->app->make('TCG\Voyager\Controllers\VoyagerAuthController');
         $this->app->make('TCG\Voyager\Controllers\VoyagerDatabaseController');*/
 
-        $this->app->booting(function () {
-            $loader = AliasLoader::getInstance();
+        $this->app->booting(function() {
+            $loader = \Illuminate\Foundation\AliasLoader::getInstance();
             $loader->alias('Menu', 'TCG\Voyager\Models\Menu');
             $loader->alias('Voyager', 'TCG\Voyager\Voyager');
         });
 
-        $this->app['command.voyager'] = $this->app->share(function ($app) {
+        $this->app['command.voyager'] = $this->app->share(function($app) {
             return new VoyagerCommand;
         });
         $this->commands('command.voyager');
     }
 
-    protected function registerResources()
-    {
-
+    protected function registerResources(){
+        
         // Publish the assets to the Public folder
         $this->publishes([
-            __DIR__ . '/../publishable/assets' => public_path('vendor/tcg/voyager/assets'),
+            __DIR__.'/../publishable/assets' => public_path('vendor/tcg/voyager/assets'),
         ], 'voyager_assets');
 
         // Publish the migrations to the migrations folder
         $this->publishes([
-            __DIR__ . '/../publishable/database/migrations/' => database_path('migrations')
+            __DIR__.'/../publishable/database/migrations/' => database_path('migrations')
         ], 'migrations');
 
         // Publish the seeds to the seeds folder
         $this->publishes([
-            __DIR__ . '/../publishable/database/seeds/' => database_path('seeds')
+            __DIR__.'/../publishable/database/seeds/' => database_path('seeds')
         ], 'seeds');
 
         // Publish the content/uploads content to the migrations folder
         $this->publishes([
-            __DIR__ . '/../publishable/demo_content/' => storage_path('app/public')
+            __DIR__.'/../publishable/demo_content/' => storage_path('app/public')
         ], 'demo_content');
 
         // Publish the content/uploads content to the migrations folder
         $this->publishes([
-            __DIR__ . '/../publishable/config/voyager.php' => config_path('voyager.php')
+            __DIR__.'/../publishable/config/voyager.php' => config_path('voyager.php')
         ], 'config');
 
         // Publish the post view
         $this->publishes([
-            __DIR__ . '/../publishable/views/' => resource_path('views')
+            __DIR__.'/../publishable/views/' => resource_path('views')
         ], 'views');
     }
 

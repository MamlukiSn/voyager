<?php

namespace TCG\Voyager;

use Arrilot\Widgets\Facade as Widget;
use Arrilot\Widgets\ServiceProvider as WidgetServiceProvider;
use Illuminate\Contracts\Events\Dispatcher;
use Illuminate\Foundation\AliasLoader;
use Illuminate\Routing\Router;
use Illuminate\Support\Facades\View;
use Illuminate\Support\ServiceProvider;
use Intervention\Image\ImageServiceProvider;
use TCG\Voyager\Facades\Voyager as VoyagerFacade;
use TCG\Voyager\FormFields\After\DescriptionHandler;
use TCG\Voyager\Http\Middleware\VoyagerAdminMiddleware;

class VoyagerServiceProvider extends ServiceProvider
{
    /**
     * Register the application services.
     */
    public function register()
    {
        require_once __DIR__.'/../helpers.php';

        $this->app->register(ImageServiceProvider::class);
<<<<<<< HEAD
        $this->app->register(WidgetServiceProvider::class);
        $this->app->register(DoctrineSupportServiceProvider::class);
=======
>>>>>>> c38ce9aa

        $loader = AliasLoader::getInstance();
        $loader->alias('Voyager', VoyagerFacade::class);

        $this->app->singleton('voyager', function () {
            return new Voyager();
        });

        $this->loadHelpers();

        $this->registerAlertComponents();
        $this->registerFormFields();
        $this->registerWidgets();

        $this->registerConfigs();

        if ($this->app->runningInConsole()) {
            $this->registerPublishableResources();
            $this->registerConsoleCommands();
        }

        if (!$this->app->runningInConsole() || config('app.env') == 'testing') {
            $this->registerAppCommands();
        }
    }

    /**
     * Bootstrap the application services.
     *
     * @param \Illuminate\Routing\Router $router
     */
    public function boot(Router $router, Dispatcher $event)
    {
        if (config('voyager.user.add_default_role_on_register')) {
            $app_user = config('voyager.user.namespace');
            $app_user::created(function ($user) {
                if (is_null($user->role_id)) {
                    VoyagerFacade::model('User')->findOrFail($user->id)
                        ->setRole(config('voyager.user.default_role'))
                        ->save();
                }
            });
        }

        $this->loadViewsFrom(__DIR__.'/../resources/views', 'voyager');

        if (app()->version() >= 5.4) {
            $router->aliasMiddleware('admin.user', VoyagerAdminMiddleware::class);

            if (config('app.env') == 'testing') {
                $this->loadMigrationsFrom(realpath(__DIR__.'/migrations'));
            }
        } else {
            $router->middleware('admin.user', VoyagerAdminMiddleware::class);
        }

        $this->registerViewComposers();

        $event->listen('voyager.alerts.collecting', function () {
            $this->addStorageSymlinkAlert();
        });
    }

    /**
     * Load helpers.
     */
    protected function loadHelpers()
    {
        foreach (glob(__DIR__.'/Helpers/*.php') as $filename) {
            require_once $filename;
        }
    }

    /**
     * Register view composers.
     */
    protected function registerViewComposers()
    {
        // Register alerts
        View::composer('voyager::*', function ($view) {
            $view->with('alerts', VoyagerFacade::alerts());
        });
    }

    /**
     * Add storage symlink alert.
     */
    protected function addStorageSymlinkAlert()
    {
        $currentRouteAction = app('router')->current()->getAction();
        $routeName = is_array($currentRouteAction) ? array_get($currentRouteAction, 'as') : null;

        if ($routeName != 'voyager.dashboard') {
            return;
        }

        if (request()->has('fix-missing-storage-symlink') && !file_exists(public_path('storage'))) {
            $this->fixMissingStorageSymlink();
        } elseif (!file_exists(public_path('storage'))) {
            $alert = (new Alert('missing-storage-symlink', 'warning'))
                ->title('Missing storage symlink')
                ->text('We could not find a storage symlink. This could cause problems with loading media files from the browser.')
                ->button('Fix it', '?fix-missing-storage-symlink=1');

            VoyagerFacade::addAlert($alert);
        }
    }

    protected function fixMissingStorageSymlink()
    {
        app('files')->link(storage_path('app/public'), public_path('storage'));

        if (file_exists(public_path('storage'))) {
            $alert = (new Alert('fixed-missing-storage-symlink', 'success'))
                ->title('Missing storage symlink created')
                ->text('We just created the missing symlink for you.');
        } else {
            $alert = (new Alert('failed-fixing-missing-storage-symlink', 'danger'))
                ->title('Could not create missing storage symlink')
                ->text('We failed to generate the missing symlink for your application. It seems like your hosting provider does not support it.');
        }

        VoyagerFacade::addAlert($alert);
    }

    /**
     * Register alert components.
     */
    protected function registerAlertComponents()
    {
        $components = ['title', 'text', 'button'];

        foreach ($components as $component) {
            $class = 'TCG\\Voyager\\Alert\\Components\\'.ucfirst(camel_case($component)).'Component';

            $this->app->bind("voyager.alert.components.{$component}", $class);
        }
    }

    /**
     * Register widget.
     */
    protected function registerWidgets()
    {
        $widgets = ['UserDimmer', 'PostDimmer', 'PageDimmer'];

        foreach ($widgets as $widget) {
            $class = 'TCG\\Voyager\\Widgets\\'.studly_case($widget);

            Widget::group('voyager::dimmers')->addWidget($class);
        }
    }

    /**
     * Register the publishable files.
     */
    private function registerPublishableResources()
    {
        $basePath = dirname(__DIR__);
        $publishable = [
            'voyager_assets' => [
                "$basePath/publishable/assets" => public_path('vendor/tcg/voyager/assets'),
            ],
            'migrations' => [
                "$basePath/publishable/database/migrations/" => database_path('migrations'),
            ],
            'seeds' => [
                "$basePath/publishable/database/seeds/" => database_path('seeds'),
            ],
            'demo_content' => [
                "$basePath/publishable/demo_content/" => storage_path('app/public'),
            ],
            'config' => [
                "$basePath/publishable/config/voyager.php" => config_path('voyager.php'),
            ],
        ];

        foreach ($publishable as $group => $paths) {
            $this->publishes($paths, $group);
        }
    }

    public function registerConfigs()
    {
        $this->mergeConfigFrom(
            dirname(__DIR__).'/publishable/config/voyager.php', 'voyager'
        );
    }

    protected function registerFormFields()
    {
        $formFields = [
            'checkbox',
            'date',
            'file',
            'image',
            'multiple_images',
            'number',
            'password',
            'radio_btn',
            'rich_text_box',
            'select_dropdown',
            'select_multiple',
            'text',
            'text_area',
            'timestamp',
        ];

        foreach ($formFields as $formField) {
            $class = studly_case("{$formField}_handler");

            VoyagerFacade::addFormField("TCG\\Voyager\\FormFields\\{$class}");
        }

        VoyagerFacade::addAfterFormField(DescriptionHandler::class);

        event('voyager.form-fields.registered');
    }

    /**
     * Register the commands accessible from the Console.
     */
    private function registerConsoleCommands()
    {
        $this->commands(Commands\InstallCommand::class);
        $this->commands(Commands\ControllersCommand::class);
        $this->commands(Commands\AdminCommand::class);
    }

    /**
     * Register the commands accessible from the App.
     */
    private function registerAppCommands()
    {
        $this->commands(Commands\MakeModelCommand::class);
    }
}<|MERGE_RESOLUTION|>--- conflicted
+++ resolved
@@ -24,11 +24,7 @@
         require_once __DIR__.'/../helpers.php';
 
         $this->app->register(ImageServiceProvider::class);
-<<<<<<< HEAD
         $this->app->register(WidgetServiceProvider::class);
-        $this->app->register(DoctrineSupportServiceProvider::class);
-=======
->>>>>>> c38ce9aa
 
         $loader = AliasLoader::getInstance();
         $loader->alias('Voyager', VoyagerFacade::class);

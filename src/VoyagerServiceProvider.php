--- conflicted
+++ resolved
@@ -155,17 +155,6 @@
 
         $storage_disk = (!empty(config('voyager.storage.disk'))) ? config('voyager.storage.disk') : 'public';
 
-<<<<<<< HEAD
-        if (request()->has('fix-missing-storage-symlink') && !file_exists(public_path('storage'))) {
-            $this->fixMissingStorageSymlink();
-        } elseif (!file_exists(public_path('storage')) && $storage_disk == 'public') {
-            $alert = (new Alert('missing-storage-symlink', 'warning'))
-                ->title(__('voyager::voyager.error.symlink_missing_title'))
-                ->text(__('voyager::voyager.error.symlink_missing_text'))
-                ->button(__('voyager::voyager.error.symlink_missing_button'), '?fix-missing-storage-symlink=1');
-
-            VoyagerFacade::addAlert($alert);
-=======
         if (request()->has('fix-missing-storage-symlink')) {
             if (file_exists(public_path('storage'))) {
                 if (readlink(public_path('storage')) == public_path('storage')) {
@@ -180,12 +169,11 @@
             if (!file_exists(public_path('storage')) ||
                (file_exists(public_path('storage')) && readlink(public_path('storage')) == public_path('storage'))) {
                 $alert = (new Alert('missing-storage-symlink', 'warning'))
-                    ->title(__('voyager.error.symlink_missing_title'))
-                    ->text(__('voyager.error.symlink_missing_text'))
-                    ->button(__('voyager.error.symlink_missing_button'), '?fix-missing-storage-symlink=1');
+                    ->title(__('voyager::voyager.error.symlink_missing_title'))
+                    ->text(__('voyager::voyager.error.symlink_missing_text'))
+                    ->button(__('voyager::voyager.error.symlink_missing_button'), '?fix-missing-storage-symlink=1');
                 VoyagerFacade::addAlert($alert);
             }
->>>>>>> a3bfcbdd
         }
     }
 

--- conflicted
+++ resolved
@@ -45,71 +45,12 @@
 
     protected function translateAttribute($attribute, $locale = null, $fallback = true)
     {
-<<<<<<< HEAD
         list($value, $locale, $exists) = $this->model->getTranslatedAttributeMeta($attribute, $locale, $fallback);
 
         $this->attributes[$attribute] = [
             'value' => $value,
             'locale' => $locale,
             'exists' => $exists,
-=======
-        if (!in_array($attribute, $this->model->getTranslatableAttributes())) {
-            return $this->model->getAttribute($attribute);
-        }
-
-        if (is_null($locale)) {
-            $locale = app()->getLocale();
-        }
-
-        if ($fallback === true) {
-            $fallback = config('app.fallback_locale', 'en');
-        }
-
-        $default = config('voyager.multilingual.default', 'en');
-
-        if ($default == $locale) {
-            return $this->translateAttributeToOriginal($attribute);
-        }
-
-        $localeTranslation = $this->model->getRelation('translations')
-            ->where('column_name', $attribute)
-            ->where('locale', $locale)
-            ->first();
-
-        if ($localeTranslation) {
-            $this->attributes[$attribute] = [
-                'value'  => $localeTranslation->value,
-                'locale' => $localeTranslation->locale,
-                'exists' => true,
-            ];
-
-            return $this;
-        }
-
-        if ($default == $fallback) {
-            return $this->translateAttributeToOriginal($attribute);
-        }
-
-        $fallbackTranslation = $this->model->getRelation('translations')
-            ->where('column_name', $attribute)
-            ->where('locale', $locale)
-            ->first();
-
-        if ($fallbackTranslation && $fallback !== false) {
-            $this->attributes[$attribute] = [
-                'value'  => $fallbackTranslation->value,
-                'locale' => $fallbackTranslation->locale,
-                'exists' => true,
-            ];
-
-            return $this;
-        }
-
-        $this->attributes[$attribute] = [
-            'value'  => null,
-            'locale' => null,
-            'exists' => false,
->>>>>>> cd259229
         ];
 
         return $this;

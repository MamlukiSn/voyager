<?php

use Illuminate\Foundation\Testing\WithoutMiddleware;
use Illuminate\Foundation\Testing\DatabaseMigrations;
use Illuminate\Foundation\Testing\DatabaseTransactions;

class RouteTest extends TestCase
{
    /**
     * A basic functional test example.
     *
     * @return void
     */
    public function testGetRoutes()
    {
        $this->visit(route('voyager.login'));
        $this->type('admin@admin.com', 'email');
        $this->type('password', 'password');
        $this->press('Login Logging in');

        $prefix = config('voyager.routes.prefix');
        $urls = [
<<<<<<< HEAD
            '/admin',
            '/admin/roles',
            '/admin/roles/1',
            '/admin/roles/1/edit',
            '/admin/roles/create',
            '/admin/users',
            '/admin/users/create',
            '/admin/users/1',
            '/admin/users/1/edit',
            '/admin/media',
            '/admin/posts',
            '/admin/posts/create',
            '/admin/posts/23/edit',
            '/admin/posts/23',
            '/admin/pages',
            '/admin/pages/create',
            '/admin/pages/1',
            '/admin/pages/1/edit',
            '/admin/categories',
            '/admin/categories/create',
            '/admin/categories/1',
            '/admin/categories/1/edit',
            '/admin/menus',
            '/admin/menus/create',
            '/admin/menus/2/builder',
            '/admin/menus/2/edit',
            '/admin/database',
            '/admin/database/5/edit-bread',
            '/admin/database/edit-categories-table',
            '/admin/database/create-table',
            '/admin/settings'
=======
            "/{$prefix}",
            "/{$prefix}/roles",
            "/{$prefix}/roles/1",
            "/{$prefix}/roles/1/edit",
            "/{$prefix}/roles/create",
            "/{$prefix}/users",
            "/{$prefix}/users/create",
            "/{$prefix}/users/1",
            "/{$prefix}/users/1/edit",
            "/{$prefix}/media",
            "/{$prefix}/posts",
            "/{$prefix}/posts/create",
            "/{$prefix}/posts/23/edit",
            "/{$prefix}/posts/23",
            "/{$prefix}/pages",
            "/{$prefix}/pages/create",
            "/{$prefix}/pages/1",
            "/{$prefix}/pages/1/edit",
            "/{$prefix}/categories",
            "/{$prefix}/categories/create",
            "/{$prefix}/categories/1",
            "/{$prefix}/categories/1/edit",
            "/{$prefix}/menus",
            "/{$prefix}/menus/create",
            "/{$prefix}/menus/2/builder",
            "/{$prefix}/menus/2/edit",
            "/{$prefix}/database",
            "/{$prefix}/database/5/edit-bread",
            "/{$prefix}/database/edit-categories-table",
            "/{$prefix}/database/create-table",
            "/{$prefix}/settings"
>>>>>>> a6add86a
        ];

        foreach ($urls as $url) {
            $response = $this->call('GET', $url);
            $this->assertEquals(200, $response->status(), $url . " did not return a 200");
        }

    }

}<|MERGE_RESOLUTION|>--- conflicted
+++ resolved
@@ -20,39 +20,6 @@
 
         $prefix = config('voyager.routes.prefix');
         $urls = [
-<<<<<<< HEAD
-            '/admin',
-            '/admin/roles',
-            '/admin/roles/1',
-            '/admin/roles/1/edit',
-            '/admin/roles/create',
-            '/admin/users',
-            '/admin/users/create',
-            '/admin/users/1',
-            '/admin/users/1/edit',
-            '/admin/media',
-            '/admin/posts',
-            '/admin/posts/create',
-            '/admin/posts/23/edit',
-            '/admin/posts/23',
-            '/admin/pages',
-            '/admin/pages/create',
-            '/admin/pages/1',
-            '/admin/pages/1/edit',
-            '/admin/categories',
-            '/admin/categories/create',
-            '/admin/categories/1',
-            '/admin/categories/1/edit',
-            '/admin/menus',
-            '/admin/menus/create',
-            '/admin/menus/2/builder',
-            '/admin/menus/2/edit',
-            '/admin/database',
-            '/admin/database/5/edit-bread',
-            '/admin/database/edit-categories-table',
-            '/admin/database/create-table',
-            '/admin/settings'
-=======
             "/{$prefix}",
             "/{$prefix}/roles",
             "/{$prefix}/roles/1",
@@ -84,14 +51,13 @@
             "/{$prefix}/database/edit-categories-table",
             "/{$prefix}/database/create-table",
             "/{$prefix}/settings"
->>>>>>> a6add86a
         ];
 
-        foreach ($urls as $url) {
+        foreach($urls as $url){
             $response = $this->call('GET', $url);
-            $this->assertEquals(200, $response->status(), $url . " did not return a 200");
+            $this->assertEquals(200, $response->status(),  $url . " did not return a 200");
         }
-
+        
     }
 
 }
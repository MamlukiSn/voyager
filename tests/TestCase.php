--- conflicted
+++ resolved
@@ -5,7 +5,6 @@
 use Exception;
 use Illuminate\Contracts\Debug\ExceptionHandler;
 use Illuminate\Foundation\Exceptions\Handler;
-use Illuminate\Support\Facades\Artisan;
 use Orchestra\Testbench\TestCase as OrchestraTestCase;
 use TCG\Voyager\Models\User;
 use TCG\Voyager\VoyagerServiceProvider;
@@ -60,7 +59,6 @@
      */
     protected function getEnvironmentSetUp($app)
     {
-<<<<<<< HEAD
         $driver = env('DB_DRIVER', 'sqlite');
         $method = camel_case("append_database_{$driver}_environment");
 
@@ -76,10 +74,6 @@
 
     protected function appendDatabaseSqliteEnvironment(&$app)
     {
-=======
-        dd(env('DB_DRIVER', 'test'));
-
->>>>>>> 2545ba9d
         // Setup default database to use sqlite :memory:
         $app['config']->set('database.default', 'testbench');
         $app['config']->set('database.connections.testbench', [

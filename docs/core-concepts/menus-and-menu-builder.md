# Menus and Menu Builder

With Voyager you can easily create menus for your application. In fact the Voyager admin is using the menu builder for the navigation you use on the left hand side.

You can view your current Menus by clicking on the _Tools-&gt;Menu Builder_ button. You can add, edit, or delete any current menu. This means that you can create a new menu for the header, sidebar, or footer of your site. Create as many menus as you would like.

When you are ready to add menu items to your menu you can click on the builder button of the corresponding menu:

![](../.gitbook/assets/menu_1%20%282%29.jpg)

This will take you to the Menu Builder where you can add, edit, and delete menu items.

<<<<<<< HEAD
![](../.gitbook/assets/menu_2%20%281%29.jpg)
=======
![](../.gitbook/assets/menu_2%20%282%29.jpg)
>>>>>>> 4b6b3a3f

After creating and configuring your menu, you can easily implement that menu in your application. Say that we have a menu called `main`. Inside of any view file we could now output the menu by using the following code:

```php
menu('main');
```

This will output your menu in an unstyled unordered list. If you do use bootstrap to stylize your web app you can pass a second argument to the menu display method telling it that you want to stylize the menu with bootstrap styles like so:

```php
menu('main', 'bootstrap');
```

Taking it one more step further you can even specify your own view and stylize your menu however you would like. Say for instance that we had a file located at `resources/views/my_menu.blade.php`, which contained the following code:

```markup
<ul>
    @foreach($items as $menu_item)
        <li><a href="{{ $menu_item->link() }}">{{ $menu_item->title }}</a></li>
    @endforeach
</ul>
```

Then anywhere you wanted to display your menu you can now call:

```php
menu('main', 'my_menu');
```

And your custom menu will now be output.

## Menu as JSON

If you dont want to render your menu but get an array instead, you can pass `_json` as the second parameter. For example:

```php
menu('main', '_json')
```

This will give you a collection of menu-items.
<|MERGE_RESOLUTION|>--- conflicted
+++ resolved
@@ -6,15 +6,11 @@
 
 When you are ready to add menu items to your menu you can click on the builder button of the corresponding menu:
 
-![](../.gitbook/assets/menu_1%20%282%29.jpg)
+![](../.gitbook/assets/menu_1.jpg)
 
 This will take you to the Menu Builder where you can add, edit, and delete menu items.
 
-<<<<<<< HEAD
-![](../.gitbook/assets/menu_2%20%281%29.jpg)
-=======
-![](../.gitbook/assets/menu_2%20%282%29.jpg)
->>>>>>> 4b6b3a3f
+![](../.gitbook/assets/menu_2.jpg)
 
 After creating and configuring your menu, you can easily implement that menu in your application. Say that we have a menu called `main`. Inside of any view file we could now output the menu by using the following code:
 

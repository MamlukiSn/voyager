# BREAD Builder

When adding or editing the current BREAD for a database table you will first see the BREAD info which allows you to set the Display Names, slug, icon, `Model` and Controller Namespace, Policy Name. You can also choose if you would like to Generate permissions for that BREAD type.

![](../.gitbook/assets/bread_details%20%281%29.png)

When you scroll down you will see each of the rows that are associated with that table where you can select where in your views you want to see each of those fields:

* BROWSE \(field will show up when you browse the current data\)
* READ \(field will show when you click to view the current data\)
* EDIT \(field will be visible and allow you to edit the data\)
* ADD \(field will be visible when you choose to create a new data type\)
* DELETE \(doesn't pertain to delete so this can be checked or unchecked\)

![](../.gitbook/assets/bread_fields.png)

You may also choose to specify what form type you want to use for each field. This can be a TextBox, TextArea, Checkbox, Image, and many other types of form elements.

Each field also has additional details or options that can be included. These types are checkbox, dropdown, radio button, and image.

## Additional Field Options

When Editing Your Browse, Read, Edit, Add, and Delete Rows you have a select box that allows you to include additional details or options for your datatype. This textarea accepts JSON and it applies to the following types of inputs:

* Text \(Text Box, Text Area, Rich Textbox and Hidden\)
* Check Box
* Drop Down
* Radio Button
* Image
* Date

Find out how to use these additional details below:

### Text \(Text Box, Text Area, Rich Textbox and Hidden\)

```php
{
    "default" : "Default text"
}
```

Text Box, Text Area, Rich Textbox and Hidden are all kind of texts inputs. In the JSON above you can specify the `default` value of the input.

### Check Box

```php
{
    "on" : "On Text",
    "off" : "Off Text",
    "checked" : "true"
}
```

In Voyager a Check Box is converted into a toggle switch, and as you can see above the `on` key will contain the value when the toggle switch is on, and the `off` will contain the value that is set when the switch is off. If `checked` is set to _true_ the checkbox will be toggle on; otherwise by default it will be off.

### Drop Down

```php
{
    "default" : "option1",
    "options" : {
        "option1": "Option 1 Text",
        "option2": "Option 2 Text"
    }
}
```

When specifying that an input type should be a dropdown you will need to specify the values of that dropdown. In the JSON above you can specify the `default` value of the dropdown if it does not have a value. Additionally, in the `options` object you will specify the _value_ of the option on the **left** and the _text_ to be displayed on the **right**.

### Radio Button

```php
{
    "default" : "radio1",
    "options" : {
        "radio1": "Radio Button 1 Text",
        "radio2": "Radio Button 2 Text"
    }
}
```

The Radio button is exactly the same as the dropdown. You can specify a `default` if one has not been set and in the `options` object you will specify the _value_ of the option on the **left** and the _text_ to be displayed on the **right**.

### Image

```php
{
    "resize": {
        "width": "1000",
        "height": null
    },
    "quality" : "70%",
    "upsize" : true,
    "thumbnails": [
        {
            "name": "medium",
            "scale": "50%"
        },
        {
            "name": "small",
            "scale": "25%"
        },
        {
            "name": "cropped",
            "crop": {
                "width": "300",
                "height": "250"
            }
        }
    ]
}
```

The image input has many options. By default if you do not specify any options no problem... Your image will still be uploaded. But, if you want to resize an image, set the quality of the image, or specify thumbnails for the uploaded image you will need to specify those details.

**resize** If you want to specify a size you will need to include that in the `resize` object. If you set either **height** or **width** to null it will keep the aspect ratio based on the width or height that is set. So, for the example above the `width` is set to `1000` pixels and since the `height` is set to `null` it will resize the image width to 1000 pixels and resize the height based on the current aspect ratio.

**quality** If you wish to compress the image with a percentage quality you can specify that percentage in the `quality` key. Typically between 70 and 100% there is little notice of image quality, but the image size may be dramatically lower.

**upsize** This is only valid if you have set your image to be resized. If you specify your image to resized to 1000 pixels and the image is smaller than 1000 pixels by default it will not upsize that image to the 1000 pixels; however, if you set `upsize` to true. It will upsize all images to your specified resize values.

**thumbnails** Thumbnails takes an array of objects. Each object is a new thumbnail that is created. Each object contains 2 values, the `name` and `scale` percentage. The `name` will be attached to your thumbnail image \(as an example say the image you uploaded was ABC.jpg a thumbnail with the `name` of `medium` would now be created at ABC-medium.jpg\). The `scale` is the percentage amount you want that thumbnail to scale. This value will be a percentage of the _resize_ width and height if specified.

### Date & Timestamp

```php
{
    "format" : "%Y-%m-%d"
}
```

The date & timestamp input field is where you can input a date. In the JSON above you can specify the `format` value of the output of the date. It allows you to display a formatted `date` in browse and read views, using Carbon's `formatLocalized()` method

## Description

All types can include a description in order to help your future self or other users using your Voyager admin panel to understand exactly what a specific BREAD input field is for, this can be defined in the `Optional Details` JSON input field:

```php
{
    "description": "A helpful description text here for your future self."
}
```

## Validation

Inside of the _Optional Details_ section for each row in your BREAD you can also specify validation rules with some simple JSON. Here is an example of how to add a validation rule or _required_ and _max length of 12_

```php
{
    "validation": {
        "rule": "required|max:12"
    }
}
```

Additionally, you may wish to add some custom error messages which can be accomplished like so:

```php
{
    "validation": {
        "rule": "required|max:12",
        "messages": {
            "required": "This :attribute field is a must.",
            "max": "This :attribute field maximum :max."
        }
    }
}
```

Since `v0.10.13` you can do the `required` and `max:12` rule the following way:

```php
{
    "validation": {
        "rules": [
            "required",
            "max:12"
        ]
    }
}
```

You can find a list of all available validation rules in the [Laravel docs](https://laravel.com/docs/validation#available-validation-rules).

## Generating Slugs

Using the bread builder you may wish to automatically generate slugs of a certain input. Lets say you have some posts, which have a title and a slug. If you want to automatically generate the slug from the title attribute, you may include the following _Optional Details_:

```php
{
    "slugify": {
        "origin": "title",
        "forceUpdate": true
    }
}
```

This will automatically generate the slug from the input of the `title` field. If a slug does already exists, it will only be updated if `forceUpdate` is set enabled, by default this is disabled.

## Relationships

Using the BREAD builder you can easily create Relationships between tables. At the bottom of the page you will see a new button that says 'Create Relationship'

![](../.gitbook/assets/bread_relationship%20%281%29.png)

{% hint style="info" %}
**Notice**  
If you have not yet created the BREAD for the table yet, it will need to be created first and then you can come back after creating the BREAD to add the relationship. Otherwise you'll end up with a notification which looks like the following.
{% endhint %}

![](../.gitbook/assets/bread_relationship_no_bread%20%282%29.png)

So, after the BREAD has already been created you will then be able to create a new relationship. After you click on the 'Create a Relationship' button. You will see a new Modal window that looks like the following:

<<<<<<< HEAD
![](../.gitbook/assets/bread_relationship_form%20%281%29.png)
=======
![](../.gitbook/assets/bread_relationship_form%20%282%29.png)
>>>>>>> 4b6b3a3f

You will first specify which type of relationship this is going to be, then you will select the table you are referencing and which Namespace that belongs to that table. You will then select which row combines those tables.

You can also specify which columns you would like to see in the dropdown or the multi-select.

Now, you can easily create `belongsTo`, `belongsToMany`, `hasOne`, and `hasMany` relationships directly in Voyager.

## Tagging

Tagging gives you the possibility to add new items to a Belongs-To-Many relationship directly when editing or adding a BREAD.

To activate this function, you simply have to enable `Tagging` in the relationship details

![](../.gitbook/assets/tagging.jpg)

After that you can enter a free-text into the select and hit enter to save a new relationship.

{% hint style="info" %}
**Be aware:**

This only stores the `display-column` so you have to make sure that all other fields are either nullable or have a default value.
{% endhint %}

## Null Values

You might want to save an input field into the database as a `null` value instead of an empty string.

Simply enough, inside the BREAD you can include the following _Optional Details_ for the field:

```php
{
    "null": ""
}
```

This will turn an empty string into a `null` value. However you might want to be able to add both an empty string and a `null` value to the database for that field. However you have to choose a replacement for the `null` value, but it can be anything you wish. For example, if you want a field to change a string \(ex. `Nothing`\) into a `null` value you could include the following _Optional Details_ for that field:

```php
{
    "null": "Nothing"
}
```

Now entering `Nothing` into the field will end up as a `null` value in the database.

## Display options

There are also a few options that you can include to change the way your BREAD is displayed. You can add a `display` key to your json object and change the width of the particular field and even specify a custom ID.

```php
{
    "display": {
        "width": "3",
        "id": "custom_id"
    }
}
```

The width is displayed on a 12-grid system. Setting it with a width of 3 will span 25% of the width.

The **id** will let you specify a custom id wrapper around your element. example:

```markup
<div id="custom_id">
    <!-- Your field element -->
</div>
```

## Ordering Bread Items

You can order your BREAD items with drag-and-drop.  
For this you need to change the settings for your BREAD first:

![](../.gitbook/assets/bread_settings_order%20%281%29.png)

**Order column** is the field in your table where the order is stored as an integer.  
**Order display column** is the field which is shown in the drag-drop list.

After this you can go to your BREAD-browse page and you will see a button **Order.**  
Clicking this button will bring you to the page where you can re-arrange your items:

![](../.gitbook/assets/bread_order%20%282%29.png)
<|MERGE_RESOLUTION|>--- conflicted
+++ resolved
@@ -2,7 +2,7 @@
 
 When adding or editing the current BREAD for a database table you will first see the BREAD info which allows you to set the Display Names, slug, icon, `Model` and Controller Namespace, Policy Name. You can also choose if you would like to Generate permissions for that BREAD type.
 
-![](../.gitbook/assets/bread_details%20%281%29.png)
+![](../.gitbook/assets/bread_details.png)
 
 When you scroll down you will see each of the rows that are associated with that table where you can select where in your views you want to see each of those fields:
 
@@ -201,22 +201,18 @@
 
 Using the BREAD builder you can easily create Relationships between tables. At the bottom of the page you will see a new button that says 'Create Relationship'
 
-![](../.gitbook/assets/bread_relationship%20%281%29.png)
+![](../.gitbook/assets/bread_relationship.png)
 
 {% hint style="info" %}
 **Notice**  
 If you have not yet created the BREAD for the table yet, it will need to be created first and then you can come back after creating the BREAD to add the relationship. Otherwise you'll end up with a notification which looks like the following.
 {% endhint %}
 
-![](../.gitbook/assets/bread_relationship_no_bread%20%282%29.png)
+![](../.gitbook/assets/bread_relationship_no_bread.png)
 
 So, after the BREAD has already been created you will then be able to create a new relationship. After you click on the 'Create a Relationship' button. You will see a new Modal window that looks like the following:
 
-<<<<<<< HEAD
-![](../.gitbook/assets/bread_relationship_form%20%281%29.png)
-=======
-![](../.gitbook/assets/bread_relationship_form%20%282%29.png)
->>>>>>> 4b6b3a3f
+![](../.gitbook/assets/bread_relationship_form.png)
 
 You will first specify which type of relationship this is going to be, then you will select the table you are referencing and which Namespace that belongs to that table. You will then select which row combines those tables.
 
@@ -290,7 +286,7 @@
 You can order your BREAD items with drag-and-drop.  
 For this you need to change the settings for your BREAD first:
 
-![](../.gitbook/assets/bread_settings_order%20%281%29.png)
+![](../.gitbook/assets/bread_settings_order.png)
 
 **Order column** is the field in your table where the order is stored as an integer.  
 **Order display column** is the field which is shown in the drag-drop list.
@@ -298,4 +294,4 @@
 After this you can go to your BREAD-browse page and you will see a button **Order.**  
 Clicking this button will bring you to the page where you can re-arrange your items:
 
-![](../.gitbook/assets/bread_order%20%282%29.png)
+![](../.gitbook/assets/bread_order.png)

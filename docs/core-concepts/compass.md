# Compass

The Compass section is a quick place for you to go for some link references, font references, run some commands or view some logs.

In the first tab you will see a few link resources and you will see all the fonts that you can use inside of Voyager.

<<<<<<< HEAD
![](../.gitbook/assets/compass_1%20%281%29.png)
=======
![](../.gitbook/assets/compass_1%20%282%29.png)
>>>>>>> 4b6b3a3f

In the Command section you can actually run some artisan commands directly from Voyager.

![](../.gitbook/assets/compass_2%20%282%29.png)

And Lastly, under the Logs tab you will be able to view all your application logs.

![](../.gitbook/assets/compass_3%20%282%29.png)
<|MERGE_RESOLUTION|>--- conflicted
+++ resolved
@@ -4,16 +4,12 @@
 
 In the first tab you will see a few link resources and you will see all the fonts that you can use inside of Voyager.
 
-<<<<<<< HEAD
-![](../.gitbook/assets/compass_1%20%281%29.png)
-=======
-![](../.gitbook/assets/compass_1%20%282%29.png)
->>>>>>> 4b6b3a3f
+![](../.gitbook/assets/compass_1.png)
 
 In the Command section you can actually run some artisan commands directly from Voyager.
 
-![](../.gitbook/assets/compass_2%20%282%29.png)
+![](../.gitbook/assets/compass_2.png)
 
 And Lastly, under the Logs tab you will be able to view all your application logs.
 
-![](../.gitbook/assets/compass_3%20%282%29.png)
+![](../.gitbook/assets/compass_3.png)

# Compass

The Compass section is a quick place for you to go for some link references, font references, run some commands or view some logs.

In the first tab you will see a few link resources and you will see all the fonts that you can use inside of Voyager.

![](../.gitbook/assets/compass_1.png)

In the Command section you can actually run some artisan commands directly from Voyager.

![](../.gitbook/assets/compass_2.png)

And Lastly, under the Logs tab you will be able to view all your application logs.

<<<<<<< HEAD
![](../.gitbook/assets/compass_3.png)
=======
![](../.gitbook/assets/compass_3.png)
>>>>>>> c1cf3801
<|MERGE_RESOLUTION|>--- conflicted
+++ resolved
@@ -12,8 +12,4 @@
 
 And Lastly, under the Logs tab you will be able to view all your application logs.
 
-<<<<<<< HEAD
-![](../.gitbook/assets/compass_3.png)
-=======
-![](../.gitbook/assets/compass_3.png)
->>>>>>> c1cf3801
+![](../.gitbook/assets/compass_3.png)
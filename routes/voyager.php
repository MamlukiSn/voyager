<?php

use TCG\Voyager\Events\Routing;
use TCG\Voyager\Events\RoutingAdmin;
use TCG\Voyager\Events\RoutingAdminAfter;
use TCG\Voyager\Events\RoutingAfter;
use TCG\Voyager\Models\DataType;

/*
|--------------------------------------------------------------------------
| Voyager Routes
|--------------------------------------------------------------------------
|
| This file is where you may override any of the routes that are included
| with Voyager.
|
*/

Route::group(['as' => 'voyager.'], function () {
    event(new Routing());

    $namespacePrefix = '\\'.config('voyager.controllers.namespace').'\\';

    Route::get('login', ['uses' => $namespacePrefix.'VoyagerAuthController@login',     'as' => 'login']);
    Route::post('login', ['uses' => $namespacePrefix.'VoyagerAuthController@postLogin', 'as' => 'postlogin']);

    Route::group(['middleware' => 'admin.user'], function () use ($namespacePrefix) {
        event(new RoutingAdmin());

        // Main Admin and Logout Route
        Route::get('/', ['uses' => $namespacePrefix.'VoyagerController@index',   'as' => 'dashboard']);
        Route::post('logout', ['uses' => $namespacePrefix.'VoyagerController@logout',  'as' => 'logout']);
        Route::post('upload', ['uses' => $namespacePrefix.'VoyagerController@upload',  'as' => 'upload']);

        Route::get('profile', ['uses' => $namespacePrefix.'VoyagerController@profile', 'as' => 'profile']);

        try {
            foreach (DataType::all() as $dataType) {
                $breadController = $dataType->controller
                                 ? $dataType->controller
                                 : $namespacePrefix.'VoyagerBaseController';

                Route::resource($dataType->slug, $breadController);
            }
        } catch (\InvalidArgumentException $e) {
            throw new \InvalidArgumentException("Custom routes hasn't been configured because: ".$e->getMessage(), 1);
        } catch (\Exception $e) {
            // do nothing, might just be because table not yet migrated.
        }

        // Role Routes
        Route::resource('roles', $namespacePrefix.'VoyagerRoleController');

        // Menu Routes
        Route::group([
            'as'     => 'menus.',
            'prefix' => 'menus/{menu}',
        ], function () use ($namespacePrefix) {
            Route::get('builder', ['uses' => $namespacePrefix.'VoyagerMenuController@builder',    'as' => 'builder']);
            Route::post('order', ['uses' => $namespacePrefix.'VoyagerMenuController@order_item', 'as' => 'order']);

            Route::group([
                'as'     => 'item.',
                'prefix' => 'item',
            ], function () use ($namespacePrefix) {
                Route::delete('{id}', ['uses' => $namespacePrefix.'VoyagerMenuController@delete_menu', 'as' => 'destroy']);
                Route::post('/', ['uses' => $namespacePrefix.'VoyagerMenuController@add_item',    'as' => 'add']);
                Route::put('/', ['uses' => $namespacePrefix.'VoyagerMenuController@update_item', 'as' => 'update']);
            });
        });

        // Settings
        Route::group([
            'as'     => 'settings.',
            'prefix' => 'settings',
        ], function () use ($namespacePrefix) {
            Route::get('/', ['uses' => $namespacePrefix.'VoyagerSettingsController@index',        'as' => 'index']);
            Route::post('/', ['uses' => $namespacePrefix.'VoyagerSettingsController@store',        'as' => 'store']);
            Route::put('/', ['uses' => $namespacePrefix.'VoyagerSettingsController@update',       'as' => 'update']);
            Route::delete('{id}', ['uses' => $namespacePrefix.'VoyagerSettingsController@delete',       'as' => 'delete']);
            Route::get('{id}/move_up', ['uses' => $namespacePrefix.'VoyagerSettingsController@move_up',      'as' => 'move_up']);
            Route::get('{id}/move_down', ['uses' => $namespacePrefix.'VoyagerSettingsController@move_down',    'as' => 'move_down']);
            Route::get('{id}/delete_value', ['uses' => $namespacePrefix.'VoyagerSettingsController@delete_value', 'as' => 'delete_value']);
        });

        // Admin Media
        Route::group([
            'as'     => 'media.',
            'prefix' => 'media',
        ], function () use ($namespacePrefix) {
            Route::get('/', ['uses' => $namespacePrefix.'VoyagerMediaController@index',              'as' => 'index']);
            Route::post('files', ['uses' => $namespacePrefix.'VoyagerMediaController@files',              'as' => 'files']);
            Route::post('new_folder', ['uses' => $namespacePrefix.'VoyagerMediaController@new_folder',         'as' => 'new_folder']);
            Route::post('delete_file_folder', ['uses' => $namespacePrefix.'VoyagerMediaController@delete_file_folder', 'as' => 'delete_file_folder']);
            Route::post('directories', ['uses' => $namespacePrefix.'VoyagerMediaController@get_all_dirs',       'as' => 'get_all_dirs']);
            Route::post('move_file', ['uses' => $namespacePrefix.'VoyagerMediaController@move_file',          'as' => 'move_file']);
            Route::post('rename_file', ['uses' => $namespacePrefix.'VoyagerMediaController@rename_file',        'as' => 'rename_file']);
            Route::post('upload', ['uses' => $namespacePrefix.'VoyagerMediaController@upload',             'as' => 'upload']);
            Route::post('remove', ['uses' => $namespacePrefix.'VoyagerMediaController@remove',             'as' => 'remove']);
            Route::post('crop', ['uses' => $namespacePrefix.'VoyagerMediaController@crop',             'as' => 'crop']);
        });

        // BREAD Routes
        Route::group([
            'as'     => 'bread.',
            'prefix' => 'bread',
        ], function () use ($namespacePrefix) {
            Route::get('/', ['uses' => $namespacePrefix.'VoyagerBreadController@index',              'as' => 'index']);
            Route::get('{table}/create', ['uses' => $namespacePrefix.'VoyagerBreadController@create',     'as' => 'create']);
            Route::post('/', ['uses' => $namespacePrefix.'VoyagerBreadController@store',   'as' => 'store']);
            Route::get('{table}/edit', ['uses' => $namespacePrefix.'VoyagerBreadController@edit', 'as' => 'edit']);
            Route::put('{id}', ['uses' => $namespacePrefix.'VoyagerBreadController@update',  'as' => 'update']);
            Route::delete('{id}', ['uses' => $namespacePrefix.'VoyagerBreadController@destroy',  'as' => 'delete']);
            Route::post('relationship', ['uses' => $namespacePrefix.'VoyagerBreadController@addRelationship',  'as' => 'relationship']);
            Route::get('delete_relationship/{id}', ['uses' => $namespacePrefix.'VoyagerBreadController@deleteRelationship',  'as' => 'delete_relationship']);
        });

        // Database Routes
        Route::resource('database', $namespacePrefix.'VoyagerDatabaseController');

        // Compass Routes
        Route::group([
            'as'     => 'compass.',
            'prefix' => 'compass',
        ], function () use ($namespacePrefix) {
            Route::get('/', ['uses' => $namespacePrefix.'VoyagerCompassController@index',  'as' => 'index']);
            Route::post('/', ['uses' => $namespacePrefix.'VoyagerCompassController@index',  'as' => 'post']);
        });
<<<<<<< HEAD
=======

        Route::resource('database', $namespacePrefix.'VoyagerDatabaseController');

        event(new RoutingAdminAfter());
>>>>>>> 7b5bed7d
    });
    event(new RoutingAfter());
});<|MERGE_RESOLUTION|>--- conflicted
+++ resolved
@@ -126,13 +126,8 @@
             Route::get('/', ['uses' => $namespacePrefix.'VoyagerCompassController@index',  'as' => 'index']);
             Route::post('/', ['uses' => $namespacePrefix.'VoyagerCompassController@index',  'as' => 'post']);
         });
-<<<<<<< HEAD
-=======
-
-        Route::resource('database', $namespacePrefix.'VoyagerDatabaseController');
 
         event(new RoutingAdminAfter());
->>>>>>> 7b5bed7d
     });
     event(new RoutingAfter());
 });
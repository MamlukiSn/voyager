--- conflicted
+++ resolved
@@ -1,94 +1,57 @@
 @extends('voyager::master')
 
 @section('css')
-    <style>
-
-        .panel .mce-panel {
-            border-left-color: #fff;
-            border-right-color: #fff;
-        }
-
-        .panel .mce-toolbar, .panel .mce-statusbar {
-            padding-left: 20px;
-        }
-
-        .panel .mce-edit-area, .panel .mce-edit-area iframe, .panel .mce-edit-area iframe html {
-            padding: 0px 10px;
-            min-height: 350px;
-        }
-
-        .mce-content-body {
-            color: #555;
-            font-size: 14px;
-        }
-
-        .panel.is-fullscreen .mce-statusbar {
-            position: absolute;
-            bottom: 0px;
-            width: 100%;
-        }
-
-        .panel.is-fullscreen .mce-tinymce {
-            height: 100%;
-        }
-
-        .panel.is-fullscreen .mce-edit-area, .panel.is-fullscreen .mce-edit-area iframe, .panel.is-fullscreen .mce-edit-area iframe html {
-            height: 100%;
-            position: absolute;
-            width: 95%;
-            overflow-y: scroll;
-            overflow-x: hidden;
-            min-height: 100%;
-
-        }
-
-    </style>
+<style>
+
+  .panel .mce-panel{
+    border-left-color: #fff;
+    border-right-color: #fff;
+}
+
+.panel .mce-toolbar, .panel .mce-statusbar {
+  padding-left: 20px;
+}
+
+.panel .mce-edit-area, .panel .mce-edit-area iframe, .panel .mce-edit-area iframe html{
+    padding:0px 10px;
+    min-height:350px;
+}
+
+.mce-content-body {
+    color:#555;
+    font-size:14px;
+}
+
+.panel.is-fullscreen .mce-statusbar {
+    position:absolute;
+    bottom:0px;
+    width:100%;
+}
+
+.panel.is-fullscreen .mce-tinymce{
+    height:100%;
+}
+
+.panel.is-fullscreen .mce-edit-area, .panel.is-fullscreen .mce-edit-area iframe, .panel.is-fullscreen .mce-edit-area iframe html{
+    height: 100%;
+    position: absolute;
+    width: 95%;
+    overflow-y: scroll;
+    overflow-x: hidden;
+    min-height:100%;
+
+}
+
+</style>
 @stop
 
 @section('page_header')
-    <h1 class="page-title">
-        <i class="{{ $dataType->icon }}"></i> @if(isset($dataTypeContent->id)){{ 'Edit' }}@else{{ 'New' }}@endif {{ $dataType->display_name_singular }}
-    </h1>
+<h1 class="page-title">
+    <i class="{{ $dataType->icon }}"></i> @if(isset($dataTypeContent->id)){{ 'Edit' }}@else{{ 'New' }}@endif {{ $dataType->display_name_singular }}
+</h1>
 @stop
 
 @section('content')
-<<<<<<< HEAD
-    <div class="page-content container-fluid">
-
-        <form role="form"
-              action="@if(isset($dataTypeContent->id)){{ '/admin/posts/' . $dataTypeContent->id }}@else{{ '/admin/posts' }}@endif"
-              method="POST" enctype="multipart/form-data">
-
-            <div class="row">
-
-                <div class="col-md-8">
-
-                    <!-- ### TITLE ### -->
-                    <div class="panel">
-                        <div class="panel-heading">
-                            <h3 class="panel-title"><i class="voyager-character"></i> Post Title
-                                <span class="panel-desc"> The title for your post</span>
-                            </h3>
-                            <div class="panel-actions">
-                                <a class="panel-action icon wb-minus" data-toggle="panel-collapse"
-                                   aria-hidden="true"></a>
-                            </div>
-                        </div>
-                        <div class="panel-body">
-                            <input type="text" class="form-control" name="title" placeholder="Title"
-                                   value="@if(isset($dataTypeContent->title)){{ $dataTypeContent->title }}@endif">
-                        </div>
-                    </div><!-- .panel -->
-
-                    <!-- ### CONTENT ### -->
-                    <div class="panel">
-                        <div class="panel-heading">
-                            <h3 class="panel-title"><i class="icon wb-book"></i> Post Content</h3>
-                            <div class="panel-actions">
-                                <a class="panel-action icon wb-expand" data-toggle="panel-fullscreen"
-                                   aria-hidden="true"></a>
-                            </div>
-=======
 <div class="page-content container-fluid">
 
     <form role="form" action="@if(isset($dataTypeContent->id)){{ route('posts.update', $dataTypeContent->id) }}@else{{ route('posts.store') }}@endif" method="POST" enctype="multipart/form-data">
@@ -105,163 +68,146 @@
                         </h3>
                         <div class="panel-actions">
                             <a class="panel-action icon wb-minus" data-toggle="panel-collapse" aria-hidden="true"></a>
->>>>>>> a6add86a
-                        </div>
-                        <textarea class="richTextBox" name="body"
-                                  style="border:0px;">@if(isset($dataTypeContent->body)){{ $dataTypeContent->body }}@endif</textarea>
-                    </div><!-- .panel -->
-
-                    <!-- ### EXCERPT ### -->
-                    <div class="panel">
-                        <div class="panel-heading">
-                            <h3 class="panel-title">Excerpt
-                                <small>Small description of this post</small>
-                            </h3>
-                            <div class="panel-actions">
-                                <a class="panel-action icon wb-minus" data-toggle="panel-collapse"
-                                   aria-hidden="true"></a>
-                            </div>
-                        </div>
-                        <div class="panel-body">
-                            <textarea class="form-control"
-                                      name="excerpt">@if(isset($dataTypeContent->excerpt)){{ $dataTypeContent->excerpt }}@endif</textarea>
-                        </div>
-                    </div><!-- .panel -->
-
-                </div>
-
-
-                <div class="col-md-4">
-
-                    <!-- ### DETAILS ### -->
-                    <div class="panel panel panel-bordered panel-warning">
-                        <div class="panel-heading">
-                            <h3 class="panel-title"><i class="icon wb-clipboard"></i> Post Details</h3>
-                            <div class="panel-actions">
-                                <a class="panel-action icon wb-minus" data-toggle="panel-collapse"
-                                   aria-hidden="true"></a>
-                            </div>
-                        </div>
-                        <div class="panel-body">
-                            <div class="form-group">
-                                <label for="name">URL slug</label>
-                                <input type="text" class="form-control" name="slug" placeholder="slug"
-                                       value="@if(isset($dataTypeContent->slug)){{ $dataTypeContent->slug }}@endif">
-                            </div>
-                            <div class="form-group">
-                                <label for="name">Post Status</label>
-                                <select class="form-control" name="status">
-                                    <option value="PUBLISHED" @if(isset($dataTypeContent->status) && $dataTypeContent->status == 'PUBLISHED'){{ 'selected="selected"' }}@endif>
-                                        published
-                                    </option>
-                                    <option value="DRAFT" @if(isset($dataTypeContent->status) && $dataTypeContent->status == 'DRAFT'){{ 'selected="selected"' }}@endif>
-                                        draft
-                                    </option>
-                                    <option value="PENDING" @if(isset($dataTypeContent->status) && $dataTypeContent->status == 'PENDING'){{ 'selected="selected"' }}@endif>
-                                        pending
-                                    </option>
-                                </select>
-                            </div>
-                            <div class="form-group">
-                                <label for="name">Post Category</label>
-                                <select class="form-control" name="category_id">
-                                    @foreach(TCG\Voyager\Models\Category::all() as $category)
-                                        <option value="{{ $category->id }}" @if(isset($dataTypeContent->category_id) && $dataTypeContent->category_id == $category->id){{ 'selected="selected"' }}@endif>{{ $category->name }}</option>
-                                    @endforeach
-                                </select>
-                            </div>
-                            <div class="form-group">
-                                <label for="name">Featured</label>
-                                <input type="checkbox"
-                                       name="featured" @if(isset($dataTypeContent->featured) && $dataTypeContent->featured){{ 'checked="checked"' }}@endif>
-                            </div>
-                        </div>
-                    </div><!-- .panel -->
-
-
-                    <!-- ### IMAGE ### -->
-                    <div class="panel panel-bordered panel-primary">
-                        <div class="panel-heading">
-                            <h3 class="panel-title"><i class="icon wb-image"></i> Post Image</h3>
-                            <div class="panel-actions">
-                                <a class="panel-action icon wb-minus" data-toggle="panel-collapse"
-                                   aria-hidden="true"></a>
-                            </div>
-                        </div>
-                        <div class="panel-body">
-                            @if(isset($dataTypeContent->image))
-                                <img src="{{ Voyager::image( $dataTypeContent->image ) }}" style="width:100%"/>
-                            @endif
-                            <input type="file" name="image">
-                        </div>
-                    </div><!-- .panel -->
-
-                    <!-- ### SEO CONTENT ### -->
-                    <div class="panel panel-bordered panel-info">
-                        <div class="panel-heading">
-                            <h3 class="panel-title"><i class="icon wb-search"></i> SEO Content</h3>
-                            <div class="panel-actions">
-                                <a class="panel-action icon wb-minus" data-toggle="panel-collapse"
-                                   aria-hidden="true"></a>
-                            </div>
-                        </div>
-                        <div class="panel-body">
-                            <div class="form-group">
-                                <label for="name">Meta Description</label>
-                                <textarea class="form-control"
-                                          name="meta_description">@if(isset($dataTypeContent->meta_description)){{ $dataTypeContent->meta_description }}@endif</textarea>
-                            </div>
-                            <div class="form-group">
-                                <label for="name">Meta Keywords</label>
-                                <textarea class="form-control"
-                                          name="meta_keywords">@if(isset($dataTypeContent->meta_keywords)){{ $dataTypeContent->meta_keywords }}@endif</textarea>
-                            </div>
-                            <div class="form-group">
-                                <label for="name">SEO Title</label>
-                                <input type="text" class="form-control" name="seo_title" placeholder="SEO Title"
-                                       value="@if(isset($dataTypeContent->seo_title)){{ $dataTypeContent->seo_title }}@endif">
-                            </div>
-                        </div>
-                    </div><!-- .panel -->
-
-                </div><!-- .col-md-4 -->
-            </div><!-- .row -->
-
-            <!-- PUT Method if we are editing -->
-            @if(isset($dataTypeContent->id))
-                <input type="hidden" name="_method" value="PUT">
+                        </div>
+                    </div>
+                    <div class="panel-body">
+                        <input type="text" class="form-control" name="title" placeholder="Title" value="@if(isset($dataTypeContent->title)){{ $dataTypeContent->title }}@endif">
+                    </div>
+                </div><!-- .panel -->
+
+                <!-- ### CONTENT ### -->
+                <div class="panel">
+                    <div class="panel-heading">
+                        <h3 class="panel-title"><i class="icon wb-book"></i> Post Content</h3>
+                        <div class="panel-actions">
+                            <a class="panel-action icon wb-expand" data-toggle="panel-fullscreen" aria-hidden="true"></a>
+                        </div>
+                    </div>
+                    <textarea class="richTextBox" name="body" style="border:0px;">@if(isset($dataTypeContent->body)){{ $dataTypeContent->body }}@endif</textarea>
+                </div><!-- .panel -->
+
+                <!-- ### EXCERPT ### -->
+                <div class="panel">
+                    <div class="panel-heading">
+                        <h3 class="panel-title">Excerpt <small>Small description of this post</small></h3>
+                        <div class="panel-actions">
+                            <a class="panel-action icon wb-minus" data-toggle="panel-collapse" aria-hidden="true"></a>
+                        </div>
+                    </div>
+                    <div class="panel-body">
+                      <textarea class="form-control" name="excerpt">@if(isset($dataTypeContent->excerpt)){{ $dataTypeContent->excerpt }}@endif</textarea>
+                  </div>
+              </div><!-- .panel -->
+
+          </div>
+
+
+          <div class="col-md-4">
+
+                <!-- ### DETAILS ### -->
+                <div class="panel panel panel-bordered panel-warning">
+                    <div class="panel-heading">
+                        <h3 class="panel-title"><i class="icon wb-clipboard"></i> Post Details</h3>
+                        <div class="panel-actions">
+                            <a class="panel-action icon wb-minus" data-toggle="panel-collapse" aria-hidden="true"></a>
+                        </div>
+                    </div>
+                    <div class="panel-body">
+                        <div class="form-group">
+                            <label for="name">URL slug</label>
+                            <input type="text" class="form-control" name="slug" placeholder="slug" value="@if(isset($dataTypeContent->slug)){{ $dataTypeContent->slug }}@endif">
+                        </div>
+                        <div class="form-group">
+                            <label for="name">Post Status</label>
+                            <select class="form-control" name="status">
+                                <option value="PUBLISHED" @if(isset($dataTypeContent->status) && $dataTypeContent->status == 'PUBLISHED'){{ 'selected="selected"' }}@endif>published</option>
+                                <option value="DRAFT" @if(isset($dataTypeContent->status) && $dataTypeContent->status == 'DRAFT'){{ 'selected="selected"' }}@endif>draft</option>
+                                <option value="PENDING" @if(isset($dataTypeContent->status) && $dataTypeContent->status == 'PENDING'){{ 'selected="selected"' }}@endif>pending</option>
+                            </select>
+                        </div>
+                        <div class="form-group">
+                            <label for="name">Post Category</label>
+                            <select class="form-control" name="category_id">
+                                @foreach(TCG\Voyager\Models\Category::all() as $category)
+                                <option value="{{ $category->id }}" @if(isset($dataTypeContent->category_id) && $dataTypeContent->category_id == $category->id){{ 'selected="selected"' }}@endif>{{ $category->name }}</option>
+                                @endforeach
+                            </select>
+                        </div>
+                        <div class="form-group">
+                            <label for="name">Featured</label>
+                            <input type="checkbox" name="featured" @if(isset($dataTypeContent->featured) && $dataTypeContent->featured){{ 'checked="checked"' }}@endif>
+                        </div>
+                    </div>
+                </div><!-- .panel -->
+
+
+                <!-- ### IMAGE ### -->
+                <div class="panel panel-bordered panel-primary">
+                    <div class="panel-heading">
+                        <h3 class="panel-title"><i class="icon wb-image"></i> Post Image</h3>
+                        <div class="panel-actions">
+                            <a class="panel-action icon wb-minus" data-toggle="panel-collapse" aria-hidden="true"></a>
+                        </div>
+                    </div>
+                    <div class="panel-body">
+                        @if(isset($dataTypeContent->image))
+                        <img src="{{ Voyager::image( $dataTypeContent->image ) }}" style="width:100%" />
+                        @endif
+                        <input type="file" name="image">
+                    </div>
+                </div><!-- .panel -->
+
+                <!-- ### SEO CONTENT ### -->
+                <div class="panel panel-bordered panel-info">
+                    <div class="panel-heading">
+                        <h3 class="panel-title"><i class="icon wb-search"></i> SEO Content</h3>
+                        <div class="panel-actions">
+                            <a class="panel-action icon wb-minus" data-toggle="panel-collapse" aria-hidden="true"></a>
+                        </div>
+                    </div>
+                    <div class="panel-body">
+                        <div class="form-group">
+                            <label for="name">Meta Description</label>
+                            <textarea class="form-control" name="meta_description">@if(isset($dataTypeContent->meta_description)){{ $dataTypeContent->meta_description }}@endif</textarea>
+                        </div>
+                        <div class="form-group">
+                            <label for="name">Meta Keywords</label>
+                            <textarea class="form-control" name="meta_keywords">@if(isset($dataTypeContent->meta_keywords)){{ $dataTypeContent->meta_keywords }}@endif</textarea>
+                        </div>
+                        <div class="form-group">
+                            <label for="name">SEO Title</label>
+                            <input type="text" class="form-control" name="seo_title" placeholder="SEO Title" value="@if(isset($dataTypeContent->seo_title)){{ $dataTypeContent->seo_title }}@endif">
+                        </div>
+                    </div>
+                </div><!-- .panel -->
+
+            </div><!-- .col-md-4 -->
+        </div><!-- .row -->
+
+        <!-- PUT Method if we are editing -->
+        @if(isset($dataTypeContent->id))
+        <input type="hidden" name="_method" value="PUT">
         @endif
         <!-- PUT Method if we are editing -->
 
-            <!-- CSRF TOKEN -->
-            <input type="hidden" name="_token" value="{{ csrf_token() }}">
-
-            <button type="submit"
-                    class="btn btn-primary pull-right">@if(isset($dataTypeContent->id)){{ 'Update Post' }}@else<?= '<i class="icon wb-plus-circle"></i> Create New Post'; ?>@endif</button>
-
-        </form>
-
-<<<<<<< HEAD
-        <iframe id="form_target" name="form_target" style="display:none"></iframe>
-        <form id="my_form" action="/admin/upload" target="form_target" method="post" enctype="multipart/form-data"
-              style="width:0px;height:0;overflow:hidden">
-            <input name="image" id="upload_file" type="file" onchange="$('#my_form').submit();this.value='';">
-            <input type="hidden" name="type_slug" id="type_slug" value="{{ $dataType->slug }}">
-            <input type="hidden" name="_token" value="{{ csrf_token() }}">
-        </form>
-=======
+        <!-- CSRF TOKEN -->
+        <input type="hidden" name="_token" value="{{ csrf_token() }}">
+
+        <button type="submit" class="btn btn-primary pull-right">@if(isset($dataTypeContent->id)){{ 'Update Post' }}@else<?= '<i class="icon wb-plus-circle"></i> Create New Post'; ?>@endif</button>
+
+    </form>
+
     <iframe id="form_target" name="form_target" style="display:none"></iframe>
     <form id="my_form" action="{{ route('voyager.upload') }}" target="form_target" method="post" enctype="multipart/form-data" style="width:0px;height:0;overflow:hidden">
         <input name="image" id="upload_file" type="file" onchange="$('#my_form').submit();this.value='';">
         <input type="hidden" name="type_slug" id="type_slug" value="{{ $dataType->slug }}">
         <input type="hidden" name="_token" value="{{ csrf_token() }}">
     </form>
->>>>>>> a6add86a
-
-    </div><!-- .container-fluid -->
+
+</div><!-- .container-fluid -->
 @stop
 
 @section('javascript')
-    <script src="{{ config('voyager.assets_path') }}/lib/js/tinymce/tinymce.min.js"></script>
-    <script src="{{ config('voyager.assets_path') }}/js/voyager_tinymce.js"></script>
+<script src="{{ config('voyager.assets_path') }}/lib/js/tinymce/tinymce.min.js"></script>
+<script src="{{ config('voyager.assets_path') }}/js/voyager_tinymce.js"></script>
 @stop
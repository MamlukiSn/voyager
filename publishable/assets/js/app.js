$(document).ready(function(){

  $('#voyager-loader').fadeOut();
  $('.readmore').readmore({
    collapsedHeight: 60,
    embedCSS: true,
    lessLink: '<a href="#" class="readm-link">Read Less</a>',
    moreLink: '<a href="#" class="readm-link">Read More</a>',
  });

  $(".hamburger, .navbar-expand-toggle").on('click', function() {
    $(".app-container").toggleClass("expanded");
    $(this).toggleClass("is-active");
    if ($(this).hasClass("is-active")) {
      $.cookie("expandedMenu", 1);
    } else {
      $.cookie("expandedMenu", 0);
    }
  });

  $('select.select2').select2();

  $('.toggle-checkbox').bootstrapSwitch({
    size: "small"
  });

  $('.match-height').matchHeight();

  $('.datatable').DataTable({
    "dom": '<"top"fl<"clear">>rt<"bottom"ip<"clear">>'
  });

  $(".side-menu .nav .dropdown").on('show.bs.collapse', function() {
    return $(".side-menu .nav .dropdown .collapse").collapse('hide');
  });

  $(document).on('click', '.panel-heading a.panel-action[data-toggle="panel-collapse"]', function(e){
    e.preventDefault();
    var $this = $(this);

    // Toggle Collapse
    if(!$this.hasClass('panel-collapsed')) {
      $this.parents('.panel').find('.panel-body').slideUp();
      $this.addClass('panel-collapsed');
      $this.removeClass('voyager-angle-down').addClass('voyager-angle-up');
    } else {
      $this.parents('.panel').find('.panel-body').slideDown();
      $this.removeClass('panel-collapsed');
      $this.removeClass('voyager-angle-up').addClass('voyager-angle-down');
    }
  });

  //Toggle fullscreen
  $(document).on('click', '.panel-heading a.panel-action[data-toggle="panel-fullscreen"]', function (e) {
    e.preventDefault();
    var $this = $(this);
    if (!$this.hasClass('voyager-resize-full')) {
      $this.removeClass('voyager-resize-small').addClass('voyager-resize-full');
    } else {
      $this.removeClass('voyager-resize-full').addClass('voyager-resize-small');
    }
    $this.closest('.panel').toggleClass('is-fullscreen');
  });

  $('.datepicker').datetimepicker();
<<<<<<< HEAD
});

function displayAlerts(alerts, alerter, type) {
    if (type) {
        // Only display alerts of this type...
        alerts = alerts.filter(function(alert) {
            return type == alert.type;
        });
    }

    let alert, alertMethod;
    
    for (a in alerts) {
        alert = alerts[a];
        alertMethod = alerter[alert.type];

        if (alertMethod) {
            alertMethod(alert.message);
            continue;
        }
        
        alerter.error("No alert method found for alert type: " + alert.type);
    }
}
=======

  // Right navbar toggle
  $('.navbar-right-expand-toggle').on('click', function(){
    $('ul.navbar-right').toggleClass('expanded');
  }); 
  
});
>>>>>>> 8a391ca1
<|MERGE_RESOLUTION|>--- conflicted
+++ resolved
@@ -63,7 +63,12 @@
   });
 
   $('.datepicker').datetimepicker();
-<<<<<<< HEAD
+
+  // Right navbar toggle
+  $('.navbar-right-expand-toggle').on('click', function(){
+    $('ul.navbar-right').toggleClass('expanded');
+  }); 
+  
 });
 
 function displayAlerts(alerts, alerter, type) {
@@ -87,13 +92,4 @@
         
         alerter.error("No alert method found for alert type: " + alert.type);
     }
-}
-=======
-
-  // Right navbar toggle
-  $('.navbar-right-expand-toggle').on('click', function(){
-    $('ul.navbar-right').toggleClass('expanded');
-  }); 
-  
-});
->>>>>>> 8a391ca1
+}
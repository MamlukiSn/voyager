$(document).ready(function(){
    var appContainer = $(".app-container");

  $('#voyager-loader').fadeOut();
  $('.readmore').readmore({
    collapsedHeight: 60,
    embedCSS: true,
    lessLink: '<a href="#" class="readm-link">Read Less</a>',
    moreLink: '<a href="#" class="readm-link">Read More</a>',
  });

  $(".hamburger, .navbar-expand-toggle").on('click', function() {
    var outside = $('.fadetoblack');
    var hamburger = $('.hamburger');

      if ($(this).is('button')) {
        appContainer.toggleClass("expanded");
        $(this).toggleClass('is-active');
      } else {
        appContainer.removeClass("expanded");
        hamburger.toggleClass('is-active');
      }

      outside.on('click', function(){
        console.debug('clicked');
        outside.off('click');
        if (appContainer.hasClass('expanded')) {
            appContainer.removeClass('expanded');
            hamburger.removeClass('is-active');
            outside.off('click');
        }
      });
  });

  $('#sidebar-sticker').on('click', function(){
    $(this).toggleClass("is-active");
    if ($(this).hasClass("is-active")) {
      $.cookie("expandedMenu", 1);
      appContainer.toggleClass("expanded");
    } else {
      $.cookie("expandedMenu", 0);
      appContainer.toggleClass("expanded");
    }
  });

  $('select.select2').select2();

  $('.toggle-checkbox').bootstrapSwitch({
    size: "small"
  });

  $('.match-height').matchHeight();

  $('.datatable').DataTable({
    "dom": '<"top"fl<"clear">>rt<"bottom"ip<"clear">>'
  });

  $(".side-menu .nav .dropdown").on('show.bs.collapse', function() {
    return $(".side-menu .nav .dropdown .collapse").collapse('hide');
  });

  $(document).on('click', '.panel-heading a.panel-action[data-toggle="panel-collapse"]', function(e){
    e.preventDefault();
    var $this = $(this);

    // Toggle Collapse
    if(!$this.hasClass('panel-collapsed')) {
      $this.parents('.panel').find('.panel-body').slideUp();
      $this.addClass('panel-collapsed');
      $this.removeClass('voyager-angle-down').addClass('voyager-angle-up');
    } else {
      $this.parents('.panel').find('.panel-body').slideDown();
      $this.removeClass('panel-collapsed');
      $this.removeClass('voyager-angle-up').addClass('voyager-angle-down');
    }
  });

  //Toggle fullscreen
  $(document).on('click', '.panel-heading a.panel-action[data-toggle="panel-fullscreen"]', function (e) {
    e.preventDefault();
    var $this = $(this);
    if (!$this.hasClass('voyager-resize-full')) {
      $this.removeClass('voyager-resize-small').addClass('voyager-resize-full');
    } else {
      $this.removeClass('voyager-resize-full').addClass('voyager-resize-small');
    }
    $this.closest('.panel').toggleClass('is-fullscreen');
  });

  $('.datepicker').datetimepicker();

  // Right navbar toggle
  $('.navbar-right-expand-toggle').on('click', function(){
    $('ul.navbar-right').toggleClass('expanded');
  }); 
<<<<<<< HEAD
  
});

function displayAlerts(alerts, alerter, type) {
    if (type) {
        // Only display alerts of this type...
        alerts = alerts.filter(function(alert) {
            return type == alert.type;
        });
    }

    let alert, alertMethod;
    
    for (a in alerts) {
        alert = alerts[a];
        alertMethod = alerter[alert.type];

        if (alertMethod) {
            alertMethod(alert.message);
            continue;
        }
        
        alerter.error("No alert method found for alert type: " + alert.type);
    }
}
=======
});
>>>>>>> 416f42e9
<|MERGE_RESOLUTION|>--- conflicted
+++ resolved
@@ -93,32 +93,4 @@
   $('.navbar-right-expand-toggle').on('click', function(){
     $('ul.navbar-right').toggleClass('expanded');
   }); 
-<<<<<<< HEAD
-  
-});
-
-function displayAlerts(alerts, alerter, type) {
-    if (type) {
-        // Only display alerts of this type...
-        alerts = alerts.filter(function(alert) {
-            return type == alert.type;
-        });
-    }
-
-    let alert, alertMethod;
-    
-    for (a in alerts) {
-        alert = alerts[a];
-        alertMethod = alerter[alert.type];
-
-        if (alertMethod) {
-            alertMethod(alert.message);
-            continue;
-        }
-        
-        alerter.error("No alert method found for alert type: " + alert.type);
-    }
-}
-=======
-});
->>>>>>> 416f42e9
+});